#!/usr/bin/env python

#
# Copyright 2019 Autodesk
#
# Licensed under the Apache License, Version 2.0 (the "License");
# you may not use this file except in compliance with the License.
# You may obtain a copy of the License at
#
#     http://www.apache.org/licenses/LICENSE-2.0
#
# Unless required by applicable law or agreed to in writing, software
# distributed under the License is distributed on an "AS IS" BASIS,
# WITHOUT WARRANTIES OR CONDITIONS OF ANY KIND, either express or implied.
# See the License for the specific language governing permissions and
# limitations under the License.
#

import fixturesUtils
import mayaUtils
from testUtils import assertVectorAlmostEqual
from testUtils import assertVectorEqual
import usdUtils

import mayaUsd.ufe

from pxr import Usd
from pxr import UsdGeom

from maya import cmds
from maya import standalone
from maya.api import OpenMaya as OpenMaya

import ufe

import os
import unittest


def nameToPlug(nodeName):
    selection = OpenMaya.MSelectionList()
    selection.add(nodeName)
    return selection.getPlug(0)

class TestObserver(ufe.Observer):
    def __init__(self):
        super(TestObserver, self).__init__()
        self.changed = 0

    def __call__(self, notification):
        if isinstance(notification, ufe.VisibilityChanged):
            self.changed += 1

    def notifications(self):
        return self.changed

class Object3dTestCase(unittest.TestCase):
    '''Verify the Object3d UFE interface, for the USD runtime.
    '''

    pluginsLoaded = False

    @classmethod
    def setUpClass(cls):
        fixturesUtils.readOnlySetUpClass(__file__, loadPlugin=False)

        if not cls.pluginsLoaded:
            cls.pluginsLoaded = mayaUtils.isMayaUsdPluginLoaded()

    @classmethod
    def tearDownClass(cls):
        standalone.uninitialize()

    def setUp(self):
        ''' Called initially to set up the Maya test environment '''
        self.assertTrue(self.pluginsLoaded)

    def testBoundingBox(self):
        '''Test the Object3d bounding box interface.'''

        # Create a simple USD scene.  Default sphere radius is 1, so extents
        # are from (-1, -1, -1) to (1, 1, 1).
        usdFilePath = cmds.internalVar(utd=1) + '/testObject3d.usda'
        stage = Usd.Stage.CreateNew(usdFilePath)
        xform = stage.DefinePrim('/parent', 'Xform')
        sphere = stage.DefinePrim('/parent/sphere', 'Sphere')
        extentAttr = sphere.GetAttribute('extent')
        extent = extentAttr.Get()
        
        assertVectorAlmostEqual(self, extent[0], [-1]*3)
        assertVectorAlmostEqual(self, extent[1], [1]*3)

        # Move the sphere.  Its UFE bounding box should not be affected by
        # transformation hierarchy.
        UsdGeom.XformCommonAPI(xform).SetTranslate((7, 8, 9))

        # Save out the file, and bring it back into Maya under a proxy shape.
        stage.GetRootLayer().Save()

        proxyShape = cmds.createNode('mayaUsdProxyShape')
        cmds.setAttr('mayaUsdProxyShape1.filePath', usdFilePath, type='string')

        # MAYA-101766: loading a stage is done by the proxy shape compute.
        # Because we're a script, no redraw is done, so need to pull explicitly
        # on the outStageData (and simply discard the returned data), to get
        # the proxy shape compute to run, and thus the stage to load.  This
        # should be improved.  Without a loaded stage, UFE item creation
        # fails.  PPT, 31-10-2019.
        outStageData = nameToPlug('mayaUsdProxyShape1.outStageData')
        outStageData.asMDataHandle()

        proxyShapeMayaPath = cmds.ls(proxyShape, long=True)[0]
        proxyShapePathSegment = mayaUtils.createUfePathSegment(
            proxyShapeMayaPath)
        
        #######
        # Create a UFE scene item from the sphere prim.
        spherePathSegment = usdUtils.createUfePathSegment('/parent/sphere')
        spherePath = ufe.Path([proxyShapePathSegment, spherePathSegment])
        sphereItem = ufe.Hierarchy.createItem(spherePath)

        # Get its Object3d interface.
        object3d = ufe.Object3d.object3d(sphereItem)

        # Get its bounding box.
        ufeBBox = object3d.boundingBox()

        # Compare it to known extents.
        assertVectorAlmostEqual(self, ufeBBox.min.vector, [-1]*3)
        assertVectorAlmostEqual(self, ufeBBox.max.vector, [1]*3)

        #######
        # Create a UFE scene item from the parent Xform of the sphere prim.
        parentPathSegment = usdUtils.createUfePathSegment('/parent')
        parentPath = ufe.Path([proxyShapePathSegment, parentPathSegment])
        parentItem = ufe.Hierarchy.createItem(parentPath)

        # Get its Object3d interface.
        parentObject3d = ufe.Object3d.object3d(parentItem)

        # Get its bounding box.
        parentUFEBBox = parentObject3d.boundingBox()

        # Compare it to sphere's extents.
        assertVectorEqual(self, ufeBBox.min.vector, parentUFEBBox.min.vector)
        assertVectorEqual(self, ufeBBox.max.vector, parentUFEBBox.max.vector)


        #######
        # Remove the test file.
        os.remove(usdFilePath)

    def testAnimatedBoundingBox(self):
        '''Test the Object3d bounding box interface for animated geometry.'''

        # Open sphereAnimatedRadiusProxyShape.ma scene in testSamples
        mayaUtils.openSphereAnimatedRadiusScene()

        # The extents of the sphere are copied from the .usda file.
        expected = [
            [(-1.0000002, -1, -1.0000005), (1, 1, 1.0000001)],
            [(-1.3086424, -1.308642, -1.3086426), (1.308642, 1.308642, 1.3086421)],
            [(-2.135803, -2.1358025, -2.1358035), (2.1358025, 2.1358025, 2.1358027)],
            [(-3.333334, -3.3333333, -3.333335), (3.3333333, 3.3333333, 3.3333337)],
            [(-4.7530875, -4.7530866, -4.753089), (4.7530866, 4.7530866, 4.753087)],
            [(-6.246915, -6.2469134, -6.2469163), (6.2469134, 6.2469134, 6.2469144)],
            [(-7.6666684, -7.6666665, -7.6666703), (7.6666665, 7.6666665, 7.6666675)],
            [(-8.8642, -8.864198, -8.864202), (8.864198, 8.864198, 8.864199)],
            [(-9.6913595, -9.691358, -9.691362), (9.691358, 9.691358, 9.691359)],
            [(-10.000002, -10, -10.000005), (10, 10, 10.000001)]]

        # Create an Object3d interface for USD sphere.
        mayaPathSegment = mayaUtils.createUfePathSegment(
            '|transform1|proxyShape1')
        usdPathSegment = usdUtils.createUfePathSegment('/pSphere1')

        spherePath = ufe.Path([mayaPathSegment, usdPathSegment])
        sphereItem = ufe.Hierarchy.createItem(spherePath)

        object3d = ufe.Object3d.object3d(sphereItem)

        # Loop over frames 1 to 10, and compare the values returned to the
        # expected values.
        for frame in range(1,11):
            cmds.currentTime(frame)

            ufeBBox = object3d.boundingBox()

            # Compare it to known extents.
            assertVectorAlmostEqual(self, ufeBBox.min.vector,
                                    expected[frame-1][0], places=6)
            assertVectorAlmostEqual(self, ufeBBox.max.vector,
                                    expected[frame-1][1], places=6)

    def testVisibility(self):
        '''Test the Object3d visibility methods.'''

        # Open top_layer.ma scene in testSamples
        mayaUtils.openTopLayerScene()

        # Get a scene item for Ball_35.
        ball35Path = ufe.Path([
            mayaUtils.createUfePathSegment("|transform1|proxyShape1"), 
            usdUtils.createUfePathSegment("/Room_set/Props/Ball_35")])
        ball35Item = ufe.Hierarchy.createItem(ball35Path)

        # Create an Object3d interface for it.
        object3d = ufe.Object3d.object3d(ball35Item)

        visObs = TestObserver()

        # We start off with no visibility observers.
        self.assertFalse(ufe.Object3d.hasObserver(visObs))
        self.assertEqual(ufe.Object3d.nbObservers(), 0)

        # Set the observer for visibility changes.
        ufe.Object3d.addObserver(visObs)
        self.assertTrue(ufe.Object3d.hasObserver(visObs))
        self.assertEqual(ufe.Object3d.nbObservers(), 1)

        # No notifications yet.
        self.assertEqual(visObs.notifications(), 0)

        # Initially it should be visible.
        self.assertTrue(object3d.visibility())

        # Make it invisible.
        object3d.setVisibility(False)
        self.assertFalse(object3d.visibility())

        # We should have got 'one' notification.
        self.assertEqual(visObs.notifications(), 1)

        # Make it visible.
        object3d.setVisibility(True)
        self.assertTrue(object3d.visibility())

        # We should have got one more notification.
        self.assertEqual(visObs.notifications(), 2)

        # Remove the observer.
        ufe.Object3d.removeObserver(visObs)
        self.assertFalse(ufe.Object3d.hasObserver(visObs))
        self.assertEqual(ufe.Object3d.nbObservers(), 0)

    @unittest.skipIf(os.getenv('UFE_PREVIEW_VERSION_NUM', '0000') < '2034', 'testUndoVisibleCmd is only available in UFE preview version 0.2.34 and greater')
    def testUndoVisibleCmd(self):

        ''' Verify the token / attribute values for visibility after performing undo/redo '''

        cmds.file(new=True, force=True)

        # create a Capsule via contextOps menu
        import mayaUsd_createStageWithNewLayer
        mayaUsd_createStageWithNewLayer.createStageWithNewLayer()
        proxyShapePath = ufe.PathString.path('|stage1|stageShape1')
        proxyShapeItem = ufe.Hierarchy.createItem(proxyShapePath)
        proxyShapeContextOps = ufe.ContextOps.contextOps(proxyShapeItem)
        proxyShapeContextOps.doOp(['Add New Prim', 'Capsule'])

        # create an Object3d interface.
        capsulePath = ufe.PathString.path('|stage1|stageShape1,/Capsule1')
        capsuleItem = ufe.Hierarchy.createItem(capsulePath)
        capsulePrim = mayaUsd.ufe.ufePathToPrim(ufe.PathString.string(capsulePath))
        object3d = ufe.Object3d.object3d(capsuleItem)

        # stage / primSpec
        stage = mayaUsd.ufe.getStage(str(proxyShapePath))
        primSpec = stage.GetEditTarget().GetPrimSpecForScenePath('/Capsule1');

        # initially capsuleItem should be visible.
        self.assertTrue(object3d.visibility())

        # make it invisible.
        visibleCmd = object3d.setVisibleCmd(False)
        visibleCmd.execute()

        # get the visibility "attribute"
        visibleAttr = capsulePrim.GetAttribute('visibility')

        # expect the visibility attribute to be 'invisible'
        self.assertEqual(visibleAttr.Get(), 'invisible')

        # visibility "token" must exists now in the USD data model
        self.assertTrue(bool(primSpec and UsdGeom.Tokens.visibility in primSpec.attributes))

        # undo
        visibleCmd.undo()

        # expect the visibility attribute to be 'inherited'
        self.assertEqual(visibleAttr.Get(), 'inherited')

        # visibility token must not exists now in the USD data model after undo
        self.assertFalse(bool(primSpec and UsdGeom.Tokens.visibility in primSpec.attributes))

        # capsuleItem must be visible now
        self.assertTrue(object3d.visibility())

        # redo
        visibleCmd.redo()

        # expect the visibility attribute to be 'invisible'
        self.assertEqual(visibleAttr.Get(), 'invisible')

        # visibility token must exists now in the USD data model after redo
        self.assertTrue(bool(primSpec and UsdGeom.Tokens.visibility in primSpec.attributes))

        # capsuleItem must be invisible now
        self.assertFalse(object3d.visibility())

    @unittest.skipIf(os.getenv('UFE_PREVIEW_VERSION_NUM', '0000') < '2034', 'testMayaHideAndShowHiddenUndoCommands is only available in UFE preview version 0.2.34 and greater')
    def testMayaHideAndShowHiddenUndoCommands(self):
        ''' Verify the token / attribute values for visibility via "hide", "showHidden" commands + Undo/Redo '''

        cmds.file(new=True, force=True)

        # create a Capsule and Cylinder via contextOps menu
        import mayaUsd_createStageWithNewLayer
        mayaUsd_createStageWithNewLayer.createStageWithNewLayer()
        proxyShapePath = ufe.PathString.path('|stage1|stageShape1')
        proxyShapeItem = ufe.Hierarchy.createItem(proxyShapePath)
        proxyShapeContextOps = ufe.ContextOps.contextOps(proxyShapeItem)
        proxyShapeContextOps.doOp(['Add New Prim', 'Capsule'])
        proxyShapeContextOps.doOp(['Add New Prim', 'Cylinder'])

        # capsule
        capsulePath = ufe.PathString.path('|stage1|stageShape1,/Capsule1')
        capsuleItem = ufe.Hierarchy.createItem(capsulePath)
        capsulePrim = mayaUsd.ufe.ufePathToPrim(ufe.PathString.string(capsulePath))

        # cylinder
        cylinderPath = ufe.PathString.path('|stage1|stageShape1,/Cylinder1')
        cylinderItem = ufe.Hierarchy.createItem(cylinderPath)
        cylinderPrim = mayaUsd.ufe.ufePathToPrim(ufe.PathString.string(cylinderPath))

        # stage / primSpec
        stage = mayaUsd.ufe.getStage(str(proxyShapePath))
        primSpecCapsule = stage.GetEditTarget().GetPrimSpecForScenePath('/Capsule1');
        primSpecCylinder = stage.GetEditTarget().GetPrimSpecForScenePath('/Cylinder1');

        # select capsule and cylinder prims
        ufe.GlobalSelection.get().append(capsuleItem)
        ufe.GlobalSelection.get().append(cylinderItem)

        # hide selected items
        cmds.hide(cs=True)

        # get the visibility "attribute"
        capsuleVisibleAttr = capsulePrim.GetAttribute('visibility')
        cylinderVisibleAttr = cylinderPrim.GetAttribute('visibility')

        # expect the visibility attribute to be 'invisible'
        self.assertEqual(capsuleVisibleAttr.Get(), 'invisible')
        self.assertEqual(cylinderVisibleAttr.Get(), 'invisible')

        # visibility "token" must exists now in the USD data model
        self.assertTrue(bool(primSpecCapsule and UsdGeom.Tokens.visibility in primSpecCapsule.attributes))
        self.assertTrue(bool(primSpecCylinder and UsdGeom.Tokens.visibility in primSpecCylinder.attributes))

        # undo
        cmds.undo()

        # expect the visibility attribute to be 'inherited'
        self.assertEqual(capsuleVisibleAttr.Get(), 'inherited')
        self.assertEqual(cylinderVisibleAttr.Get(), 'inherited')

        # visibility token must not exists now in the USD data model after undo
        self.assertFalse(bool(primSpecCapsule and UsdGeom.Tokens.visibility in primSpecCapsule.attributes))
        self.assertFalse(bool(primSpecCylinder and UsdGeom.Tokens.visibility in primSpecCylinder.attributes))

        # undo
        cmds.redo()

        # expect the visibility attribute to be 'invisible'
        self.assertEqual(capsuleVisibleAttr.Get(), 'invisible')
        self.assertEqual(cylinderVisibleAttr.Get(), 'invisible')

        # visibility "token" must exists now in the USD data model
        self.assertTrue(bool(primSpecCapsule and UsdGeom.Tokens.visibility in primSpecCapsule.attributes))
        self.assertTrue(bool(primSpecCylinder and UsdGeom.Tokens.visibility in primSpecCylinder.attributes))

        # hide selected items again
        cmds.hide(cs=True)

        # right after, call showHidden -all to make everything visible again
        cmds.showHidden( all=True )

        # expect the visibility attribute to be 'inherited'
        self.assertEqual(capsuleVisibleAttr.Get(), 'inherited')
        self.assertEqual(cylinderVisibleAttr.Get(), 'inherited')

        # This time, expect the visibility token to exists in the USD data model
        self.assertTrue(bool(primSpecCapsule and UsdGeom.Tokens.visibility in primSpecCapsule.attributes))
        self.assertTrue(bool(primSpecCylinder and UsdGeom.Tokens.visibility in primSpecCylinder.attributes))

        # undo the showHidden command
        cmds.undo()

        # expect the visibility attribute to be 'invisible'
        self.assertEqual(capsuleVisibleAttr.Get(), 'invisible')
        self.assertEqual(cylinderVisibleAttr.Get(), 'invisible')

        # visibility "token" must exists now in the USD data model
        self.assertTrue(bool(primSpecCapsule and UsdGeom.Tokens.visibility in primSpecCapsule.attributes))
        self.assertTrue(bool(primSpecCylinder and UsdGeom.Tokens.visibility in primSpecCylinder.attributes))

        # redo 
        cmds.redo()

        # expect the visibility attribute to be 'inherited'
        self.assertEqual(capsuleVisibleAttr.Get(), 'inherited')
        self.assertEqual(cylinderVisibleAttr.Get(), 'inherited')

        # visibility "token" must exists now in the USD data model
        self.assertTrue(bool(primSpecCapsule and UsdGeom.Tokens.visibility in primSpecCapsule.attributes))
        self.assertTrue(bool(primSpecCylinder and UsdGeom.Tokens.visibility in primSpecCylinder.attributes))

<<<<<<< HEAD
    @unittest.skipIf(os.getenv('UFE_PREVIEW_VERSION_NUM', '0000') < '2034', 'testMayaGeomExtentsRecomputation is only available in UFE preview version 0.2.34 and greater')
    def testMayaGeomExtentsRecomputation(self):
        ''' Verify the automatic extents computation in when geom attributes change '''

        cmds.file(new=True, force=True)

        # create a Capsule via contextOps menu
        import mayaUsd_createStageWithNewLayer
        mayaUsd_createStageWithNewLayer.createStageWithNewLayer()
        proxyShapePath = ufe.PathString.path('|stage1|stageShape1')
        proxyShapeItem = ufe.Hierarchy.createItem(proxyShapePath)
        proxyShapeContextOps = ufe.ContextOps.contextOps(proxyShapeItem)
        proxyShapeContextOps.doOp(['Add New Prim', 'Capsule'])

        # capsule
        capsulePath = ufe.PathString.path('|stage1|stageShape1,/Capsule1')
        capsuleItem = ufe.Hierarchy.createItem(capsulePath)
        capsulePrim = mayaUsd.ufe.ufePathToPrim(ufe.PathString.string(capsulePath))

        # get the height and extent "attributes"
        capsuleHeightAttr = capsulePrim.GetAttribute('height')
        capsuleExtentAttr = capsulePrim.GetAttribute('extent')

        self.assertAlmostEqual(capsuleHeightAttr.Get(), 1.0)
        capsuleExtent = capsuleExtentAttr.Get()
        self.assertAlmostEqual(capsuleExtent[0][2], -1.0)
        self.assertAlmostEqual(capsuleExtent[1][2], 1.0)

        capsuleHeightAttr.Set(10.0)

        self.assertAlmostEqual(capsuleHeightAttr.Get(), 10.0)
        # Extent will have been recomputed:
        capsuleExtent = capsuleExtentAttr.Get()
        self.assertAlmostEqual(capsuleExtent[0][2], -5.5)
        self.assertAlmostEqual(capsuleExtent[1][2], 5.5)
=======

if __name__ == '__main__':
    unittest.main(verbosity=2)
>>>>>>> 0b7a931b
<|MERGE_RESOLUTION|>--- conflicted
+++ resolved
@@ -415,7 +415,6 @@
         self.assertTrue(bool(primSpecCapsule and UsdGeom.Tokens.visibility in primSpecCapsule.attributes))
         self.assertTrue(bool(primSpecCylinder and UsdGeom.Tokens.visibility in primSpecCylinder.attributes))
 
-<<<<<<< HEAD
     @unittest.skipIf(os.getenv('UFE_PREVIEW_VERSION_NUM', '0000') < '2034', 'testMayaGeomExtentsRecomputation is only available in UFE preview version 0.2.34 and greater')
     def testMayaGeomExtentsRecomputation(self):
         ''' Verify the automatic extents computation in when geom attributes change '''
@@ -451,8 +450,6 @@
         capsuleExtent = capsuleExtentAttr.Get()
         self.assertAlmostEqual(capsuleExtent[0][2], -5.5)
         self.assertAlmostEqual(capsuleExtent[1][2], 5.5)
-=======
 
 if __name__ == '__main__':
-    unittest.main(verbosity=2)
->>>>>>> 0b7a931b
+    unittest.main(verbosity=2)