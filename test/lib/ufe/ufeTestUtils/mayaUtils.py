#!/usr/bin/env python

#
# Copyright 2019 Autodesk
#
# Licensed under the Apache License, Version 2.0 (the "License");
# you may not use this file except in compliance with the License.
# You may obtain a copy of the License at
#
#     http://www.apache.org/licenses/LICENSE-2.0
#
# Unless required by applicable law or agreed to in writing, software
# distributed under the License is distributed on an "AS IS" BASIS,
# WITHOUT WARRANTIES OR CONDITIONS OF ANY KIND, either express or implied.
# See the License for the specific language governing permissions and
# limitations under the License.
#

"""
    Helper functions regarding Maya that will be used throughout the test.
"""


import maya.cmds as cmds
import sys, os
import re

import ufe

mayaRuntimeID = 1
mayaSeparator = "|"

prRe = re.compile('Preview Release ([0-9]+)')

def loadPlugin(pluginName):
    """ 
        Load all given plugins created or needed by maya-ufe-plugin 
        Args:
            pluginName (str): The plugin name to load
        Returns:
            True if all plugins are loaded. False if a plugin failed to load
    """
    try:
        if not isPluginLoaded(pluginName):
            cmds.loadPlugin( pluginName, quiet = True )
        return True
    except:
        print sys.exc_info()[1]
        print "Unable to load %s" % pluginName
        return False
            
def isPluginLoaded(pluginName):
    """ 
        Verifies that the given plugin is loaded
        Args:
            pluginName (str): The plugin name to verify
        Returns:
            True if the plugin is loaded. False if a plugin failed to load
    """
    return cmds.pluginInfo( pluginName, loaded=True, query=True)
    
def isMayaUsdPluginLoaded():
    """ 
        Load plugins needed by UFE tests.
        Returns:
            True if plugins loaded successfully. False if a plugin failed to load
    """
    # Load the mayaUsdPlugin first.
    if not loadPlugin("mayaUsdPlugin"):
        return False

    # Load the UFE support plugin, for ufeSelectCmd support.  If this plugin
    # isn't included in the distribution of Maya (e.g. Maya 2019 or 2020), use
    # fallback test plugin.
    if not (loadPlugin("ufeSupport") or loadPlugin("ufeTestCmdsPlugin")):
        return False

    # The renderSetup Python plugin registers a file new callback to Maya.  On
    # test application exit (in TbaseApp::cleanUp()), a file new is done and
    # thus the file new callback is invoked.  Unfortunately, this occurs after
    # the Python interpreter has been finalized, which causes a crash.  Since
    # renderSetup is not needed for mayaUsd tests, unload it.
    rs = 'renderSetup'
    if cmds.pluginInfo(rs, q=True, loaded=True):
        unloaded = cmds.unloadPlugin(rs)
        return (unloaded[0] == rs)
    
    return True

def createUfePathSegment(mayaPath):
    """
        Create an UFE path from a given maya path.
        Make sure that it starts with |world. We are currently 
        supporting Maya nodes being at the top of UFE Paths (03/26/2018)
        Args:
            mayaPath (str): The maya path to use
        Returns :
            PathSegment of the given mayaPath
    """
    if not mayaPath.startswith("|world"):
        mayaPath = "|world" + mayaPath
    return ufe.PathSegment(mayaPath, mayaRuntimeID, mayaSeparator)

    
def getMayaSelectionList():
    """ 
        Returns the current Maya selection in a list
        Returns:
            A list(str) containing all selected Maya items
    """
    # Remove the unicode of cmds.ls
    return [x.encode('UTF8') for x in cmds.ls(sl=True)]
    
def openTopLayerScene():
    '''
        The test scene hierarchy is represented as :
                |world
                    |pSphere1
                        |pSphereShape1
                    |transform1
                        |proxyShape1
                            /Room_set
                                /Props
                                    /Ball_1
                                    /Ball_2
                                    ...
                                    /Ball_35
    '''
    # Open top_layer file which contains the USD scene
    filePath = os.path.join(os.path.dirname(os.path.realpath(__file__)), "..", "test-samples", "ballset", "StandaloneScene", "top_layer.ma" )
    cmds.file(filePath, force=True, open=True)
<<<<<<< HEAD

def openCylinderScene():
    filePath = os.path.join(os.path.dirname(os.path.realpath(__file__)), "..", "test-samples", "cylinder", "usdCylinder.ma" )
    cmds.file(filePath, force=True, open=True)

def openTwoSpheresScene():
    filePath = os.path.join(os.path.dirname(os.path.realpath(__file__)), "..", "test-samples", "twoSpheres", "twoSpheres.ma" )
    cmds.file(filePath, force=True, open=True)

def openSphereAnimatedRadiusScene():
    filePath = os.path.join(os.path.dirname(os.path.realpath(__file__)), "..", "test-samples", "sphereAnimatedRadius", "sphereAnimatedRadiusProxyShape.ma" )
    cmds.file(filePath, force=True, open=True)

def openTreeScene():
    filePath = os.path.join(os.path.dirname(os.path.realpath(__file__)), "..", "test-samples", "tree", "tree.ma" )
    cmds.file(filePath, force=True, open=True)

def openTreeRefScene():
    filePath = os.path.join(os.path.dirname(os.path.realpath(__file__)), "..", "test-samples", "tree", "treeRef.ma" )
    cmds.file(filePath, force=True, open=True)
=======
    
def previewReleaseVersion():
    '''Return the Maya Preview Release version.

    If the version of Maya is not a Preview Release, returns sys.maxsize (a very
    large number).  If the environment variable
    MAYA_PREVIEW_RELEASE_VERSION_OVERRIDE is defined, return its value instead.
    '''

    if 'MAYA_PREVIEW_RELEASE_VERSION_OVERRIDE' in os.environ:
        return int(os.environ['MAYA_PREVIEW_RELEASE_VERSION_OVERRIDE'])

    match = prRe.match(cmds.about(v=True))

    return int(match.group(1)) if match else sys.maxsize
>>>>>>> e2dd5817
<|MERGE_RESOLUTION|>--- conflicted
+++ resolved
@@ -129,7 +129,6 @@
     # Open top_layer file which contains the USD scene
     filePath = os.path.join(os.path.dirname(os.path.realpath(__file__)), "..", "test-samples", "ballset", "StandaloneScene", "top_layer.ma" )
     cmds.file(filePath, force=True, open=True)
-<<<<<<< HEAD
 
 def openCylinderScene():
     filePath = os.path.join(os.path.dirname(os.path.realpath(__file__)), "..", "test-samples", "cylinder", "usdCylinder.ma" )
@@ -150,8 +149,7 @@
 def openTreeRefScene():
     filePath = os.path.join(os.path.dirname(os.path.realpath(__file__)), "..", "test-samples", "tree", "treeRef.ma" )
     cmds.file(filePath, force=True, open=True)
-=======
-    
+
 def previewReleaseVersion():
     '''Return the Maya Preview Release version.
 
@@ -166,4 +164,3 @@
     match = prRe.match(cmds.about(v=True))
 
     return int(match.group(1)) if match else sys.maxsize
->>>>>>> e2dd5817
