set(TARGET_NAME UFE_TEST)

# unit test scripts.  Note that testTRSBase.py is not a test case, but rather
# a module providing a base class for other tests.
set(test_script_files
    testDeleteCmd.py
    testMatrices.py
    testMayaPickwalk.py
    testRotatePivot.py
)

set(test_support_files
    testTRSBase.py
)

if(CMAKE_UFE_V2_FEATURES_AVAILABLE)
    list(APPEND test_script_files
        testGroupCmd.py
        testAttribute.py
        testAttributes.py
        testDuplicateCmd.py
        testMoveCmd.py
        testObject3d.py
        testRotateCmd.py
        testScaleCmd.py
        testTransform3dTranslate.py
        testRename.py
    )
    if(UFE_PREVIEW_VERSION_NUM GREATER_EQUAL 2009)
        list(APPEND test_script_files
            testContextOps.py
        )
    endif()
endif()

# copy ufe tests to ${CMAKE_CURRENT_BINARY_DIR} and run them from there
add_custom_target(${TARGET_NAME} ALL)

mayaUsd_copyDirectory(${TARGET_NAME} DESTINATION ${CMAKE_CURRENT_BINARY_DIR}
                             DIRECTORY test-samples)
mayaUsd_copyDirectory(${TARGET_NAME} DESTINATION ${CMAKE_CURRENT_BINARY_DIR}
                             DIRECTORY ufeScripts)
mayaUsd_copyDirectory(${TARGET_NAME} DESTINATION ${CMAKE_CURRENT_BINARY_DIR}
                             DIRECTORY ufeTestUtils)
mayaUsd_copyDirectory(${TARGET_NAME} DESTINATION ${CMAKE_CURRENT_BINARY_DIR}
                             DIRECTORY ufeTestPlugins)
mayaUsd_copyFiles(${TARGET_NAME} DESTINATION ${CMAKE_CURRENT_BINARY_DIR}
                         FILES ${test_script_files})
mayaUsd_copyFiles(${TARGET_NAME} DESTINATION ${CMAKE_CURRENT_BINARY_DIR}
                         FILES ${test_support_files})

foreach(script ${test_script_files})
    mayaUsd_get_unittest_target(target ${script})
<<<<<<< HEAD
    mayaUsd_add_test(${target}
        PYTHON_MODULE ${target}
        ENV
            "MAYA_PLUG_IN_PATH=${CMAKE_CURRENT_BINARY_DIR}/ufeTestPlugins"
=======
    add_test(
        NAME ${target}
        WORKING_DIRECTORY ${CMAKE_CURRENT_BINARY_DIR}
        COMMAND ${MAYA_PY_EXECUTABLE} -c "import sys;from unittest import main; \
                                          import maya.standalone; \
                                          maya.standalone.initialize(name='python'); \
                                          import ${target};testProg=main(module=${target},exit=False);\
                                          maya.standalone.uninitialize(); \
                                          sys.exit(not testProg.result.wasSuccessful());
                                          "
    )
    set_property(TEST ${target} APPEND PROPERTY ENVIRONMENT 
        "PYTHONPATH=${pythonPath}"
        "PATH=${path}"
        "MAYA_PLUG_IN_PATH=${mayaPluginPath}"
        "PXR_PLUGINPATH_NAME=${CMAKE_INSTALL_PREFIX}/lib/usd"
        "MAYA_NO_STANDALONE_ATEXIT=1"
        "UFE_PREVIEW_VERSION_NUM=${UFE_PREVIEW_VERSION_NUM}"
>>>>>>> 05997e71
    )

    # Assign a ctest label to these tests for easy filtering.
    set_tests_properties(${target} PROPERTIES LABELS ufe)
endforeach()<|MERGE_RESOLUTION|>--- conflicted
+++ resolved
@@ -51,31 +51,11 @@
 
 foreach(script ${test_script_files})
     mayaUsd_get_unittest_target(target ${script})
-<<<<<<< HEAD
     mayaUsd_add_test(${target}
         PYTHON_MODULE ${target}
         ENV
             "MAYA_PLUG_IN_PATH=${CMAKE_CURRENT_BINARY_DIR}/ufeTestPlugins"
-=======
-    add_test(
-        NAME ${target}
-        WORKING_DIRECTORY ${CMAKE_CURRENT_BINARY_DIR}
-        COMMAND ${MAYA_PY_EXECUTABLE} -c "import sys;from unittest import main; \
-                                          import maya.standalone; \
-                                          maya.standalone.initialize(name='python'); \
-                                          import ${target};testProg=main(module=${target},exit=False);\
-                                          maya.standalone.uninitialize(); \
-                                          sys.exit(not testProg.result.wasSuccessful());
-                                          "
-    )
-    set_property(TEST ${target} APPEND PROPERTY ENVIRONMENT 
-        "PYTHONPATH=${pythonPath}"
-        "PATH=${path}"
-        "MAYA_PLUG_IN_PATH=${mayaPluginPath}"
-        "PXR_PLUGINPATH_NAME=${CMAKE_INSTALL_PREFIX}/lib/usd"
-        "MAYA_NO_STANDALONE_ATEXIT=1"
-        "UFE_PREVIEW_VERSION_NUM=${UFE_PREVIEW_VERSION_NUM}"
->>>>>>> 05997e71
+            "UFE_PREVIEW_VERSION_NUM=${UFE_PREVIEW_VERSION_NUM}"
     )
 
     # Assign a ctest label to these tests for easy filtering.
