#!/usr/bin/env python

#
# Copyright 2022 Autodesk
#
# Licensed under the Apache License, Version 2.0 (the "License");
# you may not use this file except in compliance with the License.
# You may obtain a copy of the License at
#
#     http://www.apache.org/licenses/LICENSE-2.0
#
# Unless required by applicable law or agreed to in writing, software
# distributed under the License is distributed on an "AS IS" BASIS,
# WITHOUT WARRANTIES OR CONDITIONS OF ANY KIND, either express or implied.
# See the License for the specific language governing permissions and
# limitations under the License.
#

import fixturesUtils
import mayaUtils

from maya import cmds
from maya import standalone

import ufe

import os
import unittest


class UINodeGraphNodeTestCase(unittest.TestCase):
    '''Verify the UINodeGraphNode USD implementation.
    '''

    pluginsLoaded = False

    @classmethod
    def setUpClass(cls):
        fixturesUtils.readOnlySetUpClass(__file__, loadPlugin=False)

        if not cls.pluginsLoaded:
            cls.pluginsLoaded = mayaUtils.isMayaUsdPluginLoaded()

    @classmethod
    def tearDownClass(cls):
        standalone.uninitialize()

    def setUp(self):
        ''' Called initially to set up the Maya test environment '''
        # Load plugins
        self.assertTrue(self.pluginsLoaded)

        # Open ballset.ma scene in testSamples
        mayaUtils.openGroupBallsScene()

        # Clear selection to start off
        cmds.select(clear=True)

<<<<<<< HEAD
    def testUIInfo(self):
        ball3Path = ufe.PathString.path('|transform1|proxyShape1,/Ball_set/Props/Ball_3')
        ball3SceneItem = ufe.Hierarchy.createItem(ball3Path)

        initialUpdateCount = cmds.getAttr('|transform1|proxyShape1.updateId')
        initialResyncCount = cmds.getAttr('|transform1|proxyShape1.resyncId')
                                          
        uiNodeGraphNode = ufe.UINodeGraphNode.uiNodeGraphNode(ball3SceneItem)

        self.assertFalse(uiNodeGraphNode.hasPosition())
        pos0 = uiNodeGraphNode.getPosition()
=======
    # Helper to avoid copy-pasting the entire test
    def doPosAndSizeTests(self, hasFunc, setFunc, getFunc, cmdFunc):
        # Test hasFunc and getFunc
        self.assertFalse(hasFunc())
        pos0 = getFunc()
>>>>>>> 187acf50
        self.assertEqual(pos0.x(), 0)
        self.assertEqual(pos0.y(), 0)

        # Test setFunc with vector
        pos1 = ufe.Vector2f(10, 20)
        setFunc(pos1)
        self.assertTrue(hasFunc())
        pos2 = getFunc()
        self.assertEqual(pos1.x(), pos2.x())
        self.assertEqual(pos1.y(), pos2.y())

        # Test setFunc with scalars
        setFunc(13, 41)
        self.assertTrue(hasFunc())
        pos3 = getFunc()
        self.assertEqual(pos3.x(), 13)
        self.assertEqual(pos3.y(), 41)

        # Test cmdFunc
        pos4 = ufe.Vector2f(21, 20)
        cmd = cmdFunc(pos4)
        cmd.execute()
        self.assertTrue(hasFunc())
        pos5 = getFunc()
        self.assertEqual(pos4.x(), pos5.x())
        self.assertEqual(pos4.y(), pos5.y())

<<<<<<< HEAD
        # None of these changes should force a render refresh:
        self.assertEqual(initialUpdateCount, cmds.getAttr('|transform1|proxyShape1.updateId'))
        self.assertEqual(initialResyncCount, cmds.getAttr('|transform1|proxyShape1.resyncId'))
=======
    def testPosition(self):
        ball3Path = ufe.PathString.path('|transform1|proxyShape1,/Ball_set/Props/Ball_3')
        ball3SceneItem = ufe.Hierarchy.createItem(ball3Path)

        uiNodeGraphNode = ufe.UINodeGraphNode.uiNodeGraphNode(ball3SceneItem)
        self.doPosAndSizeTests(uiNodeGraphNode.hasPosition, uiNodeGraphNode.setPosition,
            uiNodeGraphNode.getPosition, uiNodeGraphNode.setPositionCmd)

    @unittest.skipIf(os.getenv('UFE_PREVIEW_VERSION_NUM', '0000') < '4100',
                     'Size interface only available in Ufe preview version greater equal to 4.0.100, or 0.5.0.')
    def testSize(self):
        ball3Path = ufe.PathString.path('|transform1|proxyShape1,/Ball_set/Props/Ball_3')
        ball3SceneItem = ufe.Hierarchy.createItem(ball3Path)

        if(hasattr(ufe, "UINodeGraphNode_v4_1")):
            uiNodeGraphNode = ufe.UINodeGraphNode_v4_1.uiNodeGraphNode(ball3SceneItem)
        else:
            uiNodeGraphNode = ufe.UINodeGraphNode.uiNodeGraphNode(ball3SceneItem)
        
        self.doPosAndSizeTests(uiNodeGraphNode.hasSize, uiNodeGraphNode.setSize,
            uiNodeGraphNode.getSize, uiNodeGraphNode.setSizeCmd)
>>>>>>> 187acf50

if __name__ == '__main__':
    unittest.main(verbosity=2)<|MERGE_RESOLUTION|>--- conflicted
+++ resolved
@@ -56,25 +56,11 @@
         # Clear selection to start off
         cmds.select(clear=True)
 
-<<<<<<< HEAD
-    def testUIInfo(self):
-        ball3Path = ufe.PathString.path('|transform1|proxyShape1,/Ball_set/Props/Ball_3')
-        ball3SceneItem = ufe.Hierarchy.createItem(ball3Path)
-
-        initialUpdateCount = cmds.getAttr('|transform1|proxyShape1.updateId')
-        initialResyncCount = cmds.getAttr('|transform1|proxyShape1.resyncId')
-                                          
-        uiNodeGraphNode = ufe.UINodeGraphNode.uiNodeGraphNode(ball3SceneItem)
-
-        self.assertFalse(uiNodeGraphNode.hasPosition())
-        pos0 = uiNodeGraphNode.getPosition()
-=======
     # Helper to avoid copy-pasting the entire test
     def doPosAndSizeTests(self, hasFunc, setFunc, getFunc, cmdFunc):
         # Test hasFunc and getFunc
         self.assertFalse(hasFunc())
         pos0 = getFunc()
->>>>>>> 187acf50
         self.assertEqual(pos0.x(), 0)
         self.assertEqual(pos0.y(), 0)
 
@@ -102,15 +88,13 @@
         self.assertEqual(pos4.x(), pos5.x())
         self.assertEqual(pos4.y(), pos5.y())
 
-<<<<<<< HEAD
-        # None of these changes should force a render refresh:
-        self.assertEqual(initialUpdateCount, cmds.getAttr('|transform1|proxyShape1.updateId'))
-        self.assertEqual(initialResyncCount, cmds.getAttr('|transform1|proxyShape1.resyncId'))
-=======
     def testPosition(self):
         ball3Path = ufe.PathString.path('|transform1|proxyShape1,/Ball_set/Props/Ball_3')
         ball3SceneItem = ufe.Hierarchy.createItem(ball3Path)
 
+        initialUpdateCount = cmds.getAttr('|transform1|proxyShape1.updateId')
+        initialResyncCount = cmds.getAttr('|transform1|proxyShape1.resyncId')
+                                          
         uiNodeGraphNode = ufe.UINodeGraphNode.uiNodeGraphNode(ball3SceneItem)
         self.doPosAndSizeTests(uiNodeGraphNode.hasPosition, uiNodeGraphNode.setPosition,
             uiNodeGraphNode.getPosition, uiNodeGraphNode.setPositionCmd)
@@ -128,7 +112,10 @@
         
         self.doPosAndSizeTests(uiNodeGraphNode.hasSize, uiNodeGraphNode.setSize,
             uiNodeGraphNode.getSize, uiNodeGraphNode.setSizeCmd)
->>>>>>> 187acf50
+
+        # None of these changes should force a render refresh:
+        self.assertEqual(initialUpdateCount, cmds.getAttr('|transform1|proxyShape1.updateId'))
+        self.assertEqual(initialResyncCount, cmds.getAttr('|transform1|proxyShape1.resyncId'))
 
 if __name__ == '__main__':
     unittest.main(verbosity=2)