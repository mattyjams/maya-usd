--- conflicted
+++ resolved
@@ -84,12 +84,6 @@
         self.assertEqual(6, len(propsHier.children()))
 
         # Deactivate Ball_3 (which will remove it from children)
-<<<<<<< HEAD
-        ball3Path = ufe.PathString.path('|transform1|proxyShape1,/Ball_set/Props/Ball_3')
-        ball3Hier = ufe.Hierarchy.createItem(ball3Path)
-        ballSetPrim = mayaUsd.ufe.ufePathToPrim('|transform1|proxyShape1,/Ball_set/Props/Ball_3')
-        ballSetPrim.SetActive(False)
-=======
         ball3PathStr = '|transform1|proxyShape1,/Ball_set/Props/Ball_3'
         ball3Path = ufe.PathString.path(ball3PathStr)
         ball3Item = ufe.Hierarchy.createItem(ball3Path)
@@ -97,7 +91,6 @@
         # Set Ball_3 to inactive.
         ball3Prim = mayaUsd.ufe.ufePathToPrim(ball3PathStr)
         ball3Prim.SetActive(False)
->>>>>>> f37eaa12
 
         # Props should now have 5 children and ball3 should not be one of them.
         children = propsHier.children()
