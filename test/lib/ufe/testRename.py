--- conflicted
+++ resolved
@@ -169,7 +169,6 @@
 
         ufe.GlobalSelection.get().append(cylinderItem)
 
-<<<<<<< HEAD
         # get the USD stage
         stage = mayaUsd.ufe.getStage(str(mayaPathSegment))
 
@@ -182,11 +181,8 @@
         self.assertEqual(stage.GetEditTarget().GetLayer(), stage.GetRootLayer())
 
         # rename
+        cylinderItemType = cylinderItem.nodeType()
         newName = 'pCylinder1_Renamed'
-=======
-        ball35ItemType = ball35Item.nodeType()
-        newName = 'Ball_35_Renamed'
->>>>>>> e2dd5817
         cmds.rename(newName)
 
         # The renamed item is in the selection.
@@ -205,7 +201,7 @@
         self.assertIn(pCylinder1Item, propsChildren)
 
         cmds.undo()
-        self.assertEqual(ball35ItemType, ufe.GlobalSelection.get().back().nodeType())
+        self.assertEqual(cylinderItemType, ufe.GlobalSelection.get().back().nodeType())
 
         def childrenNames(children):
            return [str(child.path().back()) for child in children]
@@ -219,7 +215,7 @@
         self.assertEqual(len(propsChildren), len(propsChildrenPre))
 
         cmds.redo()
-        self.assertEqual(ball35ItemType, ufe.GlobalSelection.get().back().nodeType())
+        self.assertEqual(cylinderItemType, ufe.GlobalSelection.get().back().nodeType())
 
         propsHierarchy = ufe.Hierarchy.hierarchy(propsItem)
         propsChildren = propsHierarchy.children()
