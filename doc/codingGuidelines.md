This document outlines coding guidelines for contributions to the  [maya-usd](https://github.com/autodesk/maya-usd) project.

# C++ Coding Guidelines
## Foundation/Critical
### License notice
Every file should start with the Apache 2.0 licensing statement:
```cpp
// Licensed under the Apache License, Version 2.0 (the “License”);
// you may not use this file except in compliance with the License.
// You may obtain a copy of the License at
//
//   http://www.apache.org/licenses/LICENSE-2.0
//
// Unless required by applicable law or agreed to in writing, software
// distributed under the License is distributed on an “AS IS” BASIS,
// WITHOUT WARRANTIES OR CONDITIONS OF ANY KIND, either express or implied.
// See the License for the specific language governing permissions and
// limitations under the License.
```

### Copyright notice
* Every file should contain at least one Copyright line at the top, which can be to Autodesk or the individual/company that contributed the code.
* Multiple copyright lines are allowed, and if a significant new contribution is made to an existing file then an individual or company can append a new line to the copyright section.
* The year the original contribution is made should be included but there is no requirement to update this every year.
* There is no requirement that an Autodesk copyright line should be in all files. If an individual or company contributes new files they do not have to add both their name and Autodesk's name.
* If existing code is being refactored or moved within the repo then the original copyright lines should be maintained. You should only append a new copyright line if significant new changes are added. For example, if some utility code is being moved from a plugin into a common area, and the work involved is only minor name changes or include path updates, then the original copyright should be maintained. In this case, there is no requirement to add a new copyright for the person that handled the refactoring.

### #pragma once vs include guard
Do not use `#pragma once` to avoid files being `#include’d` multiple times (which can cause duplication of definitions & compilation errors). While it's widely supported, it's a non-standard and non-portable extension. In some cases using `#pragma once` may include two copies of the same file when they are accessible via multiple different paths.

All code should use include guards instead `#pragma once`. For example:
```cpp
// file foobar.h:
#ifndef LIBRARY_FOOBAR_H
#define LIBRARY_FOOBAR_H
// … declarations …
#endif // LIBRARY_FOOBAR_H
```

Never use reserved identifiers, like underscore followed immediately by an uppercase letter or double underscore. For example, the following is illegal:
```cpp
// file foobar.h:
#ifndef __LIBRARY_FOOBAR_H
#define __LIBRARY_FOOBAR_H
// … declarations …
#endif // __LIBRARY_FOOBAR_H

// file foobar2.h:
#ifndef _LIBRARY_FOOBAR2_H
#define _LIBRARY_FOOBAR2_H
// … declarations …
#endif // _LIBRARY_FOOBAR2_H
```

### Naming (file, type, variable, constant, function, namespace, macro, template parameters, schema names)
**General Naming Rules**
MayaUsd strives to use “camel case” naming. That is, each word is capitalized, except possibly the first word:
* UpperCamelCase
* lowerCamelCase

While underscores in names (_) (e.g., as separator) are not strictly forbidden, they are strongly discouraged.
Optimize for readability by selecting names that are clear to others (e.g., people on different teams.)
Use names that describe the purpose or intent of the object. Do not worry about saving horizontal space. It is more important to make your code easily understandable by others. Minimize the use of abbreviations that would likely be unknown to someone outside your project (especially acronyms and initialisms).

**File Names**
Filenames should be lowerCamelCase and should not include underscores (_) or dashes (-).
C++ files should end in .cpp and header files should end in .h.
In general, make your filenames as specific as possible. For example:
```
stageData.cpp
stageData.h
```

**Type Names**
All type names (i.e., classes, structs, type aliases, enums, and type template parameters) should use UpperCamelCase, with no underscores. For example:
```cpp
class MayaUsdStageData;
class ImportData;
enum Roles;
```

**Variable Names**
Variables names, including function parameters and data members should use lowerCamelCase, with no underscores. For example:
```cpp
const MDagPath& dagPath
const MVector& rayDirection
bool* drawRenderPurpose
```

**Class/Struct Data Members**
Non-static data members of classes/structs are named like ordinary non-member variables with leading “_”. For example:
```cpp
UsdMayaStageNoticeListener _stageNoticeListener;
std::map<UsdTimeCode, MBoundingBox> _boundingBoxCache;
```

For static data members the leading underscore should be omitted. 
```cpp
static const MTypeId typeId;
```

**Constant Names**
Variables declared constexpr or const, whose value is fixed for the duration of the program, should be named with a leading “k” followed by UpperCamelCase. For example:
```cpp
const int kDaysInAWeek = 7;
const int kMyMagicNumber = 42;
```

**Function/Method Names**
All functions should be lowerCamelCase. This avoids inconsistencies with the MayaAPI and virtual methods. For example:
```cpp
MString name() const override;
void registerExitCallback();
```

**Namespace Names**
Namespace names should be UpperCamelCase. Top-level namespace names are based on the project name.
```cpp
namespace MayaAttrs {}
```

**Enumerator Names**
Enumerators (for both scoped and unscoped enums) should be named like constants (i.e., `kEnumName`.)

The enumeration name, `StringPolicy` is a type and therefore mixed case.
```cpp
enum class StringPolicy
{
  kStringOptional,
  kStringMustHaveValue
};
```

**Macro Names**
In general, macros should be avoided (see [Modern C++](https://docs.google.com/document/d/1Jvbpfh2WNzHxGQtjqctZ1K1lnpaAtHOUwm0kmmEcxjY/edit#heading=h.ynbggnv41p3) ). However, if they are absolutely needed, macros should be all capitals, with words separated by underscores.
```cpp
#define ROUND(x) …
#define PI_ROUNDED 3.0
```

**Schema Names**
<Not yet defined, proposals are welcome>

### Documentation (class, method, variable, comments)
* [Doxygen ](http://www.doxygen.nl/index.html) will be used to generate documentation from mayaUsd C++ sources.
* Doxygen tags must be used to document classes, function parameters, function return values, and thrown exceptions.
* The mayaUsd project does require the use of any Doxygen formatting style ( [Doxygen built-in formatting](http://www.doxygen.nl/manual/commands.html) )
* Comments for users of classes and functions must be written in headers files. Comments in definition files are meant for contributors and maintainers.

### Include directive
For source files (.cpp) with an associated header file (.h) that resides in the same directory, it should be `#include`'d with double quotes and no path.  This formatting should be followed regardless of with whether the associated header is public or private. For example:
```cpp
// In foobar.cpp
#include "foobar.h"
```

All included public header files from outside and inside the project should be `#include`’d using angle brackets. For example:
```cpp
#include <pxr/base/tf/stringUtils.h>
#include <mayaUsd/nodes/stageData.h>
```

Private project’s header files should be `#include`'d using double quotes, and a relative path. Private headers may live in the same directory or sub-directories, but they should never be included using "._" or ".._" as part of a relative path. For example:
```cpp
#include "privateUtils.h"
#include "pvt/helperFunctions.h"
```

### Include order
Headers should be included in the following order, with each section separated by a blank line and files sorted alphabetically:

1. Related header
2. All private headers
3. All public headers from this repository (maya-usd)
4. Pixar + USD headers
5. Autodesk + Maya headers
6. Other libraries' headers
7. C++ standard library headers
8. C system headers
9. Conditional includes

```cpp
#include "exportTranslator.h"

#include "private/util.h"
 
#include <mayaUsd/fileio/jobs/jobArgs.h>
#include <mayaUsd/fileio/jobs/writeJob.h>
#include <mayaUsd/fileio/shading/shadingModeRegistry.h>
#include <mayaUsd/fileio/utils/writeUtil.h>
 
#include <maya/MFileObject.h>
#include <maya/MGlobal.h>
#include <maya/MSelectionList.h>
#include <maya/MString.h>

#include <string>

#if defined(WANT_UFE_BUILD)
  #include <ufe/ufe.h>
#endif
```

### Cross-platform development
* Consult the [build.md](https://github.com/Autodesk/maya-usd/blob/dev/doc/build.md) compatibility table to ensure you use the recommended tool (i.e., compiler, operating system, CMake, etc.) versions.
* Before pull requests (PRs) are considered for integration, they must compile and all tests should pass on all suppported platforms.

### Conditional compilation (Maya, USD, UFE version)
**Maya**
	* `MAYA_API_VERSION` is the consistent macro to test Maya version (`MAYA_APP_VERSION` * 10000 + `MAJOR_VERSION` * 100 + `MINOR_VERSION`)
	* `MAYA_APP_VERSION` is available only since Maya 2019 and is a simple year number, so it is not allowed.
**UFE**
	* `WANT_UFE_BUILD` equals 1 if UFE is found and it should be used for conditional compilation on codes depending on UFE.

**USD**
	* `PXR_VERSION` is the macro to test USD version (`PXR_MAJOR_VERSION` * 10000 + `PXR_MINOR_VERSION` * 100 + `PXR_PATCH_VERSION`)

Respect the minimum supported version for Maya and USD stated in [build.md](https://github.com/Autodesk/maya-usd/blob/dev/doc/build.md) .

### std over boost
Recent extensions to the C++ standard introduce many features previously only found in [boost](http://boost.org). To avoid introducing additional dependencies, developers should strive to use functionality in the C++ std over boost. If you encounter usage of boost in the code, consider converting this to the equivalent std mechanism. 
Our library currently has the following boost dependencies:
* `boost::python`
<<<<<<< HEAD
* `boost::filesystem` (preferable to replace with Pixar USD arch/fileSystem)
* `boost::system`
* `boost::make_shared` (preferable to replace with `std::shared_ptr`)

***Update:***
* `boost::hash_combine` is replaced with `MayaUsd::hash_combine` and should be used instead across the project.
=======
* `boost::hash_combine` (see  [this proposal](http://www.open-std.org/jtc1/sc22/wg21/docs/papers/2017/p0814r0.pdf) )
* `boost::make_shared` (preferable to replace with `std::shared_ptr`)

***Update:***
* `boost::filesystem` and `boost::system` are removed. Until the transition to C++17 std::filesystem, [ghc::filesystem](https://github.com/gulrak/filesystem) must be used as an alternative across the project.

* Dependency on `boost::thread` is removed from Animal Logic plugin.
>>>>>>> aed181f7

## Modern C++
Our goal is to develop [maya-usd](https://github.com/autodesk/maya-usd) following modern C++ practices. We’ll follow the [C++ Core Guidelines](http://isocpp.github.io/CppCoreGuidelines/CppCoreGuidelines) and pay attention to:
* `using` (vs `typedef`) keyword
* `virtual`, `override` and `final` keyword
* `default` and `delete` keywords
* `auto` keyword
* initialization - `{}`
* `nullptr` keyword
* …

# Coding guidelines for Python
We are adopting the [PEP-8](https://www.python.org/dev/peps/pep-0008) style for Python Code with the following modification:
* Mixed-case for variable and function names are allowed 

[Pylint](https://www.pylint.org/) is recommended for automation.


# Coding guidelines for CMake 
## Modern CMake
1. Target Build and Usage requirements should be very clear.
* build requirements ( everything that is needed to build the target )
* usage requirements ( everything that is needed to use this target as a dependency of another target)
2. Always use target_xxx() and make sure to add the PUBLIC/PRIVATE/INTERFACE keywords as appropriate. 
* target_sources
* target_compile_definitions
* target_compile_options
* target_include_directories
* target_link_libraries
* ...

Keyword meanings:
* **PRIVATE**: requirement should apply to just this target.
* **PUBLIC**: requirement should apply to this target and anything that links to it.
* **INTERFACE**: requirement should apply just to things that link to it.

3. Don't use Macros that affect all targets (e.g add_definitions, link_libraries, include_directories).
4. Prefer functions over macros whenever reasonable.
5. Treat warnings as errors.
6. Use cmake_parse_arguments as the recommended way for parsing the arguments given to the macro or function.
7. Don't use file(GLOB).
8. Be explicit by calling set_target_properties when it's appropriate.
9. Links against Boost or GTest using imported targets rather than variables:
e.g Boost::filesystem, Boost::system, GTest::GTest

## Compiler features/flags/definitions
1. Setting or appending compiler flags/definitions via CMAKE_CXX_FLAGS is NOT allowed.
2. Any front-end flags (e.g. -Wno-xxx, cxx_std_xx) should be added to cmake/compiler_config.cmake
3. All current targets, as well as newly added targets, must use mayaUsd_compile_config function in order to get the project-wide flags/definitions. These flags/definitions are added privately via target_compile_features, target_compile_options, target_compile_definitions. Individual targets are still allowed to call target_compile_definitions, target_compile_features individually for any additional flags/definitions by providing appropriate PUBLIC/INTERFACE/PRIVATE keywords. For example:
```cmake
# -----------------------------------------------------------------------------
# compiler configuration
# -----------------------------------------------------------------------------
add_library(${UFE_PYTHON_TARGET_NAME} SHARED)
target_compile_definitions(${UFE_PYTHON_TARGET_NAME}
   PRIVATE
       MFB_PACKAGE_NAME=${UFE_PYTHON_MODULE_NAME}
       MFB_ALT_PACKAGE_NAME=${UFE_PYTHON_MODULE_NAME}
       MFB_PACKAGE_MODULE="${PROJECT_NAME}.${UFE_PYTHON_MODULE_NAME}"
)
mayaUsd_compile_config(${UFE_PYTHON_TARGET_NAME})
```

## Dynamic linking and Run-time Search Path
Use provided mayaUsd_xxx_rpath() utility functions to handle run-time search path for both MacOSX and Linux.

## Unit Test
1. Use provided mayaUsd_add_test() function for adding either Gtest or Python tests.
2. Don't add find_package(GTest REQUIRED) in every CMake file with unit tests.  Gtest setup is handled automatically for you.
3. For targets that need to link against google test library. Simply add GTest::GTest to target_link_libraries. You don't need to add any Gtest include directory this is done automatically for you.

## Naming Conventions
 1. CMake commands are case-insensitive. Use lower_case for CMake functions and macros, Use upper_case for CMake variables
 ```cmake
# e.g cmake functions
add_subdirectory(schemas)
target_compile_definitions(....)

# e.g cmake variables
${CMAKE_CXX_COMPILER_ID}
${CMAKE_SYSTEM_NAME}
${CMAKE_INSTALL_PREFIX}
```

 2. Use upper_case for Option names
```cmake
# e.g for options names
option(BUILD_USDMAYA_SCHEMAS "Build optional schemas." ON)
option(BUILD_TESTS "Build tests." ON)
option(BUILD_HDMAYA "Build the Maya-To-Hydra plugin and scene delegate." ON)
```

3.  Use upper_case for Custom variables
```cmake
# e.g for options names
set(QT_VERSION "5.6")
 
set(HEADERS
    jobArgs.h
    modelKindProcessor.h
    readJob.h
    writeJob.h
)
 
set(RESOURCES_INSTALL_PATH ${CMAKE_INSTALL_PREFIX}/lib/usd/${TARGET_NAME}/resources)
 
set(USDTRANSACTION_PYTHON_LIBRARY_LOCATION ${AL_INSTALL_PREFIX}/lib/python/AL/usd/transaction)
```

4. Respect third-party variables ( don't change them )
```cmake
# e.g boost
set(BOOST_ROOT ${pxr_usd_location})
set(Boost_USE_DEBUG_PYTHON ON)
```

5. Avoid adding the optional name in endfunction/endmacro([]).
> Although there is no official guideline for Modern CMake practices, the following resources provide ample information on how to adopt these practices:
> [Modern cmake](https://cliutils.gitlab.io/modern-cmake/), [Effective Modern CMake](https://gist.github.com/mbinna/c61dbb39bca0e4fb7d1f73b0d66a4fd1)<|MERGE_RESOLUTION|>--- conflicted
+++ resolved
@@ -221,22 +221,14 @@
 Recent extensions to the C++ standard introduce many features previously only found in [boost](http://boost.org). To avoid introducing additional dependencies, developers should strive to use functionality in the C++ std over boost. If you encounter usage of boost in the code, consider converting this to the equivalent std mechanism. 
 Our library currently has the following boost dependencies:
 * `boost::python`
-<<<<<<< HEAD
-* `boost::filesystem` (preferable to replace with Pixar USD arch/fileSystem)
-* `boost::system`
-* `boost::make_shared` (preferable to replace with `std::shared_ptr`)
-
-***Update:***
-* `boost::hash_combine` is replaced with `MayaUsd::hash_combine` and should be used instead across the project.
-=======
-* `boost::hash_combine` (see  [this proposal](http://www.open-std.org/jtc1/sc22/wg21/docs/papers/2017/p0814r0.pdf) )
 * `boost::make_shared` (preferable to replace with `std::shared_ptr`)
 
 ***Update:***
 * `boost::filesystem` and `boost::system` are removed. Until the transition to C++17 std::filesystem, [ghc::filesystem](https://github.com/gulrak/filesystem) must be used as an alternative across the project.
 
 * Dependency on `boost::thread` is removed from Animal Logic plugin.
->>>>>>> aed181f7
+
+* `boost::hash_combine` is replaced with `MayaUsd::hash_combine` and should be used instead across the project.
 
 ## Modern C++
 Our goal is to develop [maya-usd](https://github.com/autodesk/maya-usd) following modern C++ practices. We’ll follow the [C++ Core Guidelines](http://isocpp.github.io/CppCoreGuidelines/CppCoreGuidelines) and pay attention to:
