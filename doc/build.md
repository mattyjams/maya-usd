# Building

## Getting and Building the Code

The simplest way to build the project is by running the supplied **build.py** script. This script builds the project and installs all of the necessary libraries and plug-ins for you. Follow the instructions below to learn how to use the script. 

#### 1. Tools and System Prerequisites

Before building the project, consult the following table to ensure you use the recommended version of compiler, operating system, cmake, etc. 

|        Required       | ![](images/windows.png)   |                            ![](images/mac.png)               |   ![](images/linux.png)     |
|:---------------------:|:-------------------------:|:------------------------------------------------------------:|:---------------------------:|
|    Operating System   |         Windows 10        | Catalina (10.15), Mojave (10.14), High Sierra (10.13)        |       CentOS 7              |
|   Compiler Requirement| Maya 2018/2019 (VS 2015 update 3)<br>Maya 2020 (VS 2017) | Maya 2018/2019 (Xcode 7.3.1)<br>Maya 2020 (Xcode version 10.2.1) | Maya 2018 (gcc 4.8.2)<br>Maya 2019/2020 (gcc 6.3.1) |
| Minimum Cmake Version |           3.13            |                             3.13                             |         3.13                |
|         Python        |       2.7.15 or 3.7.7     |                            2.7.15 or 3.7.7                   |        2.7.15 or 3.7.7      |
|    Python Packages    | PyYAML, PySide, PyOpenGL, Jinja2        | PyYAML, PySide2, PyOpenGL, Jinja2              |      PyYAML, PySide, PyOpenGL, Jinja2             |
|    Build generator    | Visual Studio, Ninja (Recommended)    |  XCode, Ninja (Recommended)                      |    Ninja (Recommended)      |
|    Command processor  | Visual Studio X64 2015 or 2017 command prompt  |                     bash                |             bash            |
| Supported Maya Version|      2018, 2019, 2020           |                      2018, 2019, 2020                  |        2018, 2019, 2020     |

|        Optional       | ![](images/windows.png)   |                            ![](images/mac.png)               |   ![](images/linux.png)     |
|:---------------------:|:-------------------------:|:------------------------------------------------------------:|:---------------------------:|
|          Qt           | Maya 2018/2019 = 5.6.1<br>Maya 2020 = 5.12.5 | Maya 2018/2019 = 5.6.1<br>Maya 2020 = 5.12.5 | Maya 2018/2019 = 5.6.1<br>Maya 2020 = 5.12.5 |

***NOTE:*** Visit the online Maya developer help document under ***Setting up your build environment*** for additional compiler requirements on different platforms.

#### 2. Download and Build Pixar USD 

See Pixar's official github page for instructions on how to build USD: https://github.com/PixarAnimationStudios/USD . Pixar has recently removed support for building Maya USD libraries/plug-ins in their github repository and ```build_usd.py```. When building the maya-usd project, it is important the recommended ```Pixar USD``` commitID or tag from the table below are used: 

|               |      ![](images/pxr.png)          |        
|:------------: |:---------------:                  |
|  CommitID/Tags | release: [v20.02](https://github.com/PixarAnimationStudios/USD/releases/tag/v20.02) or [v20.05](https://github.com/PixarAnimationStudios/USD/releases/tag/v20.05) or [v20.08](https://github.com/PixarAnimationStudios/USD/releases/tag/v20.08) or [v20.11](https://github.com/PixarAnimationStudios/USD/releases/tag/v20.11) or [v21.02](https://github.com/PixarAnimationStudios/USD/releases/tag/v21.02)<br> dev: [09ff5b7](https://github.com/PixarAnimationStudios/USD/commit/09ff5b7d6d0ae9e92142781322daf6d79e058e2e) |

For additional information on building Pixar USD, see the ***Additional Build Instruction*** section below.

***NOTE:*** Make sure that you don't have an older USD locations in your ```PATH``` and ```PYTHONPATH``` environment settings. ```PATH``` and ```PYTHONPATH``` are automatically adjusted inside the project to point to the correct USD location. See ```cmake/usd.cmake```.

#### 3. Universal Front End (UFE)

The Universal Front End (UFE) is a DCC-agnostic component that allows Maya to browse and edit data in multiple data models. This allows Maya to edit pipeline data such as USD. UFE comes installed as a built-in component with Maya 2019 and later. UFE is developed as a separate binary component, and therefore versioned separately from Maya. Current shipped version of UFE is **1.0.0**

To build the project with UFE support, you will need to use the headers and libraries included in the ***Maya Devkit***:

https://www.autodesk.com/developer-network/platform-technologies/maya

***NOTE:*** UFE is only supported in Maya 2019 and later. Earlier versions of Maya should still be able to load the plug-ins but without the features enabled by UFE.

#### 4. Download the source code

Start by cloning the repository:
```
git clone https://github.com/Autodesk/maya-usd.git
cd maya-usd
```

##### Repository Layout

| Location      | Description                                                                                   |
|-------------  |---------------------------------------------------------------------------------------------  |
|     lib       | The libraries that all other plugins depend on. Will contain common utilities and features.   |
| plugin/adsk   | The Autodesk Maya plugin                                                                      |
|  plugin/pxr   | The Pixar Maya plugin                                                                         |
|  plugin/al    | The Animal Logic Maya plugin                                                                  |

#### 5. How To Use build.py Script

##### Arguments

There are four arguments that must be passed to the script: 

| Flags                 | Description                                                                           |
|--------------------   |-------------------------------------------------------------------------------------- |
|   --maya-location     | directory where Maya is installed.                                                    |
|  --pxrusd-location    | directory where Pixar USD Core is installed.                                          |
|  --devkit-location    | directory where Maya devkit is installed.                                             |
| workspace_location    | directory where the project use as a workspace to build and install plugin/libraries  |

```
Linux:
➜ maya-usd python build.py --maya-location /usr/autodesk/maya2020 --pxrusd-location /usr/local/USD-Release --devkit-location /usr/local/devkitBase /usr/local/workspace

MacOSX:
➜ maya-usd python build.py --maya-location /Applications/Autodesk/maya2020 --pxrusd-location /opt/local/USD-Release --devkit-location /opt/local/devkitBase /opt/local/workspace

Windows:
c:\maya-usd> python build.py --maya-location "C:\Program Files\Autodesk\Maya2020" --pxrusd-location C:\USD-Release --devkit-location C:\devkitBase C:\workspace
```

##### Build Arguments

| Flag                  | Description                                                                           |
|--------------------   |---------------------------------------------------------------------------------------|
|   --build-args        | comma-separated list of cmake variables can be also passed to build system.           |

```
--build-args="-DBUILD_ADSK_PLUGIN=ON,-DBUILD_PXR_PLUGIN=OFF,-DBUILD_TESTS=OFF"
```

##### CMake Options

Name                        | Description                                                | Default
---                         | ---                                                        | ---
BUILD_MAYAUSD_LIBRARY       | builds Core USD libraries.                                 | ON
BUILD_ADSK_PLUGIN           | builds Autodesk USD plugin.                                | ON
BUILD_PXR_PLUGIN            | builds the Pixar USD plugin and libraries.                 | ON
BUILD_AL_PLUGIN             | builds the Animal Logic USD plugin and libraries.          | ON
BUILD_HDMAYA                | builds the Maya-To-Hydra plugin and scene delegate.        | ON
BUILD_RFM_TRANSLATORS       | builds translators for RenderMan for Maya shaders.         | ON
BUILD_TESTS                 | builds all unit tests.                                     | ON
BUILD_STRICT_MODE           | enforces all warnings as errors.                           | ON
BUILD_WITH_PYTHON_3			| build with python 3.										 | OFF
BUILD_SHARED_LIBS			| build libraries as shared or static.						 | ON
CMAKE_WANT_UFE_BUILD        | enables building with UFE (if found).                      | ON

##### Stages

| Flag                 | Description                                                                           |
|--------------------  |--------------------------------------------------------------------------------------------------- |
|   --stages           | comma-separated list of stages can also be passed to the build system. By default "clean, configure, build, install" stages are executed if this argument is not set. |

| Options       | Description                                                                                   |
|-----------    |---------------------------------------------------                                            |
| clean         | clean build                                                                                   |
| configure     | call this stage every time a cmake file is modified                                           |
| build         | builds the project                                                                            |
| install       | installs all the necessary plug-ins and libraries                                             |
| test          | runs all (PXR,AL,UFE) unit tests                                                              |
| package       | bundles up all the installation files as a zip file inside the package directory              |

```
Examples:
--stages=configure,build,install
--stages=test
```
***NOTE:*** All the flags can be followed by either ```space``` or ```=```

##### CMake Generator

It is up to the user to select the CMake Generator of choice, but we encourage the use of the Ninja generator. To use the Ninja Generator, you need to first install the Ninja binary from https://ninja-build.org/

You then need to set the generator to ```Ninja``` and the ```CMAKE_MAKE_PROGRAM``` variable to the Ninja binary you downloaded.
```
python build.py --generator Ninja --build-args=-DCMAKE_MAKE_PROGRAM='path to ninja binary'
```
##### Build and Install locations

By default, the build and install directories are created inside the **workspace** directory. However, you can change these locations by setting the ```--build-location``` and ```--install-location``` flags. 

##### Build Log

By default the build log is written into ```build_log.txt``` inside the build directory. If you want to redirect the output stream to the console instead,
you can pass ```--redirect-outstream-file``` and set it to false.

##### Additional flags and options

Run the script with the ```--help``` parameter to see all the possible flags and short descriptions.

#### 6. How To Run Unit Tests

Unit tests can be run by setting ```--stages=test``` or by simply calling `ctest` directly from the build directory.

For example, to run all Animal Logic's tests from the command-line go into ```build/<variant>/plugin/al``` and call `ctest`.

```
➜  ctest -j 8
Test project /Users/sabrih/Desktop/workspace/build/Debug/plugin/al
    Start 4: AL_USDMayaTestPlugin
    Start 5: TestUSDMayaPython
    Start 8: TestPxrUsdTranslators
    Start 7: TestAdditionalTranslators
    Start 1: AL_MayaUtilsTests
    Start 3: Python:AL_USDTransactionTests
    Start 2: GTest:AL_USDTransactionTests
    Start 6: testMayaSchemas
1/8 Test #2: GTest:AL_USDTransactionTests .....   Passed    0.06 sec
2/8 Test #6: testMayaSchemas ..................   Passed    0.10 sec
3/8 Test #3: Python:AL_USDTransactionTests ....   Passed    0.73 sec
4/8 Test #1: AL_MayaUtilsTests ................   Passed    6.01 sec
5/8 Test #8: TestPxrUsdTranslators ............   Passed    9.96 sec
6/8 Test #5: TestUSDMayaPython ................   Passed   10.28 sec
7/8 Test #7: TestAdditionalTranslators ........   Passed   12.06 sec
8/8 Test #4: AL_USDMayaTestPlugin .............   Passed   27.43 sec
100% tests passed, 0 tests failed out of 8
```

# Additional Build Instruction

##### Boost:

Currently the Animal Logic plugin has a dependency on some of the boost components. When building Pixar USD, one needs to pass the following key,value paired arguments for boost to include those components: 
e.g 

```
<<<<<<< HEAD
python build_usd.py ~/Desktop/BUILD --build-args boost,"--with-thread --with-system --with-filesystem" 
=======
python build_usd.py ~/Desktop/BUILD --build-args boost,"--with-date_time" 
>>>>>>> f86a2e64
```

***NOTE:*** ```--build-args``` needs to be passed at the very end of command, after build/install location.

##### Python:

It is important to use the Python version shipped with Maya and not the system version when building USD on MacOS. Note that this is primarily an issue on MacOS, where Maya's version of Python is likely to conflict with the version provided by the system. 

To build USD and the Maya plug-ins on MacOS for Maya(2018,2019,2020), run:
```
/Applications/Autodesk/maya2019/Maya.app/Contents/bin/mayapy build_usd.py ~/Desktop/BUILD
```
By default, ``usdview`` is built which has a dependency on PyOpenGL. Since the Python version of Maya doesn't ship with PyOpenGL you will be prompted with the following error message:
```
PyOpenGL is not installed. If you have pip installed, run "pip install PyOpenGL" to install it, then re-run this script.
If PyOpenGL is already installed, you may need to update your ```PYTHONPATH``` to indicate where it is located.
```
The easiest way to bypass this error is by setting ```PYTHONPATH``` to point at your system python or third-party python package manager that has PyOpenGL already installed.
e.g
```
export PYTHONPATH=$PYTHONPATH:Library/Frameworks/Python.framework/Versions/2.7/lib/python2.7/site-packages
```
Use `pip list` to see the list of installed packages with your python's package manager.

e.g
```
➜ pip list
DEPRECATION: Python 2.7 will reach the end of its life on January 1st, 2020. Please upgrade your Python as Python 2.7 won't be maintained after that date. A future version of pip will drop support for Python 2.7.
Package    Version
---------- -------
Jinja2     2.10   
MarkupSafe 1.1.0  
pip        19.1.1 
PyOpenGL   3.1.0  
PySide2    5.12.1 
PyYAML     3.13   
setuptools 39.0.1 
shiboken2  5.12.1 
```

##### dependencies on Linux DSOs when running tests

Normally either runpath or rpath are used on some DSOs in this library to specify explicit on other libraries (such as USD itself)

If for some reason you don't want to use either of these options, and switch them off with:
```
CMAKE_SKIP_RPATH=TRUE
```
To allow your tests to run, you can inject LD_LIBRARY_PATH into any of the mayaUSD_add_test calls by setting the ADDITIONAL_LD_LIBRARY_PATH cmake variable to $ENV{LD_LIBRARY_PATH} or similar.

There is a related ADDITIONAL_PXR_PLUGINPATH_NAME cmake var which can be used if schemas are installed in a non-standard location



# How to Load Plug-ins in Maya 

The provided module file (*.mod) facilitates setting various environment variables for plugins and libraries. After the project is successfully built, ```mayaUsd.mod``` is installed inside the install directory. In order for Maya to discover this mod file, ```MAYA_MODULE_PATH``` environment variable needs to be set to point to the location where the mod file is installed.
Examples:
```
set MAYA_MODULE_PATH=C:\workspace\install\RelWithDebInfo
export MAYA_MODULE_PATH=/usr/local/workspace/install/RelWithDebInfo
```
Once MAYA_MODULE_PATH is set, run maya and go to ```Windows -> Setting/Preferences -> Plug-in Manager``` to load the plugins.

![](images/plugin_manager.png) <|MERGE_RESOLUTION|>--- conflicted
+++ resolved
@@ -193,11 +193,7 @@
 e.g 
 
 ```
-<<<<<<< HEAD
-python build_usd.py ~/Desktop/BUILD --build-args boost,"--with-thread --with-system --with-filesystem" 
-=======
 python build_usd.py ~/Desktop/BUILD --build-args boost,"--with-date_time" 
->>>>>>> f86a2e64
 ```
 
 ***NOTE:*** ```--build-args``` needs to be passed at the very end of command, after build/install location.
