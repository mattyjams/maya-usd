--- conflicted
+++ resolved
@@ -450,7 +450,6 @@
     message(STATUS "MFnDisplayLayer exists")
 endif()
 
-<<<<<<< HEAD
 set(MAYA_HAS_NEW_DISPLAY_LAYER_MESSAGING_API FALSE CACHE INTERNAL "hasDisplayLayerMemberChangedFunction")
 if(MAYA_INCLUDE_DIRS AND EXISTS "${MAYA_INCLUDE_DIR}/maya/MDisplayLayerMessage.h")
     file(STRINGS ${MAYA_INCLUDE_DIR}/maya/MDisplayLayerMessage.h MAYA_HAS_API REGEX "MDisplayLayerMemberChangedFunction")
@@ -458,12 +457,12 @@
         set(MAYA_HAS_NEW_DISPLAY_LAYER_MESSAGING_API TRUE CACHE INTERNAL "hasDisplayLayerMemberChangedFunction")
         message(STATUS "MDisplayLayerMessage has MDisplayLayerMemberChangedFunction")
     endif()
-=======
+endif()
+
 set(MAYA_CAMERA_GIZMO_SUPPORT FALSE CACHE INTERNAL "ufeCameraGizmos")
 if (MAYA_API_VERSION VERSION_GREATER_EQUAL 20230200)
     set(MAYA_CAMERA_GIZMO_SUPPORT TRUE CACHE INTERNAL "ufeCameraGizmos")
     message(STATUS "Maya has UFE gizmo drawing")
->>>>>>> b8d3fbc0
 endif()
 
 # handle the QUIETLY and REQUIRED arguments and set MAYA_FOUND to TRUE if
