--- conflicted
+++ resolved
@@ -92,9 +92,7 @@
     register("kSaveOptionNoPromptAnn", "You can re-enable this prompt under File|Save Scene Options.");
     register("kSaveOptionTitle", "Save USD Options");
     register("kSaveOptionUnsavedEdits", "You have unsaved USD edits. How would you like to proceed?");
-<<<<<<< HEAD
     register("kShowArrayAttributes", "Show Array Attributes");
-=======
     register("kUSDSelectionMode", "USD Selection Mode");
     register("kUSDSelectionModeAnn", "Choose a selection mode to reflect changes when you select prims in the Viewport and Outliner. Note: Default fallback selection mode is by prim.");
     register("kUSDSelectionModeAssemblyAnn", "Selection mode for prims set to assembly kind. Tip: Set assembly kind in the Attribute Editor > Metadata to prims that are part of an important group.");
@@ -105,12 +103,10 @@
     register("kUSDSelectionModeNone", "(none)");
     register("kUSDSelectionModeNoneAnn", "Selection mode for prims that have no kind set.");
     register("kUSDSelectionModeSubComponentAnn", "Selection mode for prims set to subcomponent kind. Tip: Set subcomponent kind in the Attribute Editor > Metadata to prims that are an individual asset.");
->>>>>>> 28c1f4df
     register("kTimeAnn", "Edits the current time value of a stage, which corresponds to the animation frame drawn in the viewport. By default, this value connects to Maya's global time node.");
     register("kTipYouCanChooseMultipleFiles", "<b>Tip:</b>  You can choose multiple files.");
     register("kUniversalSceneDescription", "Universal Scene Description");
     register("kUnloadAll", "Unload All");
-    register("kUniversalSceneDescription", "Universal Scene Description");
     register("kUsdFileOptions", "USD File Options");
     register("kUsdOptionsFrameLabel", "Universal Scene Description (USD) Options");
     register("kSaveOption2GBWarning", "<b>Important</b>: per layer, any data exceeding the limit of 2GB will not be saved.");
