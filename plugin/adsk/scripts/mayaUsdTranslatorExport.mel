--- conflicted
+++ resolved
@@ -1,1268 +1,1265 @@
-// Copyright 2019 Autodesk
-//
-// Copyright 2019 Pixar
-//
-// Licensed under the Apache License, Version 2.0 (the "License");
-// you may not use this file except in compliance with the License.
-// You may obtain a copy of the License at
-//
-//     http://www.apache.org/licenses/LICENSE-2.0
-//
-// Unless required by applicable law or agreed to in writing, software
-// distributed under the License is distributed on an "AS IS" BASIS,
-// WITHOUT WARRANTIES OR CONDITIONS OF ANY KIND, either express or implied.
-// See the License for the specific language governing permissions and
-// limitations under the License.
-//
-
-global string $gMayaUsdTranslatorExport_SectionNames[];
-global int $exportAll;
-
-proc string stringRemoveSuffix(string $object, string $suffix)
-{
-    if (endsWith($object, $suffix)) {
-        int $objectLen = size($object);
-        int $suffixLen = size($suffix);
-        string $newObject = substring($object, 1, ($objectLen - $suffixLen));
-        return $newObject;
-    }
-    return $object;
-}
-
-proc mayaUsdTranslatorExport_SetCheckbox(string $arg, int $enable, string $widget) {
-    if (`checkBoxGrp -exists $widget` == 0)
-        return;
-
-    if ($arg == "0") {
-        checkBoxGrp -e -v1 false -en $enable $widget;
-    } else {
-        checkBoxGrp -e -v1 true -en $enable $widget;
-    }
-}
-
-proc mayaUsdTranslatorExport_SetOppositeCheckbox(string $arg, int $enable, string $widget) {
-    if (`checkBoxGrp -exists $widget` == 0)
-        return;
-
-    if ($arg == "0") {
-        checkBoxGrp -e -v1 true -en $enable $widget;
-    } else {
-        checkBoxGrp -e -v1 false -en $enable $widget;
-    }
-}
-
-proc mayaUsdTranslatorExport_SetTextField(string $arg, int $enable, string $widget) {
-    if (`textFieldGrp -exists $widget` == 0)
-        return;
-
-    textFieldGrp -e -text $arg -en $enable $widget;
-}
-
-proc mayaUsdTranslatorExport_SetOptionMenuByAnnotation(
-        string $ann, int $enable, string $widget) {
-
-    if (`optionMenuGrp -exists $widget` == 0)
-        return;
-
-    int $index = 1; // 1-based indexing.
-    for ($i in `optionMenuGrp -q -itemListLong $widget`) {
-        if (`menuItem -q -ann $i` == $ann) {
-            optionMenuGrp -e -select $index -en $enable $widget;
-            return;
-        }
-
-        $index++;
-    }
-}
-
-proc mayaUsdTranslatorExport_SetOptionMenuByBool (
-        string $ann, int $enable, string $widget) {
-
-    if (`optionMenuGrp -exists $widget` == 0)
-        return;
-
-    // Mapping between a boolean option and an option menu with two choices.
-    // False maps to the first menu item, which is index 1.
-    // True maps to the second menu item, which is index 2.
-    int $optionAsBool = 1;
-    if ("1" == $ann)
-    {
-        $optionAsBool = 2;
-    }
-    optionMenuGrp -e -select $optionAsBool -en $enable $widget;
-}
-
-proc string mayaUsdTranslatorExport_AppendOppositeFromCheckbox(string $currentOptions, string $arg, string $widget) {
-    if (`checkBoxGrp -exists $widget` == 0)
-        return $currentOptions;
-
-    if (`checkBoxGrp -q -v1 $widget` == 1) {
-        return $currentOptions + ";" + $arg + "=0";
-    } else {
-        return $currentOptions + ";" + $arg + "=1";
-    }
-}
-
-proc string mayaUsdTranslatorExport_AppendFromCheckbox(string $currentOptions, string $arg, string $widget) {
-    if (`checkBoxGrp -exists $widget` == 0)
-        return $currentOptions;
-
-    if (`checkBoxGrp -q -v1 $widget` == 1) {
-        return $currentOptions + ";" + $arg + "=1";
-    } else {
-        return $currentOptions + ";" + $arg + "=0";
-    }
-}
-
-proc string mayaUsdTranslatorExport_SetFromCheckbox(string $currentOptions, string $trueValue, string $falseValue, string $widget) {
-    if (`checkBoxGrp -exists $widget` == 0)
-        return $currentOptions;
-
-    if (`checkBoxGrp -q -v1 $widget` == 1) {
-        return $currentOptions + ";" + $trueValue;
-    } else {
-        return $currentOptions + ";" + $falseValue;
-    }
-}
-
-// For Suboptions we don't add semicolon
-proc string mayaUsdTranslatorExport_SetSuboptionsFromCheckBox(string $currentOptions, string $trueValue, string $falseValue, string $widget) {
-    if (`checkBoxGrp -exists $widget` == 0)
-        return $currentOptions;
-
-    if (`checkBoxGrp -q -v1 $widget` == 1) {
-        if((size($currentOptions) > 0) && (size($trueValue) > 0)){
-            return $currentOptions + "," + $trueValue;
-        }
-        else {
-            return $currentOptions + $trueValue;
-        }
-    } else {
-        if((size($currentOptions) > 0) && (size($falseValue) > 0)) {
-            return $currentOptions + "," + $falseValue;
-        }
-        else {
-            return $currentOptions + $falseValue;
-        }
-    }
-}
-
-proc string mayaUsdTranslatorExport_AppendDefaultPrim(string $currentOptions, string $arg) {
-    if (`optionMenuGrp -exists exportDefaultPrim` == 0)
-        return $currentOptions;
-    
-    string $defaultPrim = `optionMenuGrp -q -value exportDefaultPrim`;
-    return $currentOptions + ";" + $arg + "=" + $defaultPrim;
-}
-
-proc string mayaUsdTranslatorExport_AppendFromPopup(string $currentOptions, string $arg, string $widget) {
-    if (`optionMenuGrp -exists $widget` == 0)
-        return $currentOptions;
-
-    int $index = `optionMenuGrp -q -select $widget` - 1;
-    string $allItems[] = `optionMenuGrp -q -itemListLong $widget`;
-    string $item = $allItems[$index];
-    string $annotation = `menuItem -q -ann $item`;
-    return $currentOptions + ";" + $arg + "=" + $annotation;
-}
-
-proc string mayaUsdTranslatorExport_AppendFromBoolPopup(string $currentOptions, string $arg, string $widget) {
-    if (`optionMenuGrp -exists $widget` == 0)
-        return $currentOptions;
-
-    int $index = `optionMenuGrp -q -select $widget` - 1;
-    return $currentOptions + ";" + $arg + "=" + $index;
-}
-
-proc string mayaUsdTranslatorExport_AppendFrameRange(string $currentOptions) {
-    if (`intFieldGrp -exists frameRangeFields` == 0)
-        return $currentOptions;
-
-    int $start = `intFieldGrp -q -value1 frameRangeFields`;
-    int $end = `intFieldGrp -q -value2 frameRangeFields`;
-    return $currentOptions + ";startTime=" + $start + ";endTime=" + $end;
-}
-
-proc string mayaUsdTranslatorExport_AppendFromIntField(string $currentOptions, string $arg, string $widget) {
-    if (`intFieldGrp -exists $widget` == 0)
-        return $currentOptions;
-
-    string $value = `intFieldGrp -q -value1 $widget`;
-    return $currentOptions + ";" + $arg + "=" + $value;
-}
-
-proc string mayaUsdTranslatorExport_AppendFromFloatField(string $currentOptions, string $arg, string $widget) {
-    if (`floatFieldGrp -exists $widget` == 0)
-        return $currentOptions;
-
-    string $value = `floatFieldGrp -q -value1 $widget`;
-    return $currentOptions + ";" + $arg + "=" + $value;
-}
-
-proc string mayaUsdTranslatorExport_AppendFromTextField(string $currentOptions, string $arg, string $widget) {
-    if (`textFieldGrp -exists $widget` == 0)
-        return $currentOptions;
-
-    string $value = `textFieldGrp -q -text $widget`;
-    return $currentOptions + ";" + $arg + "=" + $value;
-}
-
-global proc mayaUsdTranslatorExport_setDefaultPrim(string $defaultPrimName) {
-    if (`optionMenuGrp -exists exportDefaultPrim` == 0){
-        return;
-    }
-    if ((`checkBoxGrp -exists exportMeshesCheckBox` == 0)||(`checkBoxGrp -exists exportLightsCheckBox` == 0)||(`checkBoxGrp -exists exportCamerasCheckBox` == 0)){
-        return;
-    }
-    // set the default prim if it's available
-    catchQuiet(`optionMenuGrp -e -value $defaultPrimName exportDefaultPrim`);
-}
-
-global proc mayaUsdTranslatorExport_updateDefaultPrimList() {
-    if (`optionMenuGrp -exists exportDefaultPrim` == 0){
-        return;
-    }
-
-    if ((`checkBoxGrp -exists exportMeshesCheckBox` == 0)||(`checkBoxGrp -exists exportLightsCheckBox` == 0)||(`checkBoxGrp -exists exportCamerasCheckBox` == 0)){
-        return;
-    }
-    int $excludeMesh = (`checkBoxGrp -q -v1 exportMeshesCheckBox` == 0);
-    int $excludeLight = (`checkBoxGrp -q -v1 exportLightsCheckBox` == 0);
-    int $excludeCamera = (`checkBoxGrp -q -v1 exportCamerasCheckBox` == 0);
-
-    string $allItems[];
-    global int $exportAll;
-    if($exportAll){
-        $allItems = `python("import mayaUsd_exportHelpers; mayaUsd_exportHelpers.updateDefaultPrimCandidates('" + $excludeMesh + "','" + $excludeLight + "', '" + $excludeCamera +"')")`;
-
-    } else{
-        $allItems = `python("import mayaUsd_exportHelpers; mayaUsd_exportHelpers.updateDefaultPrimCandidatesFromSelection('" + $excludeMesh + "','" + $excludeLight + "', '" + $excludeCamera +"')")`;
-    }
-    optionMenuGrp -edit -deleteAllItems exportDefaultPrim;
-    string $menuName = `optionMenuGrp -q -fullPathName exportDefaultPrim`;
-    menuItem -parent ($menuName + "|OptionMenu") -l `getMayaUsdString("kExportDefaultPrimNoneLbl")`;
-    for($item in $allItems){
-        menuItem -parent ($menuName + "|OptionMenu") -l $item;
-    }
-
-    // If there are default prim candidates, select the first prim
-    // Use index 2 here because the first one will always be None
-    if(size($allItems) > 0){
-        optionMenuGrp -e -select 2 exportDefaultPrim;
-    }
-
-}
-
-global proc mayaUsdTranslatorExport_RootPrimCB() {
-    if (`optionMenuGrp -exists exportDefaultPrim` == 0){
-        return;
-    }
-    string $rootPrim = `textFieldGrp -q -text rootPrimField`;
-    optionMenuGrp -edit -deleteAllItems exportDefaultPrim;
-    string $menuName = `optionMenuGrp -q -fullPathName exportDefaultPrim`;
-    menuItem -parent ($menuName + "|OptionMenu") -l "None";
-    menuItem -parent ($menuName + "|OptionMenu") -l $rootPrim;
-    if(size($rootPrim) > 0){
-        optionMenuGrp -e -select 2 exportDefaultPrim;
-    } else {
-        mayaUsdTranslatorExport_updateDefaultPrimList();
-    }
-}
-
-global proc mayaUsdTranslatorExport_AnimationCB() {
-    if (`checkBoxGrp -exists animationCheckBox` == 0)
-        return;
-
-    columnLayout -e -enable (`checkBoxGrp -q -v1 animationCheckBox`) animOptsCol;
-}
-
-global proc mayaUsdTranslatorExport_MeshCB() {
-    if (`checkBoxGrp -exists exportMeshesCheckBox` == 0)
-        return;
-    
-    mayaUsdTranslatorExport_updateDefaultPrimList();
-    columnLayout -e -enable (`checkBoxGrp -q -v1 exportMeshesCheckBox` == 1) meshExportOptsCol;
-    columnLayout -e -enable (`checkBoxGrp -q -v1 exportMeshesCheckBox` == 1) materialOptsCol;
-}
-
-proc string mayaUsdTranslatorExport_getContextOptionsCheckBoxName(string $jobContext)
-{
-    // Build the name of the checkbox used for a given plugin context configuration
-    return $jobContext + "ContextOptionsCheckBox";
-}
-
-proc int mayaUsdTranslatorExport_isContextOptionsEnabledByUser(string $jobContext)
-{
-    string $cbName = mayaUsdTranslatorExport_getContextOptionsCheckBoxName($jobContext);
-    string $currentToggle = `iconTextButton -query -image1 $cbName`;
-    return ($currentToggle == "toggle_on");
-}
-
-proc int mayaUsdTranslatorExport_isContextOptionsUISupported(string $contextLabel)
-{
-    return `mayaUSDListJobContexts -hasExportUI $contextLabel`;
-}
-
-proc string mayaUsdTranslatorExport_getContextOptionsButtonName(string $jobContext)
-{
-    // Build the name of the button used for a given plugin context configuration
-    return $jobContext + "ContextOptionsButton";
-}
-
-proc mayaUsdTranslatorExport_updateContextOptionButton(string $contextLabel, string $jobContext)
-{
-    string $buttonName = mayaUsdTranslatorExport_getContextOptionsButtonName($jobContext);
-    iconTextButton -edit -visible `mayaUsdTranslatorExport_isContextOptionsUISupported($contextLabel)` $buttonName;
-}
-
-proc string[] mayaUsdTranslatorExport_getContextLabels()
-{
-    // Make sure they are in alphabetical order when creatign the UI,
-    // otherwise they are in a semi-random order, probably based on plugin
-    // load order or other internal details.
-    string $contextLabels[] = `mayaUSDListJobContexts -export`;
-    return `sort $contextLabels`;
-}
-
-global string $_mayaUsdTranslatorExport_contextLabel;
-global string $_mayaUsdTranslatorExport_parent;
-global string $_mayaUsdTranslatorExport_sections;
-
-proc mayaUsdTranslatorExport_createContextOptions(string $parent, string $sections, string $collapsedSections[])
-{
-    // Create the UI for each of the plugin context configuration.
-    string $contextLabels[] = mayaUsdTranslatorExport_getContextLabels();
-    if (size($contextLabels) == 0)
-        return;
-
-    // We need to cache the parent UI container and displayed section names
-    // so that the job context options UI callback can call mayaUsdTranslatorExport
-    // with the correct arguments.
-    global string $_mayaUsdTranslatorExport_parent;
-    global string $_mayaUsdTranslatorExport_sections;
-    $_mayaUsdTranslatorExport_parent = $parent;
-    $_mayaUsdTranslatorExport_sections = $sections;
-
-    int $collapse = stringArrayContains("context", $collapsedSections) ? true : false;
-    frameLayout
-        -label `getMayaUsdString("kExportPluginConfigLbl")`
-        -ann `getMayaUsdString("kExportPluginConfigAnn")`
-        -collapsable true -collapse $collapse contextFrameLayout;
-        separator -style "none";
-
-        // The goal of the layout code below is to have each plugin listed
-        // as if it were in a list view. That is we draw a darker background
-        // layout within which each plugin is a separate layout separated by
-        // a thin 1-pixel spacing.
-        //
-        // Note: setting the background color of a panel changes the color of
-        //       text in the panel. So rather than set the background color of
-        //       the columnLayout, we insert thin layouts around the plugin
-        //       row. So we insert one on top and bottom and on each side, and
-        //       these have a darker color to simulate a border.
-
-        int $width = 400;
-        int $rowHeight = 24;
-        float $color[3] = { 0.21, 0.21, 0.21 };
-
-        columnLayout
-            -width $width -rowSpacing 1 contextCol;
-
-            rowLayout -width $width -height 1 -backgroundColor $color[0] $color[1] $color[2];
-            setParent ..;
-
-            for ($contextLabel in $contextLabels) {
-                string $jobContext = `mayaUSDListJobContexts -jobContext $contextLabel`;
-                string $cbName = mayaUsdTranslatorExport_getContextOptionsCheckBoxName($jobContext);
-                string $buttonName = mayaUsdTranslatorExport_getContextOptionsButtonName($jobContext);
-                string $tooltip = `mayaUSDListJobContexts -exportAnnotation $contextLabel`;
-
-                rowLayout
-                    -width $width -height $rowHeight
-                    -numberOfColumns 5 -adjustableColumn 3
-                    -columnAttach 2 "left" 4
-                    -columnAttach 3 "left" 4
-                    -columnAttach 4 "right" 4
-                    -columnAlign5 "left" "left" "left" "right" "right";
-
-                    rowLayout -width 1 -height $rowHeight -backgroundColor $color[0] $color[1] $color[2];
-                    setParent ..;
-
-                    // Note: the button must be 2 pixels larger than the image.
-                    iconTextButton
-                        -image1 "toggle_off"
-                        -w 22 -h 16
-                        -style "iconOnly"
-                        -ann $tooltip -align "left"
-                        -labelOffset 2
-                        -command ("mayaUsdTranslatorExport_contextOptionsCheckBoxCB(\"" + $jobContext + "\")") $cbName;
-                    text -label $contextLabel -ann $tooltip -align "left";
-                    iconTextButton
-                        -w 16 -h 16 -style "iconAndTextVertical"
-                        -image1 "menu_options" -label "" -ann `getMayaUsdString("kExportPluginConfigButtonAnn")`
-                        -command ("mayaUsdTranslatorExport_contextOptionsButtonCB(\"" + $contextLabel + "\")") $buttonName;
-
-                    rowLayout -width 2 -height $rowHeight -backgroundColor $color[0] $color[1] $color[2];
-                    setParent ..;
-                    
-                setParent ..;
-
-                rowLayout -width $width -height 1 -backgroundColor $color[0] $color[1] $color[2];
-                setParent ..;
-            }
-        setParent ..; // columnLayout
-
-        // This is to provide some spacing below the last plugin row.
-        rowLayout -width $width -height 6;
-        setParent ..;
-
-    setParent ..; // frameLayout
-}
-
-proc mayaUsdTranslatorExport_enableContextOptions()
-{
-    // Enable all the UI for each of the plugin context configuration.
-    // They will be disabled if necessary by the fill-UI function below.
-    
-    string $contextLabels[] = mayaUsdTranslatorExport_getContextLabels();
-    if (size($contextLabels) == 0)
-        return;
-
-    for ($contextLabel in $contextLabels) {
-        string $jobContext = `mayaUSDListJobContexts -jobContext $contextLabel`;
-        string $cbName = mayaUsdTranslatorExport_getContextOptionsCheckBoxName($jobContext);
-        string $buttonName = mayaUsdTranslatorExport_getContextOptionsButtonName($jobContext);
-        iconTextButton -edit -enable 1 $cbName;
-        iconTextButton -edit -enable 1 $buttonName;
-    }
-}
-
-proc mayaUsdTranslatorExport_fillOptionsUIForcedByContextOptions()
-{
-    // Fill all the UI for all options based on the choices forced
-    // by each of the plugin context configuration.
-    //
-    // Forced options have their corresponding UI disabled since the export
-    // plugin now is in control of that option.
-    //
-    // Note: currently, we have no way to control the order of the export
-    //       plugins. If they have conflicting requirements, the conflicting
-    //       options will be set to the value set by the last export plugin
-    //       that sets those particular options.
-
-    string $contextLabels[] = mayaUsdTranslatorExport_getContextLabels();
-    if (size($contextLabels) == 0)
-        return;
-
-    mayaUsdTranslatorExport_EnableAllControls();
-
-    for ($contextLabel in $contextLabels) {
-        string $jobContext = `mayaUSDListJobContexts -jobContext $contextLabel`;
-        mayaUsdTranslatorExport_updateContextOptionButton($contextLabel, $jobContext);
-        if (mayaUsdTranslatorExport_isContextOptionsEnabledByUser($jobContext) == 0) {
-            //print("Export plugin " + $contextLabel + "(" + $jobContext + ") is off\n");
-            continue;
-        }
-
-        string $affectedOptions = `mayaUSDListJobContexts -exportArguments $contextLabel`;
-        if ($affectedOptions != "") {
-            // Print affected options to help the user figure out what the export plugin is doing.
-            print("Options affected by " + $contextLabel + "(" + $jobContext + "): " + $affectedOptions + "\n");
-            mayaUsdTranslatorExport_SetFromOptions($affectedOptions, 0, 0);
-        }
-    }
-}
-
-proc mayaUsdTranslatorExport_fillContextOptionsUI(string $listOfJobContexts)
-{
-    // Fill the UI for each of the plugin context configuration with the data.
-
-    if (startsWith($listOfJobContexts, "[") && endsWith($listOfJobContexts, "]")) {
-        if (size($listOfJobContexts) > 2) {
-            $listOfJobContexts = substring($listOfJobContexts, 2, size($listOfJobContexts) - 1);
-        } else {
-            $listOfJobContexts = "";
-        }
-    }
-
-    // Note: we verify that the enabled context actually exists. Might be redundant, but
-    //       initially the list of enabled context comes from the saved ones from a previous
-    //       Maya session and the list of loaded plugins might have changed.
-    string $contextLabels[] = mayaUsdTranslatorExport_getContextLabels();
-    string $jobContexts[];
-    for ($contextLabel in $contextLabels) {
-        string $jobContext = `mayaUSDListJobContexts -jobContext $contextLabel`;
-        if ($jobContext == "")
-            continue;
-        stringArrayInsertAtIndex(255, $jobContexts, $jobContext);
-        mayaUsdTranslatorExport_updateContextOptionButton($contextLabel, $jobContext);
-    }
-
-    string $enabledJobContexts[] = stringToStringArray($listOfJobContexts, ",");
-    for ($enabledJobContext in $enabledJobContexts) {
-        for ($jobContext in $jobContexts) {
-            if ($enabledJobContext == $jobContext) {
-                string $cbName = mayaUsdTranslatorExport_getContextOptionsCheckBoxName($jobContext);
-                iconTextButton -edit -image1 "toggle_on" $cbName;
-            }
-        }
-    }
-
-    mayaUsdTranslatorExport_fillOptionsUIForcedByContextOptions();
-}
-
-proc string mayaUsdTranslatorExport_queryContextOptionsUI(string $currentOptions, string $jobContextOptionName)
-{
-    // Query the UI for each of the plugin context configuration to extract the data.
-
-    string $contextLabels[] = mayaUsdTranslatorExport_getContextLabels();
-    if (size($contextLabels) == 0)
-        return $currentOptions;
-
-    string $enabledJobContexts[];
-
-    for ($contextLabel in $contextLabels) {
-        string $jobContext = `mayaUSDListJobContexts -jobContext $contextLabel`;
-        if ($jobContext == "")
-            continue;
-        if (mayaUsdTranslatorExport_isContextOptionsEnabledByUser($jobContext) == 0)
-            continue;
-        stringArrayInsertAtIndex(255, $enabledJobContexts, $jobContext);
-    }
-
-    if (size($enabledJobContexts) > 0) {
-        $currentOptions = $currentOptions + ";" + $jobContextOptionName + "=[" + stringArrayToString($enabledJobContexts, ",") + "]";
-    }
-
-    return $currentOptions;
-}
-
-global proc mayaUsdTranslatorExport_contextOptionsCheckBoxCB(string $jobContext)
-{
-    // Callback for the checkbox of each of the plugin context configuration.
-
-    // Note: for now, the design requires that the associated button be enabled.
-
-    string $cbName = mayaUsdTranslatorExport_getContextOptionsCheckBoxName($jobContext);
-    string $currentToggle = `iconTextButton -query -image1 $cbName`;
-    if ($currentToggle == "toggle_on")
-        $currentToggle = "toggle_off";
-    else
-        $currentToggle = "toggle_on";
-    iconTextButton -edit -image1 $currentToggle $cbName;
-
-    mayaUsdTranslatorExport_fillOptionsUIForcedByContextOptions();
-}
-
-global proc mayaUsdTranslatorExport_contextOptionsShowExportUI(string $optionsString)
-{
-    global string $_mayaUsdTranslatorExport_parent;
-    global string $_mayaUsdTranslatorExport_sections;
-    global string $_mayaUsdTranslatorExport_contextLabel;
-
-    string $newSettings = `mayaUSDListJobContexts -showExportUI
-        $_mayaUsdTranslatorExport_contextLabel $_mayaUsdTranslatorExport_parent $optionsString`;
-
-    string $jobContext = `mayaUSDListJobContexts -jobContext $_mayaUsdTranslatorExport_contextLabel`;
-    if ($jobContext == "")
-        return;
-
-    if (!mayaUsdTranslatorExport_isContextOptionsEnabledByUser($jobContext))
-        return;
-
-    // Fill the settings UI with the options from the export options UI.
-    mayaUsdTranslatorExport_fillOptionsUIForcedByContextOptions();
-}
-
-global proc mayaUsdTranslatorExport_contextOptionsButtonCB(string $contextLabel)
-{
-    // Callback for the "options" button of each of the plugin context configuration.
-    // Show the options dialog for the export plugin.
-    global string $_mayaUsdTranslatorExport_parent;
-    global string $_mayaUsdTranslatorExport_sections;
-    global string $_mayaUsdTranslatorExport_contextLabel;
-
-    $_mayaUsdTranslatorExport_contextLabel = $contextLabel;
-
-    // To show the opitons UI, we need to pass it the current set of options,
-    // so we call the main entry-point in "query" mode with a callback that
-    // will receive the settings and will show the UI.
-    mayaUsdTranslatorExport(
-        $_mayaUsdTranslatorExport_parent,
-        "query=" + $_mayaUsdTranslatorExport_sections,
-        "",
-        "mayaUsdTranslatorExport_contextOptionsShowExportUI");
-}
-
-// Callback called when the animation frame layout is expanded.
-// Set the animOptsCol layout visibility status based on the
-// animationCheckBox checkbox value. By default, maya look
-// to set all childs widget of frameLayout visible when the
-// frameLayout is expanded.
-global proc mayaUsdTranslatorExport_AnimationFrameLayoutExpandCB() {
-    if (`checkBoxGrp -exists animationCheckBox` == 0)
-        return;
-
-    columnLayout -e -visible (`checkBoxGrp -q -v1 animationCheckBox`) animOptsCol;
-}
-
-global proc mayaUsdTranslatorExport_AnimationRangeCB() {
-    if (`intFieldGrp -exists frameRangeFields` == 0)
-        return;
-
-    int $startTime = `playbackOptions -q -animationStartTime`;
-    int $endTime = `playbackOptions -q -animationEndTime`;
-    intFieldGrp -e -v1 $startTime -v2 $endTime frameRangeFields;
-}
-
-proc int mayaUsdTranslatorExport_HasFilteredPrimitive(string $arg, string $primType) {
-    if (startsWith($arg, "[") && endsWith($arg, "]")) {
-        if (size($arg) > 2) {
-            $arg = substring($arg, 2, size($arg) - 1);
-        }
-    }
-    string $filteredTypes[] = stringToStringArray($arg, ",");
-    return stringArrayFind($primType, 0, $filteredTypes) != -1;
-}
-
-proc mayaUsdTranslatorExport_SetConvertMaterialsToCheckboxes(string $arg, int $enable, int $processJobContext) {
-    if (startsWith($arg, "[") && endsWith($arg, "]")) {
-        if (size($arg) > 2) {
-            $arg = substring($arg, 2, size($arg) - 1);
-        } else {
-            $arg = "";
-        }
-    }
-    string $enabledConversions[] = stringToStringArray($arg, ",");
-    string $conversions[] = `mayaUSDListShadingModes -export -useRegistryOnly`;
-    for ($conversion in $conversions) {
-        string $opt = `mayaUSDListShadingModes -eo $conversion -useRegistryOnly`;
-        string $widget = $opt + "_ConvertMaterialsToCheckBox";
-
-        if (`checkBoxGrp -exists $widget` == 0)
-            continue;
-
-        if(stringArrayFind($opt, 0, $enabledConversions) != -1) {
-            checkBoxGrp -e -v1 true -en $enable $widget;
-        } else {
-            if ($processJobContext == 0) {
-                // A job context will not turn off selected options.
-                checkBoxGrp -e -v1 false $widget;
-            }
-        }
-    }
-}
-
-proc mayaUsdTranslatorExport_DisableConvertMaterialsToCheckboxes() {
-    // If we are using a legacy material export mode, then disable the checkboxes
-    // since this material export mode is not compatible with multi-material export.
-    string $conversions[] = `mayaUSDListShadingModes -export -useRegistryOnly`;
-    for ($conversion in $conversions) {
-        string $opt = `mayaUSDListShadingModes -eo $conversion -useRegistryOnly`;
-        string $widget = $opt + "_ConvertMaterialsToCheckBox";
-        checkBoxGrp -e -v1 false -en false $widget;
-    }
-}
-
-proc string mayaUsdTranslatorExport_AppendConvertMaterialsTo(string $currentOptions, string $arg) {
-    string $conversions[] = `mayaUSDListShadingModes -export -useRegistryOnly`;
-    string $enabledConversions[];
-    int $allDisabled = 1;
-    for ($conversion in $conversions) {
-        string $opt = `mayaUSDListShadingModes -eo $conversion -useRegistryOnly`;
-        string $widget = $opt + "_ConvertMaterialsToCheckBox";
-        if (`checkBoxGrp -exists $widget` == 0)
-            continue;
-        if (`checkBoxGrp -q -en $widget` == 1) {
-            $allDisabled = 0;
-        }
-        if (`checkBoxGrp -q -v1 $widget` == 1) {
-            stringArrayInsertAtIndex(255, $enabledConversions, $opt);
-        }
-    }
-    if ($allDisabled == 0) {
-        return $currentOptions + ";shadingMode=useRegistry;" + $arg + "=[" + stringArrayToString($enabledConversions, ",") + "]";
-    }
-    return $currentOptions + ";shadingMode=none";    
-}
-
-global proc mayaUsdTranslatorExport_EnableAllControls() {
-    global string $gMayaUsdTranslatorExport_SectionNames[];
-    string $sectionNames[] = $gMayaUsdTranslatorExport_SectionNames;
-    
-    // Restore all controls to fully interactive:
-    if (stringArrayContains("geometry", $sectionNames)) {
-        checkBoxGrp -e -en 1 exportMeshesCheckBox;
-        optionMenuGrp -e -en 1 defaultMeshSchemePopup;
-        checkBoxGrp -e -en 1 exportUVsCheckBox;
-        optionMenuGrp -e -en 1 skelsPopup;
-        optionMenuGrp -e -en 1 skinClustersPopup;
-        checkBoxGrp -e -en 1 exportBlendShapesCheckBox;
-        checkBoxGrp -e -en 1 exportDisplayColorCheckBox;
-        checkBoxGrp -e -en 1 exportComponentTagsCheckBox;
-        checkBoxGrp -e -en 1 exportCurvesCheckBox;
-        checkBoxGrp -e -en 1 exportColorSetsCheckBox;
-    }
-
-    if (stringArrayContains("animation", $sectionNames)) {
-        if (stringArrayContains("animation-data", $sectionNames)) {
-            checkBoxGrp -e -en 1 animationCheckBox;
-        }
-        checkBoxGrp -e -en 1 eulerFilterCheckBox;
-        checkBoxGrp -e -en 1 staticSingleSampleCheckBox;
-        intFieldGrp -e -en1 1 -en2 1 frameRangeFields;
-        floatFieldGrp -e -en1 1 frameStrideField;
-        textFieldGrp -e -en 1 frameSampleField;
-    }
-
-    if (stringArrayContains("output", $sectionNames)) {
-        optionMenuGrp -e -en 1 defaultUSDFormatPopup;
-        if (stringArrayContains("output-RootPrim", $sectionNames)) {
-            textFieldGrp -e -en 1 rootPrimField;
-            optionMenuGrp -e -en 1 rootPrimTypePopup;
-        }
-        optionMenuGrp -e -en -1 exportDefaultPrim;
-    }
-
-    if (stringArrayContains("materials", $sectionNames)) {
-        string $conversions[] = `mayaUSDListShadingModes -export -useRegistryOnly`;
-        for ($conversion in $conversions) {
-            string $opt = `mayaUSDListShadingModes -eo $conversion -useRegistryOnly`;
-            string $widgetName = $opt + "_ConvertMaterialsToCheckBox";
-            checkBoxGrp -e -en 1 $widgetName;
-        }
-        optionMenuGrp -e -en 1 exportRelativeTexturesPopup;
-    }
-
-    if (stringArrayContains("advanced", $sectionNames)) {
-        checkBoxGrp -e -en 1 exportCamerasCheckBox;
-        checkBoxGrp -e -en 1 exportLightsCheckBox;
-        optionMenuGrp -e -en 1 exportInstancesPopup;
-        checkBoxGrp -e -en 1 exportVisibilityCheckBox;
-        checkBoxGrp -e -en 1 mergeTransformAndShapeCheckBox;
-        checkBoxGrp -e -en 1 includeNamespacesCheckBox;
-        checkBoxGrp -e -en 1 worldspaceCheckBox;
-    }
-    
-    if (stringArrayContains("context", $sectionNames)) {
-        mayaUsdTranslatorExport_enableContextOptions();        
-    }
-}
-
-global proc mayaUsdTranslatorExport_SetFromOptions(string $currentOptions, int $enable, int $processJobContext) {
-    string $optionList[];
-    string $optionBreakDown[];
-    string $listOfJobContexts = "";
-    int $index;
-
-    if (size($currentOptions) > 0) {
-        // No job context means we don't process job context.
-        if (gmatch($currentOptions, "*jobContext=*") == 0) {
-            $processJobContext = 0;
-        }
-
-        tokenize($currentOptions, ";", $optionList);
-        int $supportsMultiExport = 1;
-        int $exportNurbsCurves = 1;
-        int $contextForcesFilterTypes = $enable;
-        int $contextForcesExcludeTypes = $enable;
-
-        int $exportMeshes = 1;
-        int $exportCameras = 1;
-        int $exportLights = 1;
-
-        int $hasRootPrim = 0;
-        string $defaultPrimName = "";
-
-        string $excludeTypes;
-        for ($index = 0; $index < size($optionList); $index++) {
-            tokenize($optionList[$index], "=", $optionBreakDown);
-            if ($optionBreakDown[0] == "exportUVs") {
-                mayaUsdTranslatorExport_SetCheckbox($optionBreakDown[1], $enable, "exportUVsCheckBox");
-            } else if ($optionBreakDown[0] == "exportRelativeTextures") {
-                mayaUsdTranslatorExport_SetOptionMenuByAnnotation($optionBreakDown[1], $enable, "exportRelativeTexturesPopup");
-            } else if ($optionBreakDown[0] == "exportSkels") {
-                mayaUsdTranslatorExport_SetOptionMenuByAnnotation($optionBreakDown[1], $enable, "skelsPopup");
-            } else if ($optionBreakDown[0] == "exportSkin") {
-                mayaUsdTranslatorExport_SetOptionMenuByAnnotation($optionBreakDown[1], $enable, "skinClustersPopup");
-            } else if ($optionBreakDown[0] == "exportBlendShapes") {
-                mayaUsdTranslatorExport_SetCheckbox($optionBreakDown[1], $enable, "exportBlendShapesCheckBox");
-            } else if ($optionBreakDown[0] == "filterTypes") {
-                $contextForcesFilterTypes = 1;
-                // Negative filter. See if nurbsCurve is in the list:
-                if (mayaUsdTranslatorExport_HasFilteredPrimitive($optionBreakDown[1], "nurbsCurve")) {
-                    $exportNurbsCurves = 0;
-                }
-            } else if($optionBreakDown[0] == "excludeExportTypes"){
-                $contextForcesExcludeTypes = 1;
-                if(mayaUsdTranslatorExport_HasFilteredPrimitive($optionBreakDown[1], "Meshes")){
-                    $exportMeshes = 0;
-                }
-                if(mayaUsdTranslatorExport_HasFilteredPrimitive($optionBreakDown[1], "Cameras")){
-                    $exportCameras = 0;
-                }
-                if(mayaUsdTranslatorExport_HasFilteredPrimitive($optionBreakDown[1], "Lights")){
-                    $exportLights = 0;
-                }
-            } else if ($optionBreakDown[0] == "exportColorSets") {
-                mayaUsdTranslatorExport_SetCheckbox($optionBreakDown[1], $enable, "exportColorSetsCheckBox");
-            } else if ($optionBreakDown[0] == "exportComponentTags") {
-                mayaUsdTranslatorExport_SetCheckbox($optionBreakDown[1], $enable, "exportComponentTagsCheckBox");
-            } else if ($optionBreakDown[0] == "jobContext" && $processJobContext == 1) {
-                // Must be kept last, and only done on main options:
-                $listOfJobContexts = $optionBreakDown[1];
-            } else if ($optionBreakDown[0] == "defaultMeshScheme") {
-                mayaUsdTranslatorExport_SetOptionMenuByAnnotation($optionBreakDown[1], $enable, "defaultMeshSchemePopup");
-            } else if ($optionBreakDown[0] == "defaultUSDFormat") {
-                mayaUsdTranslatorExport_SetOptionMenuByAnnotation($optionBreakDown[1], $enable, "defaultUSDFormatPopup");
-            } else if ($optionBreakDown[0] == "animation") {
-                mayaUsdTranslatorExport_SetCheckbox($optionBreakDown[1], $enable, "animationCheckBox");
-            } else if ($optionBreakDown[0] == "eulerFilter") {
-                mayaUsdTranslatorExport_SetCheckbox($optionBreakDown[1], $enable, "eulerFilterCheckBox");
-            } else if ($optionBreakDown[0] == "staticSingleSample") {
-                mayaUsdTranslatorExport_SetCheckbox($optionBreakDown[1], $enable, "staticSingleSampleCheckBox");
-            } else if ($optionBreakDown[0] == "startTime") {
-                int $startTime = (int)$optionBreakDown[1];
-                intFieldGrp -e -v1 $startTime -en1 $enable frameRangeFields;
-            } else if ($optionBreakDown[0] == "endTime") {
-                int $endTime = (int)$optionBreakDown[1];
-                intFieldGrp -e -v2 $endTime -en2 $enable frameRangeFields;
-            } else if ($optionBreakDown[0] == "frameStride") {
-                float $frameStride = (float)$optionBreakDown[1];
-                floatFieldGrp -e -v1 $frameStride -en1 $enable frameStrideField;
-            } else if ($optionBreakDown[0] == "frameSample") {
-                mayaUsdTranslatorExport_SetTextField($optionBreakDown[1], $enable, "frameSampleField");
-            } else if ($optionBreakDown[0] == "rootPrim") {
-                mayaUsdTranslatorExport_SetTextField($optionBreakDown[1], $enable, "rootPrimField");
-                $hasRootPrim = 1;
-<<<<<<< HEAD
-            } else if ($optionBreakDown[0] == "defaultPrim") {
-                $defaultPrimName = $optionBreakDown[1];
-=======
-            } else if ($optionBreakDown[0] == "rootPrimType") {
-                mayaUsdTranslatorExport_SetOptionMenuByAnnotation($optionBreakDown[1], $enable, "rootPrimTypePopup");
->>>>>>> 41f1dc0c
-            } else if ($optionBreakDown[0] == "convertMaterialsTo") {
-                mayaUsdTranslatorExport_SetConvertMaterialsToCheckboxes($optionBreakDown[1], $enable, $processJobContext);
-            } else if ($optionBreakDown[0] == "shadingMode" && $optionBreakDown[1] != "useRegistry") {
-                $supportsMultiExport = 0;
-            } else if ($optionBreakDown[0] == "exportDisplayColor") {
-                mayaUsdTranslatorExport_SetCheckbox($optionBreakDown[1], $enable, "exportDisplayColorCheckBox");
-            } else if ($optionBreakDown[0] == "exportInstances") {
-                mayaUsdTranslatorExport_SetOptionMenuByBool($optionBreakDown[1], $enable, "exportInstancesPopup");
-            } else if ($optionBreakDown[0] == "exportVisibility") {
-                mayaUsdTranslatorExport_SetCheckbox($optionBreakDown[1], $enable, "exportVisibilityCheckBox");
-            } else if ($optionBreakDown[0] == "mergeTransformAndShape") {
-                mayaUsdTranslatorExport_SetCheckbox($optionBreakDown[1], $enable, "mergeTransformAndShapeCheckBox");
-            } else if ($optionBreakDown[0] == "stripNamespaces") {
-                mayaUsdTranslatorExport_SetOppositeCheckbox($optionBreakDown[1], $enable, "includeNamespacesCheckBox");
-            } else if ($optionBreakDown[0] == "worldspace") {
-                mayaUsdTranslatorExport_SetCheckbox($optionBreakDown[1], $enable, "worldspaceCheckBox");
-            }
-        }
-
-        // We now know if we export nurbs curves or not and if forced by the job context:
-        if ($contextForcesFilterTypes == 1) {
-            checkBoxGrp -e -v1 $exportNurbsCurves -en $enable exportCurvesCheckBox;
-        }
-        if($contextForcesExcludeTypes == 1){
-            checkBoxGrp -e -v1 $exportMeshes -en $enable exportMeshesCheckBox;
-            checkBoxGrp -e -v1 $exportCameras -en $enable exportCamerasCheckBox;
-            checkBoxGrp -e -v1 $exportLights -en $enable exportLightsCheckBox;
-            mayaUsdTranslatorExport_MeshCB();
-        }
-
-        if ($listOfJobContexts != "" && $processJobContext == 1) {
-            mayaUsdTranslatorExport_fillContextOptionsUI($listOfJobContexts);
-        }
-        if ($processJobContext == 0 && $supportsMultiExport == 0) {
-            mayaUsdTranslatorExport_DisableConvertMaterialsToCheckboxes();
-        }
-        if ($hasRootPrim == 1){
-            mayaUsdTranslatorExport_RootPrimCB();
-        }
-        if($defaultPrimName != ""){
-            mayaUsdTranslatorExport_setDefaultPrim($defaultPrimName);
-        }
-
-    }
-
-    // Set visibility for anim widgets (but do not update the start/end time to playback range
-    // as they will be set by the caller).
-    mayaUsdTranslatorExport_AnimationCB();
-}
-
-proc string[] parseActionSectionNames(string $sections, string $out_expandedSections[], string $out_collapsedSections[])
-{
-    global string $gMayaUsdTranslatorExport_SectionNames[];
-
-    string $allSections[] = { "context", "output", "output-RootPrim", "geometry", "materials", "animation", "animation-data", "advanced" };
-
-    string $sectionList[];
-    tokenize($sections, ";", $sectionList);
-
-    // Build the section names array, supporting the "all" and "!" special tokens.
-    // By default we start with all sections.
-    string $sectionNames[] = $allSections;
-
-    string $name;
-    for ($name in $sectionList) {
-        if ($name == "all") {
-            $sectionNames = $allSections;
-        } else if ($name == "none") {
-            $sectionNames = {};
-        } else if (startsWith($name, "!")) {
-            $name = stringRemovePrefix($name, "!");
-            string $removed[] = { $name };
-            $sectionNames = stringArrayRemove($removed, $sectionNames);
-        } else {
-            if (endsWith($name, ":expanded")) {
-                $name = stringRemoveSuffix($name, ":expanded");
-                stringArrayInsertAtIndex(255, $out_expandedSections, $name);
-            }
-            else if (endsWith($name, ":collapsed")) {
-                $name = stringRemoveSuffix($name, ":collapsed");
-                stringArrayInsertAtIndex(255, $out_collapsedSections, $name);
-            }
-            stringArrayInsertAtIndex(255, $sectionNames, $name);
-        }
-    }
-
-    $gMayaUsdTranslatorExport_SectionNames = $sectionNames;
-    return $sectionNames;
-}
-
-global proc int mayaUsdTranslatorExport (string $parent,
-                                     string $actionAndSections,
-                                     string $initialSettings,
-                                     string $resultCallback )
-//
-//  Description:
-//    This script posts the USD Export file translator options.
-//    The optionsString is of the form:
-//    varName1=value1;varName2=value2;...
-//
-//  Parameters:
-//    $parent - the elf parent layout for this options layout. It is
-//            always a scrollLayout.
-//    $actionAndSections - the action that is to be performed with this invocation of this proc.
-//        Valid options are:
-//            "query" - construct the options string and pass it to the resultCallback.
-//            "post" - post all the elf controls.
-//            "fill" - refill all the elf controls with the data.
-//
-//        In addition to the action, the list of UI sections that are desired can be added
-//        with the syntax "action=section1;section2;..." where the section names can be:
-//            context, output, output-RootPrim, geometry, materials, animation, animation-data, advanced
-//
-//            An optional tag (":expanded" or ":collapsed") can be added to each of these sections to
-//            specify the default state (expanded or collapsed) of the frameLayout (if one exists for
-//            that section). Example:
-//                "action=section1:expanded;section2:collapsed"
-//
-//        The section name can also be "all", "none" or prefixed with "!":
-//            - When "all" is used, all sections are included.
-//            - When "none" is used, all sections are removed.
-//            - When a "!" prefix is used, the sectionis removed instead of added.
-//
-//    $initialSettings - the current options string in effect at the time this script is invoked.
-//    $resultCallback - This is the proc to be called with the result string.
-//            resultCallback ( string $optionsString )
-//
-//    Returns:
-//        1 if successful.
-//        0 otherwise.
-//
-{
-    // check for Export All or Export Selection
-    // check for export option box window first, if it doesn't exist means user opened the main export window
-    global string $gOptionBox;
-    global int $exportAll;
-    if (`window -exists $gOptionBox`) {
-        string $title = `window -query -title $gOptionBox`;
-        if ($title == `uiRes("m_fileOptions.kExportAllOptions")`) {
-            $exportAll = 1;
-        } else if ($title == `uiRes("m_fileOptions.kExportSelectionOptions")`) {
-            $exportAll = 0;
-        }
-    } else{
-        global string $gOperationMode;
-        if ($gOperationMode == "ExportAll"){
-            $exportAll = 1;
-        } else{
-            $exportAll = 0;
-        }
-    }
-
-    int $bResult;
-    string $currentOptions;
-
-    string $action;
-    string $sections;
-    {
-        string $actionSections[];
-        tokenize($actionAndSections, "=", $actionSections);
-        if (size($actionSections)) {
-            $action = $actionSections[0];
-            $sections = $actionSections[1];
-        } else {
-            $action = $actionAndSections;
-            $sections = "";
-        }
-    }
-
-    if ($action == "post") {
-        string $expandedSections[];
-        string $collapsedSections[];
-        string $sectionNames[] = parseActionSectionNames($sections, $expandedSections, $collapsedSections);
-            
-        setParent $parent;
-
-        columnLayout -adj true usdOptsCol;
-
-        if (stringArrayContains("context", $sectionNames)) {
-            mayaUsdTranslatorExport_createContextOptions($parent, $sections, $collapsedSections);
-        }
-
-        if (stringArrayContains("output", $sectionNames)) {
-            // The default state for this frame is expanded, unless the caller explictly wants it collapsed.
-            int $collapse = stringArrayContains("output", $collapsedSections) ? true : false;
-            frameLayout -label `getMayaUsdString("kExportFrameOutputLbl")` -collapsable true -collapse $collapse outputFrameLayout;
-                separator -style "none";
-
-                optionMenuGrp -l `getMayaUsdString("kExportDefaultFormatLbl")` -annotation `getMayaUsdString("kExportDefaultFormatAnn")` -statusBarMessage `getMayaUsdString("kExportDefaultFormatStatus")` defaultUSDFormatPopup;
-                    menuItem -l `getMayaUsdString("kExportDefaultFormatBinLbl")` -ann "usdc";
-                    menuItem -l `getMayaUsdString("kExportDefaultFormatAscLbl")` -ann "usda";
-
-                if (stringArrayContains("output-RootPrim", $sectionNames)) {
-                    //separator -style "none";
-
-                    textFieldGrp -l `getMayaUsdString("kExportRootPrimLbl")` -placeholderText `getMayaUsdString("kExportRootPrimPht")`
-                        -annotation `getMayaUsdString("kExportRootPrimAnn")` -textChangedCommand "mayaUsdTranslatorExport_RootPrimCB" rootPrimField;
-                    
-                    optionMenuGrp -l `getMayaUsdString("kExportRootPrimTypeLbl")` rootPrimTypePopup;
-                        menuItem -l `getMayaUsdString("kExportScopeLbl")` -ann `getMayaUsdString("kExportScopeAnn")`;
-                        menuItem -l `getMayaUsdString("kExportXformLbl")` -ann `getMayaUsdString("kExportXformAnn")`;
-                }
-
-                optionMenuGrp -l `getMayaUsdString("kExportDefaultPrimLbl")` -annotation `getMayaUsdString("kExportDefaultPrimAnn")` exportDefaultPrim;
-
-                separator -style "none";
-            setParent ..;
-        }
-
-        if (stringArrayContains("geometry", $sectionNames)) {
-            // The default state for this frame is expanded, unless the caller explictly wants it collapsed.
-            int $collapse = stringArrayContains("geometry", $collapsedSections) ? true : false;
-            frameLayout -label `getMayaUsdString("kExportFrameGeometryLbl")` -collapsable true -collapse $collapse geometryFrameLayout;
-                separator -style "none";
-                // if export Meshes
-                checkBoxGrp -label "" -label1 `getMayaUsdString("kExportMeshesLbl")` -annotation `getMayaUsdString("kExportMeshesAnn")` -cc ("mayaUsdTranslatorExport_MeshCB") exportMeshesCheckBox;
-
-                columnLayout -width 100 meshExportOptsCol;
-                    optionMenuGrp -l `getMayaUsdString("kExportSubdMethodLbl")` -annotation `getMayaUsdString("kExportSubdMethodAnn")` defaultMeshSchemePopup;
-                        menuItem -l `getMayaUsdString("kExportSubdMethodCCLbl")` -ann "catmullClark";
-                        menuItem -l `getMayaUsdString("kExportSubdMethodBiLbl")` -ann "bilinear";
-                        menuItem -l `getMayaUsdString("kExportSubdMethodLoLbl")` -ann "loop";
-                        menuItem -l `getMayaUsdString("kExportSubdMethodNoLbl")` -ann "none";
-
-                    checkBoxGrp -label "" -label1 `getMayaUsdString("kExportColorSetsLbl")` -annotation `getMayaUsdString("kExportColorSetsAnn")` exportColorSetsCheckBox;
-
-                    checkBoxGrp -label "" -label1 `getMayaUsdString("kExportComponentTagsLbl")` -annotation `getMayaUsdString("kExportComponentTagsAnn")` exportComponentTagsCheckBox;
-
-                    checkBoxGrp -label "" -label1 `getMayaUsdString("kExportUVSetsLbl")` -annotation `getMayaUsdString("kExportUVSetsAnn")` exportUVsCheckBox;
-
-                setParent ..;
-
-                checkBoxGrp -label "" -label1 `getMayaUsdString("kExportCurvesLbl")` -annotation `getMayaUsdString("kExportCurvesAnn")` exportCurvesCheckBox;
-
-                optionMenuGrp -l `getMayaUsdString("kExportSkelsLbl")` -annotation `getMayaUsdString("kExportSkelsAnn")` skelsPopup;
-                    menuItem -l `getMayaUsdString("kExportSkelsNoneLbl")` -ann "none";
-                    menuItem -l `getMayaUsdString("kExportSkelsAllLbl")` -ann "auto";
-                    menuItem -l `getMayaUsdString("kExportSkelsRootLbl")` -ann "explicit";
-
-                optionMenuGrp -l `getMayaUsdString("kExportSkinClustersLbl")` -annotation `getMayaUsdString("kExportSkinClustersAnn")` skinClustersPopup;
-                    menuItem -l `getMayaUsdString("kExportSkelsNoneLbl")` -ann "none";
-                    menuItem -l `getMayaUsdString("kExportSkelsAllLbl")` -ann "auto";
-                    menuItem -l `getMayaUsdString("kExportSkelsRootLbl")` -ann "explicit";
-
-                checkBoxGrp -label "" -label1 `getMayaUsdString("kExportBlendShapesLbl")` -annotation `getMayaUsdString("kExportBlendShapesAnn")` exportBlendShapesCheckBox;
-
-                checkBoxGrp -label "" -label1 `getMayaUsdString("kExportDisplayColorLbl")` -annotation `getMayaUsdString("kExportDisplayColorAnn")` exportDisplayColorCheckBox;
-
-                separator -style "none";
-            setParent ..;
-        }
-
-        if (stringArrayContains("materials", $sectionNames)) {
-            // The default state for this frame is expanded, unless the caller explictly wants it collapsed.
-            int $collapse = stringArrayContains("materials", $collapsedSections) ? true : false;
-            frameLayout -label `getMayaUsdString("kExportFrameMaterialsLbl")` -collapsable true -collapse $collapse -ann `getMayaUsdString("kExportMaterialsAnn")` materialsFrameLayout;
-                separator -style "none";
-                columnLayout -width 100 materialOptsCol;
-                    string $conversions[] = `mayaUSDListShadingModes -export -useRegistryOnly`;
-                    for ($conversion in $conversions) {
-                        string $ann = `mayaUSDListShadingModes -ea $conversion -useRegistryOnly`;
-                        string $opt = `mayaUSDListShadingModes -eo $conversion -useRegistryOnly`;
-                        string $widgetName = $opt + "_ConvertMaterialsToCheckBox";
-
-                        checkBoxGrp -cw 2 240 -numberOfCheckBoxes 1
-                            -label "" -label1 $conversion -annotation $ann
-                            $widgetName;
-                    }
-
-                    optionMenuGrp -l `getMayaUsdString("kExportRelativeTexturesLbl")` -annotation `getMayaUsdString("kExportRelativeTexturesAnn")` exportRelativeTexturesPopup;
-                        // The annotation will be used to assign value to token exportRelativeTextures, so lower case is used
-                        menuItem -l `getMayaUsdString("kExportRelativeTexturesAutomaticLbl")` -ann "automatic";
-                        menuItem -l `getMayaUsdString("kExportRelativeTexturesAbsoluteLbl")` -ann "absolute";
-                        menuItem -l `getMayaUsdString("kExportRelativeTexturesRelativeLbl")` -ann "relative";
-
-                    separator -style "none";
-                setParent ..;
-            setParent ..;
-        }
-
-        if (stringArrayContains("animation", $sectionNames)) {
-            // The default state for this frame is expanded, unless the caller explictly wants it collapsed.
-            int $collapse = stringArrayContains("animation", $collapsedSections) ? true : false;
-            frameLayout -label `getMayaUsdString("kExportFrameAnimationLbl")` -collapsable true -collapse $collapse 
-                        -expandCommand("mayaUsdTranslatorExport_AnimationFrameLayoutExpandCB") animationFrameLayout;
-                separator -style "none";
-
-                if (stringArrayContains("animation-data", $sectionNames)) {
-                    checkBoxGrp -label "" -label1 `getMayaUsdString("kExportAnimDataLbl")` -cc ("mayaUsdTranslatorExport_AnimationCB")
-                        -annotation `getMayaUsdString("kExportAnimDataAnn")` animationCheckBox;
-                }
-
-                columnLayout -width 100 animOptsCol;
-                    rowLayout -numberOfColumns 2 -columnAttach 2 "left" 20;
-                        intFieldGrp -l `getMayaUsdString("kExportFrameRangeLbl")` -numberOfFields 2 -v1 1 -v2 200 frameRangeFields;
-                        button -l `getMayaUsdString("kExportFrameRangeBtn")` -command ("mayaUsdTranslatorExport_AnimationRangeCB") animRangeButton;
-                    setParent ..;
-
-                    floatFieldGrp -l `getMayaUsdString("kExportFrameStepLbl")` -v1 1 -annotation `getMayaUsdString("kExportFrameStepAnn")` frameStrideField;
-
-                    textFieldGrp -l `getMayaUsdString("kExportFrameSamplesLbl")` -annotation `getMayaUsdString("kExportFrameSamplesAnn")` frameSampleField;
-
-                    checkBoxGrp -label "" -label1 `getMayaUsdString("kExportEulerFilterLbl")` -annotation `getMayaUsdString("kExportEulerFilterAnn")` eulerFilterCheckBox;
-
-                    checkBoxGrp -label "" -label1 `getMayaUsdString("kExportStaticSingleSampleLbl")` -annotation `getMayaUsdString("kExportStaticSingleSampleAnn")` -v1 0 staticSingleSampleCheckBox;
-
-                setParent ..;
-                
-                separator -style "none";
-            setParent ..;
-        }
-
-        if (stringArrayContains("advanced", $sectionNames)) {
-            // The default state for this frame is collapsed, unless the caller explictly wants it expanded.
-            int $collapse = stringArrayContains("advanced", $expandedSections) ? false : true;
-            frameLayout -label `getMayaUsdString("kExportFrameAdvancedLbl")` -collapsable true -collapse $collapse advancedFrameLayout;
-                separator -style "none";
-
-                checkBoxGrp -label "" -label1 `getMayaUsdString("kExportCamerasLbl")` -annotation `getMayaUsdString("kExportCamerasAnn")` -cc ("mayaUsdTranslatorExport_updateDefaultPrimList") exportCamerasCheckBox;
-                checkBoxGrp -label "" -label1 `getMayaUsdString("kExportLightsLbl")` -annotation `getMayaUsdString("kExportLightsAnn")` -cc ("mayaUsdTranslatorExport_updateDefaultPrimList") exportLightsCheckBox;
-
-                checkBoxGrp -label "" -label1 `getMayaUsdString("kExportVisibilityLbl")` -annotation `getMayaUsdString("kExportVisibilityAnn")` exportVisibilityCheckBox;
-
-                optionMenuGrp -l `getMayaUsdString("kExportInstancesLbl")` -annotation `getMayaUsdString("kExportInstancesAnn")` exportInstancesPopup;
-                    menuItem -l `getMayaUsdString("kExportInstancesFlatLbl")`;
-                    menuItem -l `getMayaUsdString("kExportInstancesRefLbl")`;
-
-                checkBoxGrp -label "" -label1 `getMayaUsdString("kExportMergeShapesLbl")`
-                    -annotation `getMayaUsdString("kExportMergeShapesAnn")` mergeTransformAndShapeCheckBox;
-
-                checkBoxGrp -label "" -label1 `getMayaUsdString("kExportNamespacesLbl")` -annotation `getMayaUsdString("kExportNamespacesAnn")` includeNamespacesCheckBox;
-
-                checkBoxGrp -label "" -label1 `getMayaUsdString("kExportWorldspaceLbl")` -annotation `getMayaUsdString("kExportWorldspaceAnn")` worldspaceCheckBox;
-
-                separator -style "none";
-            setParent ..;
-        }
-
-        $bResult = 1;
-
-    } else if ($action == "query") {
-        string $expandedSections[];
-        string $collapsedSections[];
-        string $sectionNames[] = parseActionSectionNames($sections, $expandedSections, $collapsedSections);
-        // collect all exclude types before append to option list
-        string $excludeExportTypes = "";
-            
-        if (stringArrayContains("geometry", $sectionNames)) {
-            $excludeExportTypes = mayaUsdTranslatorExport_SetSuboptionsFromCheckBox($excludeExportTypes, "", "Meshes", "exportMeshesCheckBox");
-            $currentOptions = mayaUsdTranslatorExport_AppendFromCheckbox($currentOptions, "exportUVs", "exportUVsCheckBox");
-            $currentOptions = mayaUsdTranslatorExport_AppendFromPopup($currentOptions, "exportSkels", "skelsPopup");
-            $currentOptions = mayaUsdTranslatorExport_AppendFromPopup($currentOptions, "exportSkin", "skinClustersPopup");
-            $currentOptions = mayaUsdTranslatorExport_AppendFromCheckbox($currentOptions, "exportBlendShapes", "exportBlendShapesCheckBox");
-            $currentOptions = mayaUsdTranslatorExport_AppendFromCheckbox($currentOptions, "exportDisplayColor", "exportDisplayColorCheckBox");
-            // We currently have only one type to filter. In the future, we might need to build the array separately as more types are added.
-            $currentOptions = mayaUsdTranslatorExport_SetFromCheckbox($currentOptions, "", "filterTypes=nurbsCurve", "exportCurvesCheckBox");
-            $currentOptions = mayaUsdTranslatorExport_AppendFromCheckbox($currentOptions, "exportColorSets", "exportColorSetsCheckBox");
-            $currentOptions = mayaUsdTranslatorExport_AppendFromCheckbox($currentOptions, "exportComponentTags", "exportComponentTagsCheckBox");
-            $currentOptions = mayaUsdTranslatorExport_AppendFromPopup($currentOptions, "defaultMeshScheme", "defaultMeshSchemePopup");
-        }
-
-        if (stringArrayContains("animation", $sectionNames)) {
-            if (stringArrayContains("animation-data", $sectionNames)) {
-                $currentOptions = mayaUsdTranslatorExport_AppendFromCheckbox($currentOptions, "animation", "animationCheckBox");
-            }
-            $currentOptions = mayaUsdTranslatorExport_AppendFromCheckbox($currentOptions, "eulerFilter", "eulerFilterCheckBox");
-            $currentOptions = mayaUsdTranslatorExport_AppendFromCheckbox($currentOptions, "staticSingleSample", "staticSingleSampleCheckBox");
-            $currentOptions = mayaUsdTranslatorExport_AppendFrameRange($currentOptions);
-            $currentOptions = mayaUsdTranslatorExport_AppendFromFloatField($currentOptions, "frameStride", "frameStrideField");
-            $currentOptions = mayaUsdTranslatorExport_AppendFromTextField($currentOptions, "frameSample", "frameSampleField");
-        }
-
-        if (stringArrayContains("output", $sectionNames)) {
-            $currentOptions = mayaUsdTranslatorExport_AppendFromPopup($currentOptions, "defaultUSDFormat", "defaultUSDFormatPopup");
-            if (stringArrayContains("output-RootPrim", $sectionNames)) {
-                $currentOptions = mayaUsdTranslatorExport_AppendFromTextField($currentOptions, "rootPrim", "rootPrimField");
-                $currentOptions = mayaUsdTranslatorExport_AppendFromPopup($currentOptions, "rootPrimType", "rootPrimTypePopup");
-            }
-            $currentOptions = mayaUsdTranslatorExport_AppendDefaultPrim($currentOptions, "defaultPrim");
-        }
-
-        if (stringArrayContains("materials", $sectionNames)) {
-            $currentOptions = mayaUsdTranslatorExport_AppendConvertMaterialsTo($currentOptions, "convertMaterialsTo");
-            $currentOptions = mayaUsdTranslatorExport_AppendFromPopup($currentOptions, "exportRelativeTextures", "exportRelativeTexturesPopup");
-        }
-
-        if (stringArrayContains("advanced", $sectionNames)) {
-            $excludeExportTypes = mayaUsdTranslatorExport_SetSuboptionsFromCheckBox($excludeExportTypes, "", "Cameras", "exportCamerasCheckBox");
-            $excludeExportTypes = mayaUsdTranslatorExport_SetSuboptionsFromCheckBox($excludeExportTypes, "", "Lights", "exportLightsCheckBox");
-            $currentOptions = mayaUsdTranslatorExport_AppendFromBoolPopup($currentOptions, "exportInstances", "exportInstancesPopup");
-            $currentOptions = mayaUsdTranslatorExport_AppendFromCheckbox($currentOptions, "exportVisibility", "exportVisibilityCheckBox");
-            $currentOptions = mayaUsdTranslatorExport_AppendFromCheckbox($currentOptions, "mergeTransformAndShape", "mergeTransformAndShapeCheckBox");
-            $currentOptions = mayaUsdTranslatorExport_AppendOppositeFromCheckbox($currentOptions, "stripNamespaces", "includeNamespacesCheckBox");
-            $currentOptions = mayaUsdTranslatorExport_AppendFromCheckbox($currentOptions, "worldspace", "worldspaceCheckBox");
-        }
-
-        if (stringArrayContains("context", $sectionNames)) {
-            $currentOptions = mayaUsdTranslatorExport_queryContextOptionsUI($currentOptions, "jobContext");
-        }
-
-        // Append the final excludeExportTypes options to the options list
-        $currentOptions = $currentOptions + ";" + "excludeExportTypes=[" + $excludeExportTypes + "]";
-
-        eval($resultCallback+" \""+$currentOptions+"\"");
-        $bResult = 1;
-
-    } else {
-        $bResult = 0;
-    }
-
-    if ($action == "post" || $action == "fill") {
-        setParent $parent;
-
-        // Now set to current settings.
-        $currentOptions = $initialSettings;
-
-        mayaUsdTranslatorExport_EnableAllControls();
-        mayaUsdTranslatorExport_SetFromOptions($currentOptions, 1, 1);
-
-        $bResult = 1;
-    }
-
-    return $bResult;
-}
+// Copyright 2019 Autodesk
+//
+// Copyright 2019 Pixar
+//
+// Licensed under the Apache License, Version 2.0 (the "License");
+// you may not use this file except in compliance with the License.
+// You may obtain a copy of the License at
+//
+//     http://www.apache.org/licenses/LICENSE-2.0
+//
+// Unless required by applicable law or agreed to in writing, software
+// distributed under the License is distributed on an "AS IS" BASIS,
+// WITHOUT WARRANTIES OR CONDITIONS OF ANY KIND, either express or implied.
+// See the License for the specific language governing permissions and
+// limitations under the License.
+//
+
+global string $gMayaUsdTranslatorExport_SectionNames[];
+global int $exportAll;
+
+proc string stringRemoveSuffix(string $object, string $suffix)
+{
+    if (endsWith($object, $suffix)) {
+        int $objectLen = size($object);
+        int $suffixLen = size($suffix);
+        string $newObject = substring($object, 1, ($objectLen - $suffixLen));
+        return $newObject;
+    }
+    return $object;
+}
+
+proc mayaUsdTranslatorExport_SetCheckbox(string $arg, int $enable, string $widget) {
+    if (`checkBoxGrp -exists $widget` == 0)
+        return;
+
+    if ($arg == "0") {
+        checkBoxGrp -e -v1 false -en $enable $widget;
+    } else {
+        checkBoxGrp -e -v1 true -en $enable $widget;
+    }
+}
+
+proc mayaUsdTranslatorExport_SetOppositeCheckbox(string $arg, int $enable, string $widget) {
+    if (`checkBoxGrp -exists $widget` == 0)
+        return;
+
+    if ($arg == "0") {
+        checkBoxGrp -e -v1 true -en $enable $widget;
+    } else {
+        checkBoxGrp -e -v1 false -en $enable $widget;
+    }
+}
+
+proc mayaUsdTranslatorExport_SetTextField(string $arg, int $enable, string $widget) {
+    if (`textFieldGrp -exists $widget` == 0)
+        return;
+
+    textFieldGrp -e -text $arg -en $enable $widget;
+}
+
+proc mayaUsdTranslatorExport_SetOptionMenuByAnnotation(
+        string $ann, int $enable, string $widget) {
+
+    if (`optionMenuGrp -exists $widget` == 0)
+        return;
+
+    int $index = 1; // 1-based indexing.
+    for ($i in `optionMenuGrp -q -itemListLong $widget`) {
+        if (`menuItem -q -ann $i` == $ann) {
+            optionMenuGrp -e -select $index -en $enable $widget;
+            return;
+        }
+
+        $index++;
+    }
+}
+
+proc mayaUsdTranslatorExport_SetOptionMenuByBool (
+        string $ann, int $enable, string $widget) {
+
+    if (`optionMenuGrp -exists $widget` == 0)
+        return;
+
+    // Mapping between a boolean option and an option menu with two choices.
+    // False maps to the first menu item, which is index 1.
+    // True maps to the second menu item, which is index 2.
+    int $optionAsBool = 1;
+    if ("1" == $ann)
+    {
+        $optionAsBool = 2;
+    }
+    optionMenuGrp -e -select $optionAsBool -en $enable $widget;
+}
+
+proc string mayaUsdTranslatorExport_AppendOppositeFromCheckbox(string $currentOptions, string $arg, string $widget) {
+    if (`checkBoxGrp -exists $widget` == 0)
+        return $currentOptions;
+
+    if (`checkBoxGrp -q -v1 $widget` == 1) {
+        return $currentOptions + ";" + $arg + "=0";
+    } else {
+        return $currentOptions + ";" + $arg + "=1";
+    }
+}
+
+proc string mayaUsdTranslatorExport_AppendFromCheckbox(string $currentOptions, string $arg, string $widget) {
+    if (`checkBoxGrp -exists $widget` == 0)
+        return $currentOptions;
+
+    if (`checkBoxGrp -q -v1 $widget` == 1) {
+        return $currentOptions + ";" + $arg + "=1";
+    } else {
+        return $currentOptions + ";" + $arg + "=0";
+    }
+}
+
+proc string mayaUsdTranslatorExport_SetFromCheckbox(string $currentOptions, string $trueValue, string $falseValue, string $widget) {
+    if (`checkBoxGrp -exists $widget` == 0)
+        return $currentOptions;
+
+    if (`checkBoxGrp -q -v1 $widget` == 1) {
+        return $currentOptions + ";" + $trueValue;
+    } else {
+        return $currentOptions + ";" + $falseValue;
+    }
+}
+
+// For Suboptions we don't add semicolon
+proc string mayaUsdTranslatorExport_SetSuboptionsFromCheckBox(string $currentOptions, string $trueValue, string $falseValue, string $widget) {
+    if (`checkBoxGrp -exists $widget` == 0)
+        return $currentOptions;
+
+    if (`checkBoxGrp -q -v1 $widget` == 1) {
+        if((size($currentOptions) > 0) && (size($trueValue) > 0)){
+            return $currentOptions + "," + $trueValue;
+        }
+        else {
+            return $currentOptions + $trueValue;
+        }
+    } else {
+        if((size($currentOptions) > 0) && (size($falseValue) > 0)) {
+            return $currentOptions + "," + $falseValue;
+        }
+        else {
+            return $currentOptions + $falseValue;
+        }
+    }
+}
+
+proc string mayaUsdTranslatorExport_AppendDefaultPrim(string $currentOptions, string $arg) {
+    if (`optionMenuGrp -exists exportDefaultPrim` == 0)
+        return $currentOptions;
+    
+    string $defaultPrim = `optionMenuGrp -q -value exportDefaultPrim`;
+    return $currentOptions + ";" + $arg + "=" + $defaultPrim;
+}
+
+proc string mayaUsdTranslatorExport_AppendFromPopup(string $currentOptions, string $arg, string $widget) {
+    if (`optionMenuGrp -exists $widget` == 0)
+        return $currentOptions;
+
+    int $index = `optionMenuGrp -q -select $widget` - 1;
+    string $allItems[] = `optionMenuGrp -q -itemListLong $widget`;
+    string $item = $allItems[$index];
+    string $annotation = `menuItem -q -ann $item`;
+    return $currentOptions + ";" + $arg + "=" + $annotation;
+}
+
+proc string mayaUsdTranslatorExport_AppendFromBoolPopup(string $currentOptions, string $arg, string $widget) {
+    if (`optionMenuGrp -exists $widget` == 0)
+        return $currentOptions;
+
+    int $index = `optionMenuGrp -q -select $widget` - 1;
+    return $currentOptions + ";" + $arg + "=" + $index;
+}
+
+proc string mayaUsdTranslatorExport_AppendFrameRange(string $currentOptions) {
+    if (`intFieldGrp -exists frameRangeFields` == 0)
+        return $currentOptions;
+
+    int $start = `intFieldGrp -q -value1 frameRangeFields`;
+    int $end = `intFieldGrp -q -value2 frameRangeFields`;
+    return $currentOptions + ";startTime=" + $start + ";endTime=" + $end;
+}
+
+proc string mayaUsdTranslatorExport_AppendFromIntField(string $currentOptions, string $arg, string $widget) {
+    if (`intFieldGrp -exists $widget` == 0)
+        return $currentOptions;
+
+    string $value = `intFieldGrp -q -value1 $widget`;
+    return $currentOptions + ";" + $arg + "=" + $value;
+}
+
+proc string mayaUsdTranslatorExport_AppendFromFloatField(string $currentOptions, string $arg, string $widget) {
+    if (`floatFieldGrp -exists $widget` == 0)
+        return $currentOptions;
+
+    string $value = `floatFieldGrp -q -value1 $widget`;
+    return $currentOptions + ";" + $arg + "=" + $value;
+}
+
+proc string mayaUsdTranslatorExport_AppendFromTextField(string $currentOptions, string $arg, string $widget) {
+    if (`textFieldGrp -exists $widget` == 0)
+        return $currentOptions;
+
+    string $value = `textFieldGrp -q -text $widget`;
+    return $currentOptions + ";" + $arg + "=" + $value;
+}
+
+global proc mayaUsdTranslatorExport_setDefaultPrim(string $defaultPrimName) {
+    if (`optionMenuGrp -exists exportDefaultPrim` == 0){
+        return;
+    }
+    if ((`checkBoxGrp -exists exportMeshesCheckBox` == 0)||(`checkBoxGrp -exists exportLightsCheckBox` == 0)||(`checkBoxGrp -exists exportCamerasCheckBox` == 0)){
+        return;
+    }
+    // set the default prim if it's available
+    catchQuiet(`optionMenuGrp -e -value $defaultPrimName exportDefaultPrim`);
+}
+
+global proc mayaUsdTranslatorExport_updateDefaultPrimList() {
+    if (`optionMenuGrp -exists exportDefaultPrim` == 0){
+        return;
+    }
+
+    if ((`checkBoxGrp -exists exportMeshesCheckBox` == 0)||(`checkBoxGrp -exists exportLightsCheckBox` == 0)||(`checkBoxGrp -exists exportCamerasCheckBox` == 0)){
+        return;
+    }
+    int $excludeMesh = (`checkBoxGrp -q -v1 exportMeshesCheckBox` == 0);
+    int $excludeLight = (`checkBoxGrp -q -v1 exportLightsCheckBox` == 0);
+    int $excludeCamera = (`checkBoxGrp -q -v1 exportCamerasCheckBox` == 0);
+
+    string $allItems[];
+    global int $exportAll;
+    if($exportAll){
+        $allItems = `python("import mayaUsd_exportHelpers; mayaUsd_exportHelpers.updateDefaultPrimCandidates('" + $excludeMesh + "','" + $excludeLight + "', '" + $excludeCamera +"')")`;
+
+    } else{
+        $allItems = `python("import mayaUsd_exportHelpers; mayaUsd_exportHelpers.updateDefaultPrimCandidatesFromSelection('" + $excludeMesh + "','" + $excludeLight + "', '" + $excludeCamera +"')")`;
+    }
+    optionMenuGrp -edit -deleteAllItems exportDefaultPrim;
+    string $menuName = `optionMenuGrp -q -fullPathName exportDefaultPrim`;
+    menuItem -parent ($menuName + "|OptionMenu") -l `getMayaUsdString("kExportDefaultPrimNoneLbl")`;
+    for($item in $allItems){
+        menuItem -parent ($menuName + "|OptionMenu") -l $item;
+    }
+
+    // If there are default prim candidates, select the first prim
+    // Use index 2 here because the first one will always be None
+    if(size($allItems) > 0){
+        optionMenuGrp -e -select 2 exportDefaultPrim;
+    }
+
+}
+
+global proc mayaUsdTranslatorExport_RootPrimCB() {
+    if (`optionMenuGrp -exists exportDefaultPrim` == 0){
+        return;
+    }
+    string $rootPrim = `textFieldGrp -q -text rootPrimField`;
+    optionMenuGrp -edit -deleteAllItems exportDefaultPrim;
+    string $menuName = `optionMenuGrp -q -fullPathName exportDefaultPrim`;
+    menuItem -parent ($menuName + "|OptionMenu") -l "None";
+    menuItem -parent ($menuName + "|OptionMenu") -l $rootPrim;
+    if(size($rootPrim) > 0){
+        optionMenuGrp -e -select 2 exportDefaultPrim;
+    } else {
+        mayaUsdTranslatorExport_updateDefaultPrimList();
+    }
+}
+
+global proc mayaUsdTranslatorExport_AnimationCB() {
+    if (`checkBoxGrp -exists animationCheckBox` == 0)
+        return;
+
+    columnLayout -e -enable (`checkBoxGrp -q -v1 animationCheckBox`) animOptsCol;
+}
+
+global proc mayaUsdTranslatorExport_MeshCB() {
+    if (`checkBoxGrp -exists exportMeshesCheckBox` == 0)
+        return;
+    
+    mayaUsdTranslatorExport_updateDefaultPrimList();
+    columnLayout -e -enable (`checkBoxGrp -q -v1 exportMeshesCheckBox` == 1) meshExportOptsCol;
+    columnLayout -e -enable (`checkBoxGrp -q -v1 exportMeshesCheckBox` == 1) materialOptsCol;
+}
+
+proc string mayaUsdTranslatorExport_getContextOptionsCheckBoxName(string $jobContext)
+{
+    // Build the name of the checkbox used for a given plugin context configuration
+    return $jobContext + "ContextOptionsCheckBox";
+}
+
+proc int mayaUsdTranslatorExport_isContextOptionsEnabledByUser(string $jobContext)
+{
+    string $cbName = mayaUsdTranslatorExport_getContextOptionsCheckBoxName($jobContext);
+    string $currentToggle = `iconTextButton -query -image1 $cbName`;
+    return ($currentToggle == "toggle_on");
+}
+
+proc int mayaUsdTranslatorExport_isContextOptionsUISupported(string $contextLabel)
+{
+    return `mayaUSDListJobContexts -hasExportUI $contextLabel`;
+}
+
+proc string mayaUsdTranslatorExport_getContextOptionsButtonName(string $jobContext)
+{
+    // Build the name of the button used for a given plugin context configuration
+    return $jobContext + "ContextOptionsButton";
+}
+
+proc mayaUsdTranslatorExport_updateContextOptionButton(string $contextLabel, string $jobContext)
+{
+    string $buttonName = mayaUsdTranslatorExport_getContextOptionsButtonName($jobContext);
+    iconTextButton -edit -visible `mayaUsdTranslatorExport_isContextOptionsUISupported($contextLabel)` $buttonName;
+}
+
+proc string[] mayaUsdTranslatorExport_getContextLabels()
+{
+    // Make sure they are in alphabetical order when creatign the UI,
+    // otherwise they are in a semi-random order, probably based on plugin
+    // load order or other internal details.
+    string $contextLabels[] = `mayaUSDListJobContexts -export`;
+    return `sort $contextLabels`;
+}
+
+global string $_mayaUsdTranslatorExport_contextLabel;
+global string $_mayaUsdTranslatorExport_parent;
+global string $_mayaUsdTranslatorExport_sections;
+
+proc mayaUsdTranslatorExport_createContextOptions(string $parent, string $sections, string $collapsedSections[])
+{
+    // Create the UI for each of the plugin context configuration.
+    string $contextLabels[] = mayaUsdTranslatorExport_getContextLabels();
+    if (size($contextLabels) == 0)
+        return;
+
+    // We need to cache the parent UI container and displayed section names
+    // so that the job context options UI callback can call mayaUsdTranslatorExport
+    // with the correct arguments.
+    global string $_mayaUsdTranslatorExport_parent;
+    global string $_mayaUsdTranslatorExport_sections;
+    $_mayaUsdTranslatorExport_parent = $parent;
+    $_mayaUsdTranslatorExport_sections = $sections;
+
+    int $collapse = stringArrayContains("context", $collapsedSections) ? true : false;
+    frameLayout
+        -label `getMayaUsdString("kExportPluginConfigLbl")`
+        -ann `getMayaUsdString("kExportPluginConfigAnn")`
+        -collapsable true -collapse $collapse contextFrameLayout;
+        separator -style "none";
+
+        // The goal of the layout code below is to have each plugin listed
+        // as if it were in a list view. That is we draw a darker background
+        // layout within which each plugin is a separate layout separated by
+        // a thin 1-pixel spacing.
+        //
+        // Note: setting the background color of a panel changes the color of
+        //       text in the panel. So rather than set the background color of
+        //       the columnLayout, we insert thin layouts around the plugin
+        //       row. So we insert one on top and bottom and on each side, and
+        //       these have a darker color to simulate a border.
+
+        int $width = 400;
+        int $rowHeight = 24;
+        float $color[3] = { 0.21, 0.21, 0.21 };
+
+        columnLayout
+            -width $width -rowSpacing 1 contextCol;
+
+            rowLayout -width $width -height 1 -backgroundColor $color[0] $color[1] $color[2];
+            setParent ..;
+
+            for ($contextLabel in $contextLabels) {
+                string $jobContext = `mayaUSDListJobContexts -jobContext $contextLabel`;
+                string $cbName = mayaUsdTranslatorExport_getContextOptionsCheckBoxName($jobContext);
+                string $buttonName = mayaUsdTranslatorExport_getContextOptionsButtonName($jobContext);
+                string $tooltip = `mayaUSDListJobContexts -exportAnnotation $contextLabel`;
+
+                rowLayout
+                    -width $width -height $rowHeight
+                    -numberOfColumns 5 -adjustableColumn 3
+                    -columnAttach 2 "left" 4
+                    -columnAttach 3 "left" 4
+                    -columnAttach 4 "right" 4
+                    -columnAlign5 "left" "left" "left" "right" "right";
+
+                    rowLayout -width 1 -height $rowHeight -backgroundColor $color[0] $color[1] $color[2];
+                    setParent ..;
+
+                    // Note: the button must be 2 pixels larger than the image.
+                    iconTextButton
+                        -image1 "toggle_off"
+                        -w 22 -h 16
+                        -style "iconOnly"
+                        -ann $tooltip -align "left"
+                        -labelOffset 2
+                        -command ("mayaUsdTranslatorExport_contextOptionsCheckBoxCB(\"" + $jobContext + "\")") $cbName;
+                    text -label $contextLabel -ann $tooltip -align "left";
+                    iconTextButton
+                        -w 16 -h 16 -style "iconAndTextVertical"
+                        -image1 "menu_options" -label "" -ann `getMayaUsdString("kExportPluginConfigButtonAnn")`
+                        -command ("mayaUsdTranslatorExport_contextOptionsButtonCB(\"" + $contextLabel + "\")") $buttonName;
+
+                    rowLayout -width 2 -height $rowHeight -backgroundColor $color[0] $color[1] $color[2];
+                    setParent ..;
+                    
+                setParent ..;
+
+                rowLayout -width $width -height 1 -backgroundColor $color[0] $color[1] $color[2];
+                setParent ..;
+            }
+        setParent ..; // columnLayout
+
+        // This is to provide some spacing below the last plugin row.
+        rowLayout -width $width -height 6;
+        setParent ..;
+
+    setParent ..; // frameLayout
+}
+
+proc mayaUsdTranslatorExport_enableContextOptions()
+{
+    // Enable all the UI for each of the plugin context configuration.
+    // They will be disabled if necessary by the fill-UI function below.
+    
+    string $contextLabels[] = mayaUsdTranslatorExport_getContextLabels();
+    if (size($contextLabels) == 0)
+        return;
+
+    for ($contextLabel in $contextLabels) {
+        string $jobContext = `mayaUSDListJobContexts -jobContext $contextLabel`;
+        string $cbName = mayaUsdTranslatorExport_getContextOptionsCheckBoxName($jobContext);
+        string $buttonName = mayaUsdTranslatorExport_getContextOptionsButtonName($jobContext);
+        iconTextButton -edit -enable 1 $cbName;
+        iconTextButton -edit -enable 1 $buttonName;
+    }
+}
+
+proc mayaUsdTranslatorExport_fillOptionsUIForcedByContextOptions()
+{
+    // Fill all the UI for all options based on the choices forced
+    // by each of the plugin context configuration.
+    //
+    // Forced options have their corresponding UI disabled since the export
+    // plugin now is in control of that option.
+    //
+    // Note: currently, we have no way to control the order of the export
+    //       plugins. If they have conflicting requirements, the conflicting
+    //       options will be set to the value set by the last export plugin
+    //       that sets those particular options.
+
+    string $contextLabels[] = mayaUsdTranslatorExport_getContextLabels();
+    if (size($contextLabels) == 0)
+        return;
+
+    mayaUsdTranslatorExport_EnableAllControls();
+
+    for ($contextLabel in $contextLabels) {
+        string $jobContext = `mayaUSDListJobContexts -jobContext $contextLabel`;
+        mayaUsdTranslatorExport_updateContextOptionButton($contextLabel, $jobContext);
+        if (mayaUsdTranslatorExport_isContextOptionsEnabledByUser($jobContext) == 0) {
+            //print("Export plugin " + $contextLabel + "(" + $jobContext + ") is off\n");
+            continue;
+        }
+
+        string $affectedOptions = `mayaUSDListJobContexts -exportArguments $contextLabel`;
+        if ($affectedOptions != "") {
+            // Print affected options to help the user figure out what the export plugin is doing.
+            print("Options affected by " + $contextLabel + "(" + $jobContext + "): " + $affectedOptions + "\n");
+            mayaUsdTranslatorExport_SetFromOptions($affectedOptions, 0, 0);
+        }
+    }
+}
+
+proc mayaUsdTranslatorExport_fillContextOptionsUI(string $listOfJobContexts)
+{
+    // Fill the UI for each of the plugin context configuration with the data.
+
+    if (startsWith($listOfJobContexts, "[") && endsWith($listOfJobContexts, "]")) {
+        if (size($listOfJobContexts) > 2) {
+            $listOfJobContexts = substring($listOfJobContexts, 2, size($listOfJobContexts) - 1);
+        } else {
+            $listOfJobContexts = "";
+        }
+    }
+
+    // Note: we verify that the enabled context actually exists. Might be redundant, but
+    //       initially the list of enabled context comes from the saved ones from a previous
+    //       Maya session and the list of loaded plugins might have changed.
+    string $contextLabels[] = mayaUsdTranslatorExport_getContextLabels();
+    string $jobContexts[];
+    for ($contextLabel in $contextLabels) {
+        string $jobContext = `mayaUSDListJobContexts -jobContext $contextLabel`;
+        if ($jobContext == "")
+            continue;
+        stringArrayInsertAtIndex(255, $jobContexts, $jobContext);
+        mayaUsdTranslatorExport_updateContextOptionButton($contextLabel, $jobContext);
+    }
+
+    string $enabledJobContexts[] = stringToStringArray($listOfJobContexts, ",");
+    for ($enabledJobContext in $enabledJobContexts) {
+        for ($jobContext in $jobContexts) {
+            if ($enabledJobContext == $jobContext) {
+                string $cbName = mayaUsdTranslatorExport_getContextOptionsCheckBoxName($jobContext);
+                iconTextButton -edit -image1 "toggle_on" $cbName;
+            }
+        }
+    }
+
+    mayaUsdTranslatorExport_fillOptionsUIForcedByContextOptions();
+}
+
+proc string mayaUsdTranslatorExport_queryContextOptionsUI(string $currentOptions, string $jobContextOptionName)
+{
+    // Query the UI for each of the plugin context configuration to extract the data.
+
+    string $contextLabels[] = mayaUsdTranslatorExport_getContextLabels();
+    if (size($contextLabels) == 0)
+        return $currentOptions;
+
+    string $enabledJobContexts[];
+
+    for ($contextLabel in $contextLabels) {
+        string $jobContext = `mayaUSDListJobContexts -jobContext $contextLabel`;
+        if ($jobContext == "")
+            continue;
+        if (mayaUsdTranslatorExport_isContextOptionsEnabledByUser($jobContext) == 0)
+            continue;
+        stringArrayInsertAtIndex(255, $enabledJobContexts, $jobContext);
+    }
+
+    if (size($enabledJobContexts) > 0) {
+        $currentOptions = $currentOptions + ";" + $jobContextOptionName + "=[" + stringArrayToString($enabledJobContexts, ",") + "]";
+    }
+
+    return $currentOptions;
+}
+
+global proc mayaUsdTranslatorExport_contextOptionsCheckBoxCB(string $jobContext)
+{
+    // Callback for the checkbox of each of the plugin context configuration.
+
+    // Note: for now, the design requires that the associated button be enabled.
+
+    string $cbName = mayaUsdTranslatorExport_getContextOptionsCheckBoxName($jobContext);
+    string $currentToggle = `iconTextButton -query -image1 $cbName`;
+    if ($currentToggle == "toggle_on")
+        $currentToggle = "toggle_off";
+    else
+        $currentToggle = "toggle_on";
+    iconTextButton -edit -image1 $currentToggle $cbName;
+
+    mayaUsdTranslatorExport_fillOptionsUIForcedByContextOptions();
+}
+
+global proc mayaUsdTranslatorExport_contextOptionsShowExportUI(string $optionsString)
+{
+    global string $_mayaUsdTranslatorExport_parent;
+    global string $_mayaUsdTranslatorExport_sections;
+    global string $_mayaUsdTranslatorExport_contextLabel;
+
+    string $newSettings = `mayaUSDListJobContexts -showExportUI
+        $_mayaUsdTranslatorExport_contextLabel $_mayaUsdTranslatorExport_parent $optionsString`;
+
+    string $jobContext = `mayaUSDListJobContexts -jobContext $_mayaUsdTranslatorExport_contextLabel`;
+    if ($jobContext == "")
+        return;
+
+    if (!mayaUsdTranslatorExport_isContextOptionsEnabledByUser($jobContext))
+        return;
+
+    // Fill the settings UI with the options from the export options UI.
+    mayaUsdTranslatorExport_fillOptionsUIForcedByContextOptions();
+}
+
+global proc mayaUsdTranslatorExport_contextOptionsButtonCB(string $contextLabel)
+{
+    // Callback for the "options" button of each of the plugin context configuration.
+    // Show the options dialog for the export plugin.
+    global string $_mayaUsdTranslatorExport_parent;
+    global string $_mayaUsdTranslatorExport_sections;
+    global string $_mayaUsdTranslatorExport_contextLabel;
+
+    $_mayaUsdTranslatorExport_contextLabel = $contextLabel;
+
+    // To show the opitons UI, we need to pass it the current set of options,
+    // so we call the main entry-point in "query" mode with a callback that
+    // will receive the settings and will show the UI.
+    mayaUsdTranslatorExport(
+        $_mayaUsdTranslatorExport_parent,
+        "query=" + $_mayaUsdTranslatorExport_sections,
+        "",
+        "mayaUsdTranslatorExport_contextOptionsShowExportUI");
+}
+
+// Callback called when the animation frame layout is expanded.
+// Set the animOptsCol layout visibility status based on the
+// animationCheckBox checkbox value. By default, maya look
+// to set all childs widget of frameLayout visible when the
+// frameLayout is expanded.
+global proc mayaUsdTranslatorExport_AnimationFrameLayoutExpandCB() {
+    if (`checkBoxGrp -exists animationCheckBox` == 0)
+        return;
+
+    columnLayout -e -visible (`checkBoxGrp -q -v1 animationCheckBox`) animOptsCol;
+}
+
+global proc mayaUsdTranslatorExport_AnimationRangeCB() {
+    if (`intFieldGrp -exists frameRangeFields` == 0)
+        return;
+
+    int $startTime = `playbackOptions -q -animationStartTime`;
+    int $endTime = `playbackOptions -q -animationEndTime`;
+    intFieldGrp -e -v1 $startTime -v2 $endTime frameRangeFields;
+}
+
+proc int mayaUsdTranslatorExport_HasFilteredPrimitive(string $arg, string $primType) {
+    if (startsWith($arg, "[") && endsWith($arg, "]")) {
+        if (size($arg) > 2) {
+            $arg = substring($arg, 2, size($arg) - 1);
+        }
+    }
+    string $filteredTypes[] = stringToStringArray($arg, ",");
+    return stringArrayFind($primType, 0, $filteredTypes) != -1;
+}
+
+proc mayaUsdTranslatorExport_SetConvertMaterialsToCheckboxes(string $arg, int $enable, int $processJobContext) {
+    if (startsWith($arg, "[") && endsWith($arg, "]")) {
+        if (size($arg) > 2) {
+            $arg = substring($arg, 2, size($arg) - 1);
+        } else {
+            $arg = "";
+        }
+    }
+    string $enabledConversions[] = stringToStringArray($arg, ",");
+    string $conversions[] = `mayaUSDListShadingModes -export -useRegistryOnly`;
+    for ($conversion in $conversions) {
+        string $opt = `mayaUSDListShadingModes -eo $conversion -useRegistryOnly`;
+        string $widget = $opt + "_ConvertMaterialsToCheckBox";
+
+        if (`checkBoxGrp -exists $widget` == 0)
+            continue;
+
+        if(stringArrayFind($opt, 0, $enabledConversions) != -1) {
+            checkBoxGrp -e -v1 true -en $enable $widget;
+        } else {
+            if ($processJobContext == 0) {
+                // A job context will not turn off selected options.
+                checkBoxGrp -e -v1 false $widget;
+            }
+        }
+    }
+}
+
+proc mayaUsdTranslatorExport_DisableConvertMaterialsToCheckboxes() {
+    // If we are using a legacy material export mode, then disable the checkboxes
+    // since this material export mode is not compatible with multi-material export.
+    string $conversions[] = `mayaUSDListShadingModes -export -useRegistryOnly`;
+    for ($conversion in $conversions) {
+        string $opt = `mayaUSDListShadingModes -eo $conversion -useRegistryOnly`;
+        string $widget = $opt + "_ConvertMaterialsToCheckBox";
+        checkBoxGrp -e -v1 false -en false $widget;
+    }
+}
+
+proc string mayaUsdTranslatorExport_AppendConvertMaterialsTo(string $currentOptions, string $arg) {
+    string $conversions[] = `mayaUSDListShadingModes -export -useRegistryOnly`;
+    string $enabledConversions[];
+    int $allDisabled = 1;
+    for ($conversion in $conversions) {
+        string $opt = `mayaUSDListShadingModes -eo $conversion -useRegistryOnly`;
+        string $widget = $opt + "_ConvertMaterialsToCheckBox";
+        if (`checkBoxGrp -exists $widget` == 0)
+            continue;
+        if (`checkBoxGrp -q -en $widget` == 1) {
+            $allDisabled = 0;
+        }
+        if (`checkBoxGrp -q -v1 $widget` == 1) {
+            stringArrayInsertAtIndex(255, $enabledConversions, $opt);
+        }
+    }
+    if ($allDisabled == 0) {
+        return $currentOptions + ";shadingMode=useRegistry;" + $arg + "=[" + stringArrayToString($enabledConversions, ",") + "]";
+    }
+    return $currentOptions + ";shadingMode=none";    
+}
+
+global proc mayaUsdTranslatorExport_EnableAllControls() {
+    global string $gMayaUsdTranslatorExport_SectionNames[];
+    string $sectionNames[] = $gMayaUsdTranslatorExport_SectionNames;
+    
+    // Restore all controls to fully interactive:
+    if (stringArrayContains("geometry", $sectionNames)) {
+        checkBoxGrp -e -en 1 exportMeshesCheckBox;
+        optionMenuGrp -e -en 1 defaultMeshSchemePopup;
+        checkBoxGrp -e -en 1 exportUVsCheckBox;
+        optionMenuGrp -e -en 1 skelsPopup;
+        optionMenuGrp -e -en 1 skinClustersPopup;
+        checkBoxGrp -e -en 1 exportBlendShapesCheckBox;
+        checkBoxGrp -e -en 1 exportDisplayColorCheckBox;
+        checkBoxGrp -e -en 1 exportComponentTagsCheckBox;
+        checkBoxGrp -e -en 1 exportCurvesCheckBox;
+        checkBoxGrp -e -en 1 exportColorSetsCheckBox;
+    }
+
+    if (stringArrayContains("animation", $sectionNames)) {
+        if (stringArrayContains("animation-data", $sectionNames)) {
+            checkBoxGrp -e -en 1 animationCheckBox;
+        }
+        checkBoxGrp -e -en 1 eulerFilterCheckBox;
+        checkBoxGrp -e -en 1 staticSingleSampleCheckBox;
+        intFieldGrp -e -en1 1 -en2 1 frameRangeFields;
+        floatFieldGrp -e -en1 1 frameStrideField;
+        textFieldGrp -e -en 1 frameSampleField;
+    }
+
+    if (stringArrayContains("output", $sectionNames)) {
+        optionMenuGrp -e -en 1 defaultUSDFormatPopup;
+        if (stringArrayContains("output-RootPrim", $sectionNames)) {
+            textFieldGrp -e -en 1 rootPrimField;
+            optionMenuGrp -e -en 1 rootPrimTypePopup;
+        }
+        optionMenuGrp -e -en -1 exportDefaultPrim;
+    }
+
+    if (stringArrayContains("materials", $sectionNames)) {
+        string $conversions[] = `mayaUSDListShadingModes -export -useRegistryOnly`;
+        for ($conversion in $conversions) {
+            string $opt = `mayaUSDListShadingModes -eo $conversion -useRegistryOnly`;
+            string $widgetName = $opt + "_ConvertMaterialsToCheckBox";
+            checkBoxGrp -e -en 1 $widgetName;
+        }
+        optionMenuGrp -e -en 1 exportRelativeTexturesPopup;
+    }
+
+    if (stringArrayContains("advanced", $sectionNames)) {
+        checkBoxGrp -e -en 1 exportCamerasCheckBox;
+        checkBoxGrp -e -en 1 exportLightsCheckBox;
+        optionMenuGrp -e -en 1 exportInstancesPopup;
+        checkBoxGrp -e -en 1 exportVisibilityCheckBox;
+        checkBoxGrp -e -en 1 mergeTransformAndShapeCheckBox;
+        checkBoxGrp -e -en 1 includeNamespacesCheckBox;
+        checkBoxGrp -e -en 1 worldspaceCheckBox;
+    }
+    
+    if (stringArrayContains("context", $sectionNames)) {
+        mayaUsdTranslatorExport_enableContextOptions();        
+    }
+}
+
+global proc mayaUsdTranslatorExport_SetFromOptions(string $currentOptions, int $enable, int $processJobContext) {
+    string $optionList[];
+    string $optionBreakDown[];
+    string $listOfJobContexts = "";
+    int $index;
+
+    if (size($currentOptions) > 0) {
+        // No job context means we don't process job context.
+        if (gmatch($currentOptions, "*jobContext=*") == 0) {
+            $processJobContext = 0;
+        }
+
+        tokenize($currentOptions, ";", $optionList);
+        int $supportsMultiExport = 1;
+        int $exportNurbsCurves = 1;
+        int $contextForcesFilterTypes = $enable;
+        int $contextForcesExcludeTypes = $enable;
+
+        int $exportMeshes = 1;
+        int $exportCameras = 1;
+        int $exportLights = 1;
+
+        int $hasRootPrim = 0;
+        string $defaultPrimName = "";
+
+        string $excludeTypes;
+        for ($index = 0; $index < size($optionList); $index++) {
+            tokenize($optionList[$index], "=", $optionBreakDown);
+            if ($optionBreakDown[0] == "exportUVs") {
+                mayaUsdTranslatorExport_SetCheckbox($optionBreakDown[1], $enable, "exportUVsCheckBox");
+            } else if ($optionBreakDown[0] == "exportRelativeTextures") {
+                mayaUsdTranslatorExport_SetOptionMenuByAnnotation($optionBreakDown[1], $enable, "exportRelativeTexturesPopup");
+            } else if ($optionBreakDown[0] == "exportSkels") {
+                mayaUsdTranslatorExport_SetOptionMenuByAnnotation($optionBreakDown[1], $enable, "skelsPopup");
+            } else if ($optionBreakDown[0] == "exportSkin") {
+                mayaUsdTranslatorExport_SetOptionMenuByAnnotation($optionBreakDown[1], $enable, "skinClustersPopup");
+            } else if ($optionBreakDown[0] == "exportBlendShapes") {
+                mayaUsdTranslatorExport_SetCheckbox($optionBreakDown[1], $enable, "exportBlendShapesCheckBox");
+            } else if ($optionBreakDown[0] == "filterTypes") {
+                $contextForcesFilterTypes = 1;
+                // Negative filter. See if nurbsCurve is in the list:
+                if (mayaUsdTranslatorExport_HasFilteredPrimitive($optionBreakDown[1], "nurbsCurve")) {
+                    $exportNurbsCurves = 0;
+                }
+            } else if($optionBreakDown[0] == "excludeExportTypes"){
+                $contextForcesExcludeTypes = 1;
+                if(mayaUsdTranslatorExport_HasFilteredPrimitive($optionBreakDown[1], "Meshes")){
+                    $exportMeshes = 0;
+                }
+                if(mayaUsdTranslatorExport_HasFilteredPrimitive($optionBreakDown[1], "Cameras")){
+                    $exportCameras = 0;
+                }
+                if(mayaUsdTranslatorExport_HasFilteredPrimitive($optionBreakDown[1], "Lights")){
+                    $exportLights = 0;
+                }
+            } else if ($optionBreakDown[0] == "exportColorSets") {
+                mayaUsdTranslatorExport_SetCheckbox($optionBreakDown[1], $enable, "exportColorSetsCheckBox");
+            } else if ($optionBreakDown[0] == "exportComponentTags") {
+                mayaUsdTranslatorExport_SetCheckbox($optionBreakDown[1], $enable, "exportComponentTagsCheckBox");
+            } else if ($optionBreakDown[0] == "jobContext" && $processJobContext == 1) {
+                // Must be kept last, and only done on main options:
+                $listOfJobContexts = $optionBreakDown[1];
+            } else if ($optionBreakDown[0] == "defaultMeshScheme") {
+                mayaUsdTranslatorExport_SetOptionMenuByAnnotation($optionBreakDown[1], $enable, "defaultMeshSchemePopup");
+            } else if ($optionBreakDown[0] == "defaultUSDFormat") {
+                mayaUsdTranslatorExport_SetOptionMenuByAnnotation($optionBreakDown[1], $enable, "defaultUSDFormatPopup");
+            } else if ($optionBreakDown[0] == "animation") {
+                mayaUsdTranslatorExport_SetCheckbox($optionBreakDown[1], $enable, "animationCheckBox");
+            } else if ($optionBreakDown[0] == "eulerFilter") {
+                mayaUsdTranslatorExport_SetCheckbox($optionBreakDown[1], $enable, "eulerFilterCheckBox");
+            } else if ($optionBreakDown[0] == "staticSingleSample") {
+                mayaUsdTranslatorExport_SetCheckbox($optionBreakDown[1], $enable, "staticSingleSampleCheckBox");
+            } else if ($optionBreakDown[0] == "startTime") {
+                int $startTime = (int)$optionBreakDown[1];
+                intFieldGrp -e -v1 $startTime -en1 $enable frameRangeFields;
+            } else if ($optionBreakDown[0] == "endTime") {
+                int $endTime = (int)$optionBreakDown[1];
+                intFieldGrp -e -v2 $endTime -en2 $enable frameRangeFields;
+            } else if ($optionBreakDown[0] == "frameStride") {
+                float $frameStride = (float)$optionBreakDown[1];
+                floatFieldGrp -e -v1 $frameStride -en1 $enable frameStrideField;
+            } else if ($optionBreakDown[0] == "frameSample") {
+                mayaUsdTranslatorExport_SetTextField($optionBreakDown[1], $enable, "frameSampleField");
+            } else if ($optionBreakDown[0] == "rootPrim") {
+                mayaUsdTranslatorExport_SetTextField($optionBreakDown[1], $enable, "rootPrimField");
+                $hasRootPrim = 1;
+            } else if ($optionBreakDown[0] == "rootPrimType") {
+                mayaUsdTranslatorExport_SetOptionMenuByAnnotation($optionBreakDown[1], $enable, "rootPrimTypePopup");
+            } else if ($optionBreakDown[0] == "defaultPrim") {
+                $defaultPrimName = $optionBreakDown[1];
+            } else if ($optionBreakDown[0] == "convertMaterialsTo") {
+                mayaUsdTranslatorExport_SetConvertMaterialsToCheckboxes($optionBreakDown[1], $enable, $processJobContext);
+            } else if ($optionBreakDown[0] == "shadingMode" && $optionBreakDown[1] != "useRegistry") {
+                $supportsMultiExport = 0;
+            } else if ($optionBreakDown[0] == "exportDisplayColor") {
+                mayaUsdTranslatorExport_SetCheckbox($optionBreakDown[1], $enable, "exportDisplayColorCheckBox");
+            } else if ($optionBreakDown[0] == "exportInstances") {
+                mayaUsdTranslatorExport_SetOptionMenuByBool($optionBreakDown[1], $enable, "exportInstancesPopup");
+            } else if ($optionBreakDown[0] == "exportVisibility") {
+                mayaUsdTranslatorExport_SetCheckbox($optionBreakDown[1], $enable, "exportVisibilityCheckBox");
+            } else if ($optionBreakDown[0] == "mergeTransformAndShape") {
+                mayaUsdTranslatorExport_SetCheckbox($optionBreakDown[1], $enable, "mergeTransformAndShapeCheckBox");
+            } else if ($optionBreakDown[0] == "stripNamespaces") {
+                mayaUsdTranslatorExport_SetOppositeCheckbox($optionBreakDown[1], $enable, "includeNamespacesCheckBox");
+            } else if ($optionBreakDown[0] == "worldspace") {
+                mayaUsdTranslatorExport_SetCheckbox($optionBreakDown[1], $enable, "worldspaceCheckBox");
+            }
+        }
+
+        // We now know if we export nurbs curves or not and if forced by the job context:
+        if ($contextForcesFilterTypes == 1) {
+            checkBoxGrp -e -v1 $exportNurbsCurves -en $enable exportCurvesCheckBox;
+        }
+        if($contextForcesExcludeTypes == 1){
+            checkBoxGrp -e -v1 $exportMeshes -en $enable exportMeshesCheckBox;
+            checkBoxGrp -e -v1 $exportCameras -en $enable exportCamerasCheckBox;
+            checkBoxGrp -e -v1 $exportLights -en $enable exportLightsCheckBox;
+            mayaUsdTranslatorExport_MeshCB();
+        }
+
+        if ($listOfJobContexts != "" && $processJobContext == 1) {
+            mayaUsdTranslatorExport_fillContextOptionsUI($listOfJobContexts);
+        }
+        if ($processJobContext == 0 && $supportsMultiExport == 0) {
+            mayaUsdTranslatorExport_DisableConvertMaterialsToCheckboxes();
+        }
+        if ($hasRootPrim == 1){
+            mayaUsdTranslatorExport_RootPrimCB();
+        }
+        if($defaultPrimName != ""){
+            mayaUsdTranslatorExport_setDefaultPrim($defaultPrimName);
+        }
+
+    }
+
+    // Set visibility for anim widgets (but do not update the start/end time to playback range
+    // as they will be set by the caller).
+    mayaUsdTranslatorExport_AnimationCB();
+}
+
+proc string[] parseActionSectionNames(string $sections, string $out_expandedSections[], string $out_collapsedSections[])
+{
+    global string $gMayaUsdTranslatorExport_SectionNames[];
+
+    string $allSections[] = { "context", "output", "output-RootPrim", "geometry", "materials", "animation", "animation-data", "advanced" };
+
+    string $sectionList[];
+    tokenize($sections, ";", $sectionList);
+
+    // Build the section names array, supporting the "all" and "!" special tokens.
+    // By default we start with all sections.
+    string $sectionNames[] = $allSections;
+
+    string $name;
+    for ($name in $sectionList) {
+        if ($name == "all") {
+            $sectionNames = $allSections;
+        } else if ($name == "none") {
+            $sectionNames = {};
+        } else if (startsWith($name, "!")) {
+            $name = stringRemovePrefix($name, "!");
+            string $removed[] = { $name };
+            $sectionNames = stringArrayRemove($removed, $sectionNames);
+        } else {
+            if (endsWith($name, ":expanded")) {
+                $name = stringRemoveSuffix($name, ":expanded");
+                stringArrayInsertAtIndex(255, $out_expandedSections, $name);
+            }
+            else if (endsWith($name, ":collapsed")) {
+                $name = stringRemoveSuffix($name, ":collapsed");
+                stringArrayInsertAtIndex(255, $out_collapsedSections, $name);
+            }
+            stringArrayInsertAtIndex(255, $sectionNames, $name);
+        }
+    }
+
+    $gMayaUsdTranslatorExport_SectionNames = $sectionNames;
+    return $sectionNames;
+}
+
+global proc int mayaUsdTranslatorExport (string $parent,
+                                     string $actionAndSections,
+                                     string $initialSettings,
+                                     string $resultCallback )
+//
+//  Description:
+//    This script posts the USD Export file translator options.
+//    The optionsString is of the form:
+//    varName1=value1;varName2=value2;...
+//
+//  Parameters:
+//    $parent - the elf parent layout for this options layout. It is
+//            always a scrollLayout.
+//    $actionAndSections - the action that is to be performed with this invocation of this proc.
+//        Valid options are:
+//            "query" - construct the options string and pass it to the resultCallback.
+//            "post" - post all the elf controls.
+//            "fill" - refill all the elf controls with the data.
+//
+//        In addition to the action, the list of UI sections that are desired can be added
+//        with the syntax "action=section1;section2;..." where the section names can be:
+//            context, output, output-RootPrim, geometry, materials, animation, animation-data, advanced
+//
+//            An optional tag (":expanded" or ":collapsed") can be added to each of these sections to
+//            specify the default state (expanded or collapsed) of the frameLayout (if one exists for
+//            that section). Example:
+//                "action=section1:expanded;section2:collapsed"
+//
+//        The section name can also be "all", "none" or prefixed with "!":
+//            - When "all" is used, all sections are included.
+//            - When "none" is used, all sections are removed.
+//            - When a "!" prefix is used, the sectionis removed instead of added.
+//
+//    $initialSettings - the current options string in effect at the time this script is invoked.
+//    $resultCallback - This is the proc to be called with the result string.
+//            resultCallback ( string $optionsString )
+//
+//    Returns:
+//        1 if successful.
+//        0 otherwise.
+//
+{
+    // check for Export All or Export Selection
+    // check for export option box window first, if it doesn't exist means user opened the main export window
+    global string $gOptionBox;
+    global int $exportAll;
+    if (`window -exists $gOptionBox`) {
+        string $title = `window -query -title $gOptionBox`;
+        if ($title == `uiRes("m_fileOptions.kExportAllOptions")`) {
+            $exportAll = 1;
+        } else if ($title == `uiRes("m_fileOptions.kExportSelectionOptions")`) {
+            $exportAll = 0;
+        }
+    } else{
+        global string $gOperationMode;
+        if ($gOperationMode == "ExportAll"){
+            $exportAll = 1;
+        } else{
+            $exportAll = 0;
+        }
+    }
+
+    int $bResult;
+    string $currentOptions;
+
+    string $action;
+    string $sections;
+    {
+        string $actionSections[];
+        tokenize($actionAndSections, "=", $actionSections);
+        if (size($actionSections)) {
+            $action = $actionSections[0];
+            $sections = $actionSections[1];
+        } else {
+            $action = $actionAndSections;
+            $sections = "";
+        }
+    }
+
+    if ($action == "post") {
+        string $expandedSections[];
+        string $collapsedSections[];
+        string $sectionNames[] = parseActionSectionNames($sections, $expandedSections, $collapsedSections);
+            
+        setParent $parent;
+
+        columnLayout -adj true usdOptsCol;
+
+        if (stringArrayContains("context", $sectionNames)) {
+            mayaUsdTranslatorExport_createContextOptions($parent, $sections, $collapsedSections);
+        }
+
+        if (stringArrayContains("output", $sectionNames)) {
+            // The default state for this frame is expanded, unless the caller explictly wants it collapsed.
+            int $collapse = stringArrayContains("output", $collapsedSections) ? true : false;
+            frameLayout -label `getMayaUsdString("kExportFrameOutputLbl")` -collapsable true -collapse $collapse outputFrameLayout;
+                separator -style "none";
+
+                optionMenuGrp -l `getMayaUsdString("kExportDefaultFormatLbl")` -annotation `getMayaUsdString("kExportDefaultFormatAnn")` -statusBarMessage `getMayaUsdString("kExportDefaultFormatStatus")` defaultUSDFormatPopup;
+                    menuItem -l `getMayaUsdString("kExportDefaultFormatBinLbl")` -ann "usdc";
+                    menuItem -l `getMayaUsdString("kExportDefaultFormatAscLbl")` -ann "usda";
+
+                if (stringArrayContains("output-RootPrim", $sectionNames)) {
+                    //separator -style "none";
+
+                    textFieldGrp -l `getMayaUsdString("kExportRootPrimLbl")` -placeholderText `getMayaUsdString("kExportRootPrimPht")`
+                        -annotation `getMayaUsdString("kExportRootPrimAnn")` -textChangedCommand "mayaUsdTranslatorExport_RootPrimCB" rootPrimField;
+                    
+                    optionMenuGrp -l `getMayaUsdString("kExportRootPrimTypeLbl")` rootPrimTypePopup;
+                        menuItem -l `getMayaUsdString("kExportScopeLbl")` -ann `getMayaUsdString("kExportScopeAnn")`;
+                        menuItem -l `getMayaUsdString("kExportXformLbl")` -ann `getMayaUsdString("kExportXformAnn")`;
+                }
+
+                optionMenuGrp -l `getMayaUsdString("kExportDefaultPrimLbl")` -annotation `getMayaUsdString("kExportDefaultPrimAnn")` exportDefaultPrim;
+
+                separator -style "none";
+            setParent ..;
+        }
+
+        if (stringArrayContains("geometry", $sectionNames)) {
+            // The default state for this frame is expanded, unless the caller explictly wants it collapsed.
+            int $collapse = stringArrayContains("geometry", $collapsedSections) ? true : false;
+            frameLayout -label `getMayaUsdString("kExportFrameGeometryLbl")` -collapsable true -collapse $collapse geometryFrameLayout;
+                separator -style "none";
+                // if export Meshes
+                checkBoxGrp -label "" -label1 `getMayaUsdString("kExportMeshesLbl")` -annotation `getMayaUsdString("kExportMeshesAnn")` -cc ("mayaUsdTranslatorExport_MeshCB") exportMeshesCheckBox;
+
+                columnLayout -width 100 meshExportOptsCol;
+                    optionMenuGrp -l `getMayaUsdString("kExportSubdMethodLbl")` -annotation `getMayaUsdString("kExportSubdMethodAnn")` defaultMeshSchemePopup;
+                        menuItem -l `getMayaUsdString("kExportSubdMethodCCLbl")` -ann "catmullClark";
+                        menuItem -l `getMayaUsdString("kExportSubdMethodBiLbl")` -ann "bilinear";
+                        menuItem -l `getMayaUsdString("kExportSubdMethodLoLbl")` -ann "loop";
+                        menuItem -l `getMayaUsdString("kExportSubdMethodNoLbl")` -ann "none";
+
+                    checkBoxGrp -label "" -label1 `getMayaUsdString("kExportColorSetsLbl")` -annotation `getMayaUsdString("kExportColorSetsAnn")` exportColorSetsCheckBox;
+
+                    checkBoxGrp -label "" -label1 `getMayaUsdString("kExportComponentTagsLbl")` -annotation `getMayaUsdString("kExportComponentTagsAnn")` exportComponentTagsCheckBox;
+
+                    checkBoxGrp -label "" -label1 `getMayaUsdString("kExportUVSetsLbl")` -annotation `getMayaUsdString("kExportUVSetsAnn")` exportUVsCheckBox;
+
+                setParent ..;
+
+                checkBoxGrp -label "" -label1 `getMayaUsdString("kExportCurvesLbl")` -annotation `getMayaUsdString("kExportCurvesAnn")` exportCurvesCheckBox;
+
+                optionMenuGrp -l `getMayaUsdString("kExportSkelsLbl")` -annotation `getMayaUsdString("kExportSkelsAnn")` skelsPopup;
+                    menuItem -l `getMayaUsdString("kExportSkelsNoneLbl")` -ann "none";
+                    menuItem -l `getMayaUsdString("kExportSkelsAllLbl")` -ann "auto";
+                    menuItem -l `getMayaUsdString("kExportSkelsRootLbl")` -ann "explicit";
+
+                optionMenuGrp -l `getMayaUsdString("kExportSkinClustersLbl")` -annotation `getMayaUsdString("kExportSkinClustersAnn")` skinClustersPopup;
+                    menuItem -l `getMayaUsdString("kExportSkelsNoneLbl")` -ann "none";
+                    menuItem -l `getMayaUsdString("kExportSkelsAllLbl")` -ann "auto";
+                    menuItem -l `getMayaUsdString("kExportSkelsRootLbl")` -ann "explicit";
+
+                checkBoxGrp -label "" -label1 `getMayaUsdString("kExportBlendShapesLbl")` -annotation `getMayaUsdString("kExportBlendShapesAnn")` exportBlendShapesCheckBox;
+
+                checkBoxGrp -label "" -label1 `getMayaUsdString("kExportDisplayColorLbl")` -annotation `getMayaUsdString("kExportDisplayColorAnn")` exportDisplayColorCheckBox;
+
+                separator -style "none";
+            setParent ..;
+        }
+
+        if (stringArrayContains("materials", $sectionNames)) {
+            // The default state for this frame is expanded, unless the caller explictly wants it collapsed.
+            int $collapse = stringArrayContains("materials", $collapsedSections) ? true : false;
+            frameLayout -label `getMayaUsdString("kExportFrameMaterialsLbl")` -collapsable true -collapse $collapse -ann `getMayaUsdString("kExportMaterialsAnn")` materialsFrameLayout;
+                separator -style "none";
+                columnLayout -width 100 materialOptsCol;
+                    string $conversions[] = `mayaUSDListShadingModes -export -useRegistryOnly`;
+                    for ($conversion in $conversions) {
+                        string $ann = `mayaUSDListShadingModes -ea $conversion -useRegistryOnly`;
+                        string $opt = `mayaUSDListShadingModes -eo $conversion -useRegistryOnly`;
+                        string $widgetName = $opt + "_ConvertMaterialsToCheckBox";
+
+                        checkBoxGrp -cw 2 240 -numberOfCheckBoxes 1
+                            -label "" -label1 $conversion -annotation $ann
+                            $widgetName;
+                    }
+
+                    optionMenuGrp -l `getMayaUsdString("kExportRelativeTexturesLbl")` -annotation `getMayaUsdString("kExportRelativeTexturesAnn")` exportRelativeTexturesPopup;
+                        // The annotation will be used to assign value to token exportRelativeTextures, so lower case is used
+                        menuItem -l `getMayaUsdString("kExportRelativeTexturesAutomaticLbl")` -ann "automatic";
+                        menuItem -l `getMayaUsdString("kExportRelativeTexturesAbsoluteLbl")` -ann "absolute";
+                        menuItem -l `getMayaUsdString("kExportRelativeTexturesRelativeLbl")` -ann "relative";
+
+                    separator -style "none";
+                setParent ..;
+            setParent ..;
+        }
+
+        if (stringArrayContains("animation", $sectionNames)) {
+            // The default state for this frame is expanded, unless the caller explictly wants it collapsed.
+            int $collapse = stringArrayContains("animation", $collapsedSections) ? true : false;
+            frameLayout -label `getMayaUsdString("kExportFrameAnimationLbl")` -collapsable true -collapse $collapse 
+                        -expandCommand("mayaUsdTranslatorExport_AnimationFrameLayoutExpandCB") animationFrameLayout;
+                separator -style "none";
+
+                if (stringArrayContains("animation-data", $sectionNames)) {
+                    checkBoxGrp -label "" -label1 `getMayaUsdString("kExportAnimDataLbl")` -cc ("mayaUsdTranslatorExport_AnimationCB")
+                        -annotation `getMayaUsdString("kExportAnimDataAnn")` animationCheckBox;
+                }
+
+                columnLayout -width 100 animOptsCol;
+                    rowLayout -numberOfColumns 2 -columnAttach 2 "left" 20;
+                        intFieldGrp -l `getMayaUsdString("kExportFrameRangeLbl")` -numberOfFields 2 -v1 1 -v2 200 frameRangeFields;
+                        button -l `getMayaUsdString("kExportFrameRangeBtn")` -command ("mayaUsdTranslatorExport_AnimationRangeCB") animRangeButton;
+                    setParent ..;
+
+                    floatFieldGrp -l `getMayaUsdString("kExportFrameStepLbl")` -v1 1 -annotation `getMayaUsdString("kExportFrameStepAnn")` frameStrideField;
+
+                    textFieldGrp -l `getMayaUsdString("kExportFrameSamplesLbl")` -annotation `getMayaUsdString("kExportFrameSamplesAnn")` frameSampleField;
+
+                    checkBoxGrp -label "" -label1 `getMayaUsdString("kExportEulerFilterLbl")` -annotation `getMayaUsdString("kExportEulerFilterAnn")` eulerFilterCheckBox;
+
+                    checkBoxGrp -label "" -label1 `getMayaUsdString("kExportStaticSingleSampleLbl")` -annotation `getMayaUsdString("kExportStaticSingleSampleAnn")` -v1 0 staticSingleSampleCheckBox;
+
+                setParent ..;
+                
+                separator -style "none";
+            setParent ..;
+        }
+
+        if (stringArrayContains("advanced", $sectionNames)) {
+            // The default state for this frame is collapsed, unless the caller explictly wants it expanded.
+            int $collapse = stringArrayContains("advanced", $expandedSections) ? false : true;
+            frameLayout -label `getMayaUsdString("kExportFrameAdvancedLbl")` -collapsable true -collapse $collapse advancedFrameLayout;
+                separator -style "none";
+
+                checkBoxGrp -label "" -label1 `getMayaUsdString("kExportCamerasLbl")` -annotation `getMayaUsdString("kExportCamerasAnn")` -cc ("mayaUsdTranslatorExport_updateDefaultPrimList") exportCamerasCheckBox;
+                checkBoxGrp -label "" -label1 `getMayaUsdString("kExportLightsLbl")` -annotation `getMayaUsdString("kExportLightsAnn")` -cc ("mayaUsdTranslatorExport_updateDefaultPrimList") exportLightsCheckBox;
+
+                checkBoxGrp -label "" -label1 `getMayaUsdString("kExportVisibilityLbl")` -annotation `getMayaUsdString("kExportVisibilityAnn")` exportVisibilityCheckBox;
+
+                optionMenuGrp -l `getMayaUsdString("kExportInstancesLbl")` -annotation `getMayaUsdString("kExportInstancesAnn")` exportInstancesPopup;
+                    menuItem -l `getMayaUsdString("kExportInstancesFlatLbl")`;
+                    menuItem -l `getMayaUsdString("kExportInstancesRefLbl")`;
+
+                checkBoxGrp -label "" -label1 `getMayaUsdString("kExportMergeShapesLbl")`
+                    -annotation `getMayaUsdString("kExportMergeShapesAnn")` mergeTransformAndShapeCheckBox;
+
+                checkBoxGrp -label "" -label1 `getMayaUsdString("kExportNamespacesLbl")` -annotation `getMayaUsdString("kExportNamespacesAnn")` includeNamespacesCheckBox;
+
+                checkBoxGrp -label "" -label1 `getMayaUsdString("kExportWorldspaceLbl")` -annotation `getMayaUsdString("kExportWorldspaceAnn")` worldspaceCheckBox;
+
+                separator -style "none";
+            setParent ..;
+        }
+
+        $bResult = 1;
+
+    } else if ($action == "query") {
+        string $expandedSections[];
+        string $collapsedSections[];
+        string $sectionNames[] = parseActionSectionNames($sections, $expandedSections, $collapsedSections);
+        // collect all exclude types before append to option list
+        string $excludeExportTypes = "";
+            
+        if (stringArrayContains("geometry", $sectionNames)) {
+            $excludeExportTypes = mayaUsdTranslatorExport_SetSuboptionsFromCheckBox($excludeExportTypes, "", "Meshes", "exportMeshesCheckBox");
+            $currentOptions = mayaUsdTranslatorExport_AppendFromCheckbox($currentOptions, "exportUVs", "exportUVsCheckBox");
+            $currentOptions = mayaUsdTranslatorExport_AppendFromPopup($currentOptions, "exportSkels", "skelsPopup");
+            $currentOptions = mayaUsdTranslatorExport_AppendFromPopup($currentOptions, "exportSkin", "skinClustersPopup");
+            $currentOptions = mayaUsdTranslatorExport_AppendFromCheckbox($currentOptions, "exportBlendShapes", "exportBlendShapesCheckBox");
+            $currentOptions = mayaUsdTranslatorExport_AppendFromCheckbox($currentOptions, "exportDisplayColor", "exportDisplayColorCheckBox");
+            // We currently have only one type to filter. In the future, we might need to build the array separately as more types are added.
+            $currentOptions = mayaUsdTranslatorExport_SetFromCheckbox($currentOptions, "", "filterTypes=nurbsCurve", "exportCurvesCheckBox");
+            $currentOptions = mayaUsdTranslatorExport_AppendFromCheckbox($currentOptions, "exportColorSets", "exportColorSetsCheckBox");
+            $currentOptions = mayaUsdTranslatorExport_AppendFromCheckbox($currentOptions, "exportComponentTags", "exportComponentTagsCheckBox");
+            $currentOptions = mayaUsdTranslatorExport_AppendFromPopup($currentOptions, "defaultMeshScheme", "defaultMeshSchemePopup");
+        }
+
+        if (stringArrayContains("animation", $sectionNames)) {
+            if (stringArrayContains("animation-data", $sectionNames)) {
+                $currentOptions = mayaUsdTranslatorExport_AppendFromCheckbox($currentOptions, "animation", "animationCheckBox");
+            }
+            $currentOptions = mayaUsdTranslatorExport_AppendFromCheckbox($currentOptions, "eulerFilter", "eulerFilterCheckBox");
+            $currentOptions = mayaUsdTranslatorExport_AppendFromCheckbox($currentOptions, "staticSingleSample", "staticSingleSampleCheckBox");
+            $currentOptions = mayaUsdTranslatorExport_AppendFrameRange($currentOptions);
+            $currentOptions = mayaUsdTranslatorExport_AppendFromFloatField($currentOptions, "frameStride", "frameStrideField");
+            $currentOptions = mayaUsdTranslatorExport_AppendFromTextField($currentOptions, "frameSample", "frameSampleField");
+        }
+
+        if (stringArrayContains("output", $sectionNames)) {
+            $currentOptions = mayaUsdTranslatorExport_AppendFromPopup($currentOptions, "defaultUSDFormat", "defaultUSDFormatPopup");
+            if (stringArrayContains("output-RootPrim", $sectionNames)) {
+                $currentOptions = mayaUsdTranslatorExport_AppendFromTextField($currentOptions, "rootPrim", "rootPrimField");
+                $currentOptions = mayaUsdTranslatorExport_AppendFromPopup($currentOptions, "rootPrimType", "rootPrimTypePopup");
+            }
+            $currentOptions = mayaUsdTranslatorExport_AppendDefaultPrim($currentOptions, "defaultPrim");
+        }
+
+        if (stringArrayContains("materials", $sectionNames)) {
+            $currentOptions = mayaUsdTranslatorExport_AppendConvertMaterialsTo($currentOptions, "convertMaterialsTo");
+            $currentOptions = mayaUsdTranslatorExport_AppendFromPopup($currentOptions, "exportRelativeTextures", "exportRelativeTexturesPopup");
+        }
+
+        if (stringArrayContains("advanced", $sectionNames)) {
+            $excludeExportTypes = mayaUsdTranslatorExport_SetSuboptionsFromCheckBox($excludeExportTypes, "", "Cameras", "exportCamerasCheckBox");
+            $excludeExportTypes = mayaUsdTranslatorExport_SetSuboptionsFromCheckBox($excludeExportTypes, "", "Lights", "exportLightsCheckBox");
+            $currentOptions = mayaUsdTranslatorExport_AppendFromBoolPopup($currentOptions, "exportInstances", "exportInstancesPopup");
+            $currentOptions = mayaUsdTranslatorExport_AppendFromCheckbox($currentOptions, "exportVisibility", "exportVisibilityCheckBox");
+            $currentOptions = mayaUsdTranslatorExport_AppendFromCheckbox($currentOptions, "mergeTransformAndShape", "mergeTransformAndShapeCheckBox");
+            $currentOptions = mayaUsdTranslatorExport_AppendOppositeFromCheckbox($currentOptions, "stripNamespaces", "includeNamespacesCheckBox");
+            $currentOptions = mayaUsdTranslatorExport_AppendFromCheckbox($currentOptions, "worldspace", "worldspaceCheckBox");
+        }
+
+        if (stringArrayContains("context", $sectionNames)) {
+            $currentOptions = mayaUsdTranslatorExport_queryContextOptionsUI($currentOptions, "jobContext");
+        }
+
+        // Append the final excludeExportTypes options to the options list
+        $currentOptions = $currentOptions + ";" + "excludeExportTypes=[" + $excludeExportTypes + "]";
+
+        eval($resultCallback+" \""+$currentOptions+"\"");
+        $bResult = 1;
+
+    } else {
+        $bResult = 0;
+    }
+
+    if ($action == "post" || $action == "fill") {
+        setParent $parent;
+
+        // Now set to current settings.
+        $currentOptions = $initialSettings;
+
+        mayaUsdTranslatorExport_EnableAllControls();
+        mayaUsdTranslatorExport_SetFromOptions($currentOptions, 1, 1);
+
+        $bResult = 1;
+    }
+
+    return $bResult;
+}