// Copyright 2019 Autodesk
//
// Copyright 2019 Pixar
//
// Licensed under the Apache License, Version 2.0 (the "License");
// you may not use this file except in compliance with the License.
// You may obtain a copy of the License at
//
//     http://www.apache.org/licenses/LICENSE-2.0
//
// Unless required by applicable law or agreed to in writing, software
// distributed under the License is distributed on an "AS IS" BASIS,
// WITHOUT WARRANTIES OR CONDITIONS OF ANY KIND, either express or implied.
// See the License for the specific language governing permissions and
// limitations under the License.
//

proc mayaUsdTranslatorExport_SetCheckbox(string $arg, string $widget) {
    if ($arg == "0") {
        checkBoxGrp -e -v1 false $widget;
    } else {
        checkBoxGrp -e -v1 true $widget;
    }
}

proc mayaUsdTranslatorExport_SetOppositeCheckbox(string $arg, string $widget) {
    if ($arg == "0") {
        checkBoxGrp -e -v1 true $widget;
    } else {
        checkBoxGrp -e -v1 false $widget;
    }
}

proc mayaUsdTranslatorExport_SetTextField(string $arg, string $widget) {
    textFieldGrp -e -text $arg $widget;
}

proc mayaUsdTranslatorExport_SetOptionMenuByAnnotation(
        string $ann, string $widget) {
    int $index = 1; // 1-based indexing.
    for ($i in `optionMenuGrp -q -itemListLong $widget`) {
        if (`menuItem -q -ann $i` == $ann) {
            optionMenuGrp -e -select $index $widget;
            return;
        }

        $index++;
    }
}

proc mayaUsdTranslatorExport_SetOptionMenuByBool (
        string $ann, string $widget) {
    // Mapping between a boolean option and an option menu with two choices.
    // False maps to the first menu item, which is index 1.
    // True maps to the second menu item, which is index 2.
    int $optionAsBool = 1;
    if ("1" == $ann)
    {
        $optionAsBool = 2;
    }
    optionMenuGrp -e -select $optionAsBool $widget;
}

proc string mayaUsdTranslatorExport_AppendOppositeFromCheckbox(string $currentOptions, string $arg, string $widget) {
    if (`checkBoxGrp -q -v1 $widget` == 1) {
        return $currentOptions + ";" + $arg + "=0";
    } else {
        return $currentOptions + ";" + $arg + "=1";
    }
}

proc string mayaUsdTranslatorExport_AppendFromCheckbox(string $currentOptions, string $arg, string $widget) {
    if (`checkBoxGrp -q -v1 $widget` == 1) {
        return $currentOptions + ";" + $arg + "=1";
    } else {
        return $currentOptions + ";" + $arg + "=0";
    }
}

proc string mayaUsdTranslatorExport_AppendFromPopup(string $currentOptions, string $arg, string $widget) {
    int $index = `optionMenuGrp -q -select $widget` - 1;
    string $allItems[] = `optionMenuGrp -q -itemListLong $widget`;
    string $item = $allItems[$index];
    string $annotation = `menuItem -q -ann $item`;
    return $currentOptions + ";" + $arg + "=" + $annotation;
}

proc string mayaUsdTranslatorExport_AppendFromMaterialPopup(string $currentOptions) {
    string $niceName = `optionMenuGrp -q -value "shadingModePopup"`;
    string $shadingOptions = `mayaUSDListShadingModes -eo $niceName`;
    return $currentOptions + ";" + $shadingOptions;
}

proc string mayaUsdTranslatorExport_AppendFromBoolPopup(string $currentOptions, string $arg, string $widget) {
    int $index = `optionMenuGrp -q -select $widget` - 1;
    return $currentOptions + ";" + $arg + "=" + $index;
}

proc string mayaUsdTranslatorExport_AppendFrameRange(string $currentOptions) {
    int $start = `intFieldGrp -q -value1 framRangeFields`;
    int $end = `intFieldGrp -q -value2 framRangeFields`;
    return $currentOptions + ";startTime=" + $start + ";endTime=" + $end;
}

proc string mayaUsdTranslatorExport_AppendFromIntField(string $currentOptions, string $arg, string $widget) {
    string $value = `intFieldGrp -q -value1 $widget`;
    return $currentOptions + ";" + $arg + "=" + $value;
}

proc string mayaUsdTranslatorExport_AppendFromFloatField(string $currentOptions, string $arg, string $widget) {
    string $value = `floatFieldGrp -q -value1 $widget`;
    return $currentOptions + ";" + $arg + "=" + $value;
}

proc string mayaUsdTranslatorExport_AppendFromTextField(string $currentOptions, string $arg, string $widget) {
    string $value = `textFieldGrp -q -text $widget`;
    return $currentOptions + ";" + $arg + "=" + $value;
}

global proc mayaUsdTranslatorExport_AnimationCB() {
    columnLayout -e -visible (`checkBoxGrp -q -v1 animationCheckBox`) animOptsCol;
}

global proc mayaUsdTranslatorExport_AnimationRangeCB() {
    int $startTime = `playbackOptions -q -animationStartTime`;
    int $endTime = `playbackOptions -q -animationEndTime`;
    intFieldGrp -e -v1 $startTime -v2 $endTime framRangeFields;
}

// Known shading modes, in triplets with the nice name and the annotation:
proc string[] mayaUsdTranslatorExport_shadingModeData() {
    string $shadingModeData[] = {
        "useRegistry",
        "USD Preview Surface",
        "Exports the bound shader as a USD preview surface UsdShade network.",

        "displayColor",
        "Display Colors",
        "Exports the diffuse color of the bound shader as a displayColor primvar on the USD mesh.",
        
        "none",
        "None",
        "No material data gets exported.",
        
        "pxrRis",
        "RfM Shaders",
        ""
    };
    return $shadingModeData;
}

proc string[] mayaUsdTranslatorExport_shadingModeInfo(string $shadingMode) {
    string $shadingModeData[] = mayaUsdTranslatorExport_shadingModeData();
    int $index = stringArrayFind($shadingMode, 0, $shadingModeData);
    if ($index != -1) {
        return { $shadingModeData[$index + 1], $shadingModeData[$index + 2] };
    } else {
        return { $shadingMode, "" };
    }
}

proc mayaUsdTranslatorExport_SetMaterialOptionMenu(string $shadingMode, string $widget) {
    string $info[] = mayaUsdTranslatorExport_shadingModeInfo($shadingMode);
    optionMenuGrp -e -value $info[0] $widget;
}

proc string mayaUsdTranslatorExport_AppendFromMaterialPopup(string $currentOptions, string $arg, string $widget) {
    string $value = `optionMenuGrp -q -value $widget`;
    string $shadingModeData[] = mayaUsdTranslatorExport_shadingModeData();
    int $index = stringArrayFind($value, 1, $shadingModeData);
    if ($index != -1) {
        return $currentOptions + ";" + $arg + "=" + $shadingModeData[$index - 1];
    } else {
        return $currentOptions + ";" + $arg + "=" + $value;
    }
}

global proc int mayaUsdTranslatorExport (string $parent,
                                     string $action,
                                     string $initialSettings,
                                     string $resultCallback )
//
//  Description:
//    This script posts the USD Export file translator options.
//    The optionsString is of the form:
//    varName1=value1;varName2=value2;...
//
//  Parameters:
//    $parent - the elf parent layout for this options layout. It is
//            always a scrollLayout.
//    $action - the action that is to be performed with this invocation of this proc.
//        Valid options are:
//        "query" - construct the options string and pass it to the resultCallback.
//        "post" - post all the elf controls.
//    $initialSettings - the current options string in effect at the time this script is invoked.
//    $resultCallback - This is the proc to be called with the result string.
//            resultCallback ( string $optionsString )
//
//    Returns:
//        1 if successful.
//        0 otherwise.
//
{
    int $bResult;
    string $currentOptions;
    string $optionList[];
    string $optionBreakDown[];
    int $index;

    if ($action == "post") {
        string $parentScopAnn = "Name of the USD scope that is the parent of the exported data.";
        string $colorSetsAnn = "Exports Maya Color Sets as USD primvars.";
        string $uvSetsAnn = "Exports Maya UV Sets as USD primvars.";
<<<<<<< HEAD
        string $materialsAnn = "Controls whether shading data is exported from the Maya scene and how it is created in USD.";        string $animDataAnn = "Exports Maya animation data as USD time samples.";
=======
        string $materialsAnn = "Controls whether shading data is exported from the Maya scene and how it is created in USD.";
        string $animDataAnn = "Exports Maya animation data as USD time samples.";
>>>>>>> 365091cc
        string $frameStepAnn = "Specifies the increment between USD time sample frames during animation export";
        string $eulerFilterAnn = "Exports the euler angle filtering that was performed in Maya.";
        string $visibilityAnn = "Exports Maya visibility attributes as USD metadata.";
        string $mergeShapesAnn = "Merges Maya transform and shape nodes into a single USD prim.";
        string $namespacesAnn = "By default, namespaces are exported to the USD file in the following format: nameSpaceExample_pPlatonic1";
        string $instancesAnn = "Exports Maya instances as USD instanceable references.";
        string $subdMethodAnn = "Exports the selected subdivision method as a USD uniform attribute.";
        string $frameSamplesAnn = "Specifies the value(s) used to multi-sample time frames during animation export. Multiple values separated by a space (-0.1 0.2) are supported.";
        string $defaultFormatAnn = "Select whether the .usd file is written out in binary or ASCII";
        string $defaultFormatStatus = "Select whether the .usd file is written out in binary or ASCII. You can save a file in .usdc (binary), or .usda (ASCII) format. Manually entering a file name with an extension overrides the selection in this drop-down menu.";

        setParent $parent;

        columnLayout -adj true usdOptsCol;

        frameLayout -label "Output" -collapsable true -collapse false;
            separator -style "none";

            optionMenuGrp -l ".usd File Format:" -annotation $defaultFormatAnn -statusBarMessage $defaultFormatStatus defaultUSDFormatPopup;
                menuItem -l "Binary" -ann "usdc";
                menuItem -l "ASCII" -ann "usda";

            separator -style "none";

            textFieldGrp -l "Create USD Parent Scope:" -placeholderText "USD Prim Name" 
                -annotation $parentScopAnn parentScopeField;

            separator -style "none";
        setParent ..;

        frameLayout -label "Geometry" -collapsable true -collapse false;
            separator -style "none";
            optionMenuGrp -l "Subdivision Method:" -annotation $subdMethodAnn defaultMeshSchemePopup;
                menuItem -l "Catmull-Clark" -ann "catmullClark";
                menuItem -l "Bilinear" -ann "bilinear";
                menuItem -l "Loop" -ann "loop";
                menuItem -l "None (Polygonal Mesh)" -ann "none";

            checkBoxGrp -l "Color Sets:" -annotation $colorSetsAnn exportColorSetsCheckBox;

            checkBoxGrp -l "UV Sets:" -annotation $uvSetsAnn exportUVsCheckBox;

            optionMenuGrp -l "Materials:" -ann $materialsAnn shadingModePopup;
            string $commonExporters[] = {"useRegistry", "displayColor", "none"};
            for ($modeName in $commonExporters) {
                string $info[] = mayaUsdTranslatorExport_shadingModeInfo($modeName);
                menuItem -l $info[0] -ann $info[1];
            }
            string $exporters[] = `mayaUSDListShadingModes -export`;
<<<<<<< HEAD
            optionMenuGrp -l "Materials:" -ann $materialsAnn shadingModePopup;
            for ($exporter in $exporters) {
                string $ann = `mayaUSDListShadingModes -ea $exporter`;
                menuItem -l $exporter -ann $ann;
=======
            for ($modeName in $exporters) {
                if (stringArrayFind($modeName, 0, $commonExporters) != -1) {
                    continue;
                }
                string $info[] = mayaUsdTranslatorExport_shadingModeInfo($modeName);
                menuItem -l $info[0] -ann $info[1];
>>>>>>> 365091cc
            }

            separator -style "none";
        setParent ..;
        
        frameLayout -label "Animation" -collapsable true -collapse false;
            separator -style "none";

            checkBoxGrp -l "Animation Data: " -cc ("mayaUsdTranslatorExport_AnimationCB") 
                -annotation $animDataAnn animationCheckBox;

            columnLayout -width 100 animOptsCol;
                rowLayout -numberOfColumns 2 -columnAttach 2 "left" 20;
                    intFieldGrp -l "Frame Range Start/End:" -numberOfFields 2 -v1 1 -v2 200 -cw 1 175 framRangeFields;
                    button -l "Use Animation Range" -command ("mayaUsdTranslatorExport_AnimationRangeCB") animRangeButton;
                setParent ..;

                floatFieldGrp -l "Frame Step:" -v1 1 -cw 1 175 -annotation $frameStepAnn frameStrideField;

                textFieldGrp -l "Frame Sample:" -cw 1 175 -annotation $frameSamplesAnn frameSampleField;

                checkBoxGrp -l "Euler Filter:" -cw 1 175 
                    -annotation $eulerFilterAnn eulerFilterCheckBox;
            setParent ..;

            separator -style "none";
        setParent ..;

        frameLayout -label "Advanced" -collapsable true -collapse true;
            separator -style "none";

            checkBoxGrp -l "Visibility:" -annotation $visibilityAnn exportVisibilityCheckBox;

            optionMenuGrp -l "Instances:" -annotation $instancesAnn exportInstancesPopup;
                menuItem -l "Flatten";
                menuItem -l "Convert to USD Instanceable References";

            checkBoxGrp -l "Merge Transform and\nShape Nodes:" 
                -annotation $mergeShapesAnn mergeTransformAndShapeCheckBox;

            checkBoxGrp -l "Include Namespaces:" -annotation $namespacesAnn includeNamespacesCheckBox;

            separator -style "none";
        setParent ..;

        setParent $parent;

        // Now set to current settings.
        $currentOptions = $initialSettings;
        if (size($currentOptions) > 0) {
            tokenize($currentOptions, ";", $optionList);
            for ($index = 0; $index < size($optionList); $index++) {
                tokenize($optionList[$index], "=", $optionBreakDown);
                if ($optionBreakDown[0] == "exportUVs") {
                    mayaUsdTranslatorExport_SetCheckbox($optionBreakDown[1], "exportUVsCheckBox");
                } else if ($optionBreakDown[0] == "exportColorSets") {
                    mayaUsdTranslatorExport_SetCheckbox($optionBreakDown[1], "exportColorSetsCheckBox");
                } else if ($optionBreakDown[0] == "defaultMeshScheme") {
                    mayaUsdTranslatorExport_SetOptionMenuByAnnotation($optionBreakDown[1], "defaultMeshSchemePopup");
                } else if ($optionBreakDown[0] == "defaultUSDFormat") {
                    mayaUsdTranslatorExport_SetOptionMenuByAnnotation($optionBreakDown[1], "defaultUSDFormatPopup");                    
                } else if ($optionBreakDown[0] == "animation") {
                    mayaUsdTranslatorExport_SetCheckbox($optionBreakDown[1], "animationCheckBox");
                } else if ($optionBreakDown[0] == "eulerFilter") {
                    mayaUsdTranslatorExport_SetCheckbox($optionBreakDown[1], "eulerFilterCheckBox");
                } else if ($optionBreakDown[0] == "startTime") {
                    int $startTime=$optionBreakDown[1];
                    intFieldGrp -e -v1 $startTime framRangeFields;
                } else if ($optionBreakDown[0] == "endTime") {
                    int $endTime; $endTime=$optionBreakDown[1];
                    intFieldGrp -e -v2 $endTime framRangeFields;
                } else if ($optionBreakDown[0] == "frameStride") {
                    float $frameStride = $optionBreakDown[1];
                    floatFieldGrp -e -v1 $frameStride frameStrideField;
                } else if ($optionBreakDown[0] == "frameSample") {
                    mayaUsdTranslatorExport_SetTextField($optionBreakDown[1], "frameSampleField");
                } else if ($optionBreakDown[0] == "parentScope") {
                    mayaUsdTranslatorExport_SetTextField($optionBreakDown[1], "parentScopeField");
                } else if ($optionBreakDown[0] == "shadingMode") {
<<<<<<< HEAD
                    string $niceName = `mayaUSDListShadingModes -fen $optionBreakDown[1]`;
                    if (size($niceName)) {
                        optionMenuGrp -e -value $niceName "shadingModePopup";
                    }
                } else if ($optionBreakDown[0] == "renderContext") {
                    string $niceName = `mayaUSDListShadingModes -fen $optionBreakDown[1]`;
                    if (size($niceName)) {
                        optionMenuGrp -e -value $niceName "shadingModePopup";
                    }
=======
                    mayaUsdTranslatorExport_SetMaterialOptionMenu($optionBreakDown[1], "shadingModePopup");
>>>>>>> 365091cc
                } else if ($optionBreakDown[0] == "exportInstances") {
                    mayaUsdTranslatorExport_SetOptionMenuByBool($optionBreakDown[1], "exportInstancesPopup");
                } else if ($optionBreakDown[0] == "exportVisibility") {
                    mayaUsdTranslatorExport_SetCheckbox($optionBreakDown[1], "exportVisibilityCheckBox");
                } else if ($optionBreakDown[0] == "mergeTransformAndShape") {
                    mayaUsdTranslatorExport_SetCheckbox($optionBreakDown[1], "mergeTransformAndShapeCheckBox");
                } else if ($optionBreakDown[0] == "stripNamespaces") {
                    mayaUsdTranslatorExport_SetOppositeCheckbox($optionBreakDown[1], "includeNamespacesCheckBox");
                }
            }
        }
        // Set visibility for anim widgets
        mayaUsdTranslatorExport_AnimationCB();

        $bResult = 1;

    } else if ($action == "query") {
        $currentOptions = mayaUsdTranslatorExport_AppendFromCheckbox($currentOptions, "exportUVs", "exportUVsCheckBox");
        $currentOptions = mayaUsdTranslatorExport_AppendFromCheckbox($currentOptions, "exportColorSets", "exportColorSetsCheckBox");
        $currentOptions = mayaUsdTranslatorExport_AppendFromPopup($currentOptions, "defaultMeshScheme", "defaultMeshSchemePopup");
        $currentOptions = mayaUsdTranslatorExport_AppendFromPopup($currentOptions, "defaultUSDFormat", "defaultUSDFormatPopup");
        $currentOptions = mayaUsdTranslatorExport_AppendFromCheckbox($currentOptions, "animation", "animationCheckBox");
        $currentOptions = mayaUsdTranslatorExport_AppendFromCheckbox($currentOptions, "eulerFilter", "eulerFilterCheckBox");
        $currentOptions = mayaUsdTranslatorExport_AppendFrameRange($currentOptions);
        $currentOptions = mayaUsdTranslatorExport_AppendFromFloatField($currentOptions, "frameStride", "frameStrideField");
        $currentOptions = mayaUsdTranslatorExport_AppendFromTextField($currentOptions, "frameSample", "frameSampleField");
        $currentOptions = mayaUsdTranslatorExport_AppendFromTextField($currentOptions, "parentScope", "parentScopeField");
<<<<<<< HEAD
        $currentOptions = mayaUsdTranslatorExport_AppendFromMaterialPopup($currentOptions);
=======
        $currentOptions = mayaUsdTranslatorExport_AppendFromMaterialPopup($currentOptions, "shadingMode", "shadingModePopup");
>>>>>>> 365091cc
        $currentOptions = mayaUsdTranslatorExport_AppendFromBoolPopup($currentOptions, "exportInstances", "exportInstancesPopup");
        $currentOptions = mayaUsdTranslatorExport_AppendFromCheckbox($currentOptions, "exportVisibility", "exportVisibilityCheckBox");
        $currentOptions = mayaUsdTranslatorExport_AppendFromCheckbox($currentOptions, "mergeTransformAndShape", "mergeTransformAndShapeCheckBox");
        $currentOptions = mayaUsdTranslatorExport_AppendOppositeFromCheckbox($currentOptions, "stripNamespaces", "includeNamespacesCheckBox");

        eval($resultCallback+" \""+$currentOptions+"\"");
        $bResult = 1;

    } else {
        $bResult = 0;
    }

    return $bResult;
}
<|MERGE_RESOLUTION|>--- conflicted
+++ resolved
@@ -1,419 +1,392 @@
-// Copyright 2019 Autodesk
-//
-// Copyright 2019 Pixar
-//
-// Licensed under the Apache License, Version 2.0 (the "License");
-// you may not use this file except in compliance with the License.
-// You may obtain a copy of the License at
-//
-//     http://www.apache.org/licenses/LICENSE-2.0
-//
-// Unless required by applicable law or agreed to in writing, software
-// distributed under the License is distributed on an "AS IS" BASIS,
-// WITHOUT WARRANTIES OR CONDITIONS OF ANY KIND, either express or implied.
-// See the License for the specific language governing permissions and
-// limitations under the License.
-//
-
-proc mayaUsdTranslatorExport_SetCheckbox(string $arg, string $widget) {
-    if ($arg == "0") {
-        checkBoxGrp -e -v1 false $widget;
-    } else {
-        checkBoxGrp -e -v1 true $widget;
-    }
-}
-
-proc mayaUsdTranslatorExport_SetOppositeCheckbox(string $arg, string $widget) {
-    if ($arg == "0") {
-        checkBoxGrp -e -v1 true $widget;
-    } else {
-        checkBoxGrp -e -v1 false $widget;
-    }
-}
-
-proc mayaUsdTranslatorExport_SetTextField(string $arg, string $widget) {
-    textFieldGrp -e -text $arg $widget;
-}
-
-proc mayaUsdTranslatorExport_SetOptionMenuByAnnotation(
-        string $ann, string $widget) {
-    int $index = 1; // 1-based indexing.
-    for ($i in `optionMenuGrp -q -itemListLong $widget`) {
-        if (`menuItem -q -ann $i` == $ann) {
-            optionMenuGrp -e -select $index $widget;
-            return;
-        }
-
-        $index++;
-    }
-}
-
-proc mayaUsdTranslatorExport_SetOptionMenuByBool (
-        string $ann, string $widget) {
-    // Mapping between a boolean option and an option menu with two choices.
-    // False maps to the first menu item, which is index 1.
-    // True maps to the second menu item, which is index 2.
-    int $optionAsBool = 1;
-    if ("1" == $ann)
-    {
-        $optionAsBool = 2;
-    }
-    optionMenuGrp -e -select $optionAsBool $widget;
-}
-
-proc string mayaUsdTranslatorExport_AppendOppositeFromCheckbox(string $currentOptions, string $arg, string $widget) {
-    if (`checkBoxGrp -q -v1 $widget` == 1) {
-        return $currentOptions + ";" + $arg + "=0";
-    } else {
-        return $currentOptions + ";" + $arg + "=1";
-    }
-}
-
-proc string mayaUsdTranslatorExport_AppendFromCheckbox(string $currentOptions, string $arg, string $widget) {
-    if (`checkBoxGrp -q -v1 $widget` == 1) {
-        return $currentOptions + ";" + $arg + "=1";
-    } else {
-        return $currentOptions + ";" + $arg + "=0";
-    }
-}
-
-proc string mayaUsdTranslatorExport_AppendFromPopup(string $currentOptions, string $arg, string $widget) {
-    int $index = `optionMenuGrp -q -select $widget` - 1;
-    string $allItems[] = `optionMenuGrp -q -itemListLong $widget`;
-    string $item = $allItems[$index];
-    string $annotation = `menuItem -q -ann $item`;
-    return $currentOptions + ";" + $arg + "=" + $annotation;
-}
-
-proc string mayaUsdTranslatorExport_AppendFromMaterialPopup(string $currentOptions) {
-    string $niceName = `optionMenuGrp -q -value "shadingModePopup"`;
-    string $shadingOptions = `mayaUSDListShadingModes -eo $niceName`;
-    return $currentOptions + ";" + $shadingOptions;
-}
-
-proc string mayaUsdTranslatorExport_AppendFromBoolPopup(string $currentOptions, string $arg, string $widget) {
-    int $index = `optionMenuGrp -q -select $widget` - 1;
-    return $currentOptions + ";" + $arg + "=" + $index;
-}
-
-proc string mayaUsdTranslatorExport_AppendFrameRange(string $currentOptions) {
-    int $start = `intFieldGrp -q -value1 framRangeFields`;
-    int $end = `intFieldGrp -q -value2 framRangeFields`;
-    return $currentOptions + ";startTime=" + $start + ";endTime=" + $end;
-}
-
-proc string mayaUsdTranslatorExport_AppendFromIntField(string $currentOptions, string $arg, string $widget) {
-    string $value = `intFieldGrp -q -value1 $widget`;
-    return $currentOptions + ";" + $arg + "=" + $value;
-}
-
-proc string mayaUsdTranslatorExport_AppendFromFloatField(string $currentOptions, string $arg, string $widget) {
-    string $value = `floatFieldGrp -q -value1 $widget`;
-    return $currentOptions + ";" + $arg + "=" + $value;
-}
-
-proc string mayaUsdTranslatorExport_AppendFromTextField(string $currentOptions, string $arg, string $widget) {
-    string $value = `textFieldGrp -q -text $widget`;
-    return $currentOptions + ";" + $arg + "=" + $value;
-}
-
-global proc mayaUsdTranslatorExport_AnimationCB() {
-    columnLayout -e -visible (`checkBoxGrp -q -v1 animationCheckBox`) animOptsCol;
-}
-
-global proc mayaUsdTranslatorExport_AnimationRangeCB() {
-    int $startTime = `playbackOptions -q -animationStartTime`;
-    int $endTime = `playbackOptions -q -animationEndTime`;
-    intFieldGrp -e -v1 $startTime -v2 $endTime framRangeFields;
-}
-
-// Known shading modes, in triplets with the nice name and the annotation:
-proc string[] mayaUsdTranslatorExport_shadingModeData() {
-    string $shadingModeData[] = {
-        "useRegistry",
-        "USD Preview Surface",
-        "Exports the bound shader as a USD preview surface UsdShade network.",
-
-        "displayColor",
-        "Display Colors",
-        "Exports the diffuse color of the bound shader as a displayColor primvar on the USD mesh.",
-        
-        "none",
-        "None",
-        "No material data gets exported.",
-        
-        "pxrRis",
-        "RfM Shaders",
-        ""
-    };
-    return $shadingModeData;
-}
-
-proc string[] mayaUsdTranslatorExport_shadingModeInfo(string $shadingMode) {
-    string $shadingModeData[] = mayaUsdTranslatorExport_shadingModeData();
-    int $index = stringArrayFind($shadingMode, 0, $shadingModeData);
-    if ($index != -1) {
-        return { $shadingModeData[$index + 1], $shadingModeData[$index + 2] };
-    } else {
-        return { $shadingMode, "" };
-    }
-}
-
-proc mayaUsdTranslatorExport_SetMaterialOptionMenu(string $shadingMode, string $widget) {
-    string $info[] = mayaUsdTranslatorExport_shadingModeInfo($shadingMode);
-    optionMenuGrp -e -value $info[0] $widget;
-}
-
-proc string mayaUsdTranslatorExport_AppendFromMaterialPopup(string $currentOptions, string $arg, string $widget) {
-    string $value = `optionMenuGrp -q -value $widget`;
-    string $shadingModeData[] = mayaUsdTranslatorExport_shadingModeData();
-    int $index = stringArrayFind($value, 1, $shadingModeData);
-    if ($index != -1) {
-        return $currentOptions + ";" + $arg + "=" + $shadingModeData[$index - 1];
-    } else {
-        return $currentOptions + ";" + $arg + "=" + $value;
-    }
-}
-
-global proc int mayaUsdTranslatorExport (string $parent,
-                                     string $action,
-                                     string $initialSettings,
-                                     string $resultCallback )
-//
-//  Description:
-//    This script posts the USD Export file translator options.
-//    The optionsString is of the form:
-//    varName1=value1;varName2=value2;...
-//
-//  Parameters:
-//    $parent - the elf parent layout for this options layout. It is
-//            always a scrollLayout.
-//    $action - the action that is to be performed with this invocation of this proc.
-//        Valid options are:
-//        "query" - construct the options string and pass it to the resultCallback.
-//        "post" - post all the elf controls.
-//    $initialSettings - the current options string in effect at the time this script is invoked.
-//    $resultCallback - This is the proc to be called with the result string.
-//            resultCallback ( string $optionsString )
-//
-//    Returns:
-//        1 if successful.
-//        0 otherwise.
-//
-{
-    int $bResult;
-    string $currentOptions;
-    string $optionList[];
-    string $optionBreakDown[];
-    int $index;
-
-    if ($action == "post") {
-        string $parentScopAnn = "Name of the USD scope that is the parent of the exported data.";
-        string $colorSetsAnn = "Exports Maya Color Sets as USD primvars.";
-        string $uvSetsAnn = "Exports Maya UV Sets as USD primvars.";
-<<<<<<< HEAD
-        string $materialsAnn = "Controls whether shading data is exported from the Maya scene and how it is created in USD.";        string $animDataAnn = "Exports Maya animation data as USD time samples.";
-=======
-        string $materialsAnn = "Controls whether shading data is exported from the Maya scene and how it is created in USD.";
-        string $animDataAnn = "Exports Maya animation data as USD time samples.";
->>>>>>> 365091cc
-        string $frameStepAnn = "Specifies the increment between USD time sample frames during animation export";
-        string $eulerFilterAnn = "Exports the euler angle filtering that was performed in Maya.";
-        string $visibilityAnn = "Exports Maya visibility attributes as USD metadata.";
-        string $mergeShapesAnn = "Merges Maya transform and shape nodes into a single USD prim.";
-        string $namespacesAnn = "By default, namespaces are exported to the USD file in the following format: nameSpaceExample_pPlatonic1";
-        string $instancesAnn = "Exports Maya instances as USD instanceable references.";
-        string $subdMethodAnn = "Exports the selected subdivision method as a USD uniform attribute.";
-        string $frameSamplesAnn = "Specifies the value(s) used to multi-sample time frames during animation export. Multiple values separated by a space (-0.1 0.2) are supported.";
-        string $defaultFormatAnn = "Select whether the .usd file is written out in binary or ASCII";
-        string $defaultFormatStatus = "Select whether the .usd file is written out in binary or ASCII. You can save a file in .usdc (binary), or .usda (ASCII) format. Manually entering a file name with an extension overrides the selection in this drop-down menu.";
-
-        setParent $parent;
-
-        columnLayout -adj true usdOptsCol;
-
-        frameLayout -label "Output" -collapsable true -collapse false;
-            separator -style "none";
-
-            optionMenuGrp -l ".usd File Format:" -annotation $defaultFormatAnn -statusBarMessage $defaultFormatStatus defaultUSDFormatPopup;
-                menuItem -l "Binary" -ann "usdc";
-                menuItem -l "ASCII" -ann "usda";
-
-            separator -style "none";
-
-            textFieldGrp -l "Create USD Parent Scope:" -placeholderText "USD Prim Name" 
-                -annotation $parentScopAnn parentScopeField;
-
-            separator -style "none";
-        setParent ..;
-
-        frameLayout -label "Geometry" -collapsable true -collapse false;
-            separator -style "none";
-            optionMenuGrp -l "Subdivision Method:" -annotation $subdMethodAnn defaultMeshSchemePopup;
-                menuItem -l "Catmull-Clark" -ann "catmullClark";
-                menuItem -l "Bilinear" -ann "bilinear";
-                menuItem -l "Loop" -ann "loop";
-                menuItem -l "None (Polygonal Mesh)" -ann "none";
-
-            checkBoxGrp -l "Color Sets:" -annotation $colorSetsAnn exportColorSetsCheckBox;
-
-            checkBoxGrp -l "UV Sets:" -annotation $uvSetsAnn exportUVsCheckBox;
-
-            optionMenuGrp -l "Materials:" -ann $materialsAnn shadingModePopup;
-            string $commonExporters[] = {"useRegistry", "displayColor", "none"};
-            for ($modeName in $commonExporters) {
-                string $info[] = mayaUsdTranslatorExport_shadingModeInfo($modeName);
-                menuItem -l $info[0] -ann $info[1];
-            }
-            string $exporters[] = `mayaUSDListShadingModes -export`;
-<<<<<<< HEAD
-            optionMenuGrp -l "Materials:" -ann $materialsAnn shadingModePopup;
-            for ($exporter in $exporters) {
-                string $ann = `mayaUSDListShadingModes -ea $exporter`;
-                menuItem -l $exporter -ann $ann;
-=======
-            for ($modeName in $exporters) {
-                if (stringArrayFind($modeName, 0, $commonExporters) != -1) {
-                    continue;
-                }
-                string $info[] = mayaUsdTranslatorExport_shadingModeInfo($modeName);
-                menuItem -l $info[0] -ann $info[1];
->>>>>>> 365091cc
-            }
-
-            separator -style "none";
-        setParent ..;
-        
-        frameLayout -label "Animation" -collapsable true -collapse false;
-            separator -style "none";
-
-            checkBoxGrp -l "Animation Data: " -cc ("mayaUsdTranslatorExport_AnimationCB") 
-                -annotation $animDataAnn animationCheckBox;
-
-            columnLayout -width 100 animOptsCol;
-                rowLayout -numberOfColumns 2 -columnAttach 2 "left" 20;
-                    intFieldGrp -l "Frame Range Start/End:" -numberOfFields 2 -v1 1 -v2 200 -cw 1 175 framRangeFields;
-                    button -l "Use Animation Range" -command ("mayaUsdTranslatorExport_AnimationRangeCB") animRangeButton;
-                setParent ..;
-
-                floatFieldGrp -l "Frame Step:" -v1 1 -cw 1 175 -annotation $frameStepAnn frameStrideField;
-
-                textFieldGrp -l "Frame Sample:" -cw 1 175 -annotation $frameSamplesAnn frameSampleField;
-
-                checkBoxGrp -l "Euler Filter:" -cw 1 175 
-                    -annotation $eulerFilterAnn eulerFilterCheckBox;
-            setParent ..;
-
-            separator -style "none";
-        setParent ..;
-
-        frameLayout -label "Advanced" -collapsable true -collapse true;
-            separator -style "none";
-
-            checkBoxGrp -l "Visibility:" -annotation $visibilityAnn exportVisibilityCheckBox;
-
-            optionMenuGrp -l "Instances:" -annotation $instancesAnn exportInstancesPopup;
-                menuItem -l "Flatten";
-                menuItem -l "Convert to USD Instanceable References";
-
-            checkBoxGrp -l "Merge Transform and\nShape Nodes:" 
-                -annotation $mergeShapesAnn mergeTransformAndShapeCheckBox;
-
-            checkBoxGrp -l "Include Namespaces:" -annotation $namespacesAnn includeNamespacesCheckBox;
-
-            separator -style "none";
-        setParent ..;
-
-        setParent $parent;
-
-        // Now set to current settings.
-        $currentOptions = $initialSettings;
-        if (size($currentOptions) > 0) {
-            tokenize($currentOptions, ";", $optionList);
-            for ($index = 0; $index < size($optionList); $index++) {
-                tokenize($optionList[$index], "=", $optionBreakDown);
-                if ($optionBreakDown[0] == "exportUVs") {
-                    mayaUsdTranslatorExport_SetCheckbox($optionBreakDown[1], "exportUVsCheckBox");
-                } else if ($optionBreakDown[0] == "exportColorSets") {
-                    mayaUsdTranslatorExport_SetCheckbox($optionBreakDown[1], "exportColorSetsCheckBox");
-                } else if ($optionBreakDown[0] == "defaultMeshScheme") {
-                    mayaUsdTranslatorExport_SetOptionMenuByAnnotation($optionBreakDown[1], "defaultMeshSchemePopup");
-                } else if ($optionBreakDown[0] == "defaultUSDFormat") {
-                    mayaUsdTranslatorExport_SetOptionMenuByAnnotation($optionBreakDown[1], "defaultUSDFormatPopup");                    
-                } else if ($optionBreakDown[0] == "animation") {
-                    mayaUsdTranslatorExport_SetCheckbox($optionBreakDown[1], "animationCheckBox");
-                } else if ($optionBreakDown[0] == "eulerFilter") {
-                    mayaUsdTranslatorExport_SetCheckbox($optionBreakDown[1], "eulerFilterCheckBox");
-                } else if ($optionBreakDown[0] == "startTime") {
-                    int $startTime=$optionBreakDown[1];
-                    intFieldGrp -e -v1 $startTime framRangeFields;
-                } else if ($optionBreakDown[0] == "endTime") {
-                    int $endTime; $endTime=$optionBreakDown[1];
-                    intFieldGrp -e -v2 $endTime framRangeFields;
-                } else if ($optionBreakDown[0] == "frameStride") {
-                    float $frameStride = $optionBreakDown[1];
-                    floatFieldGrp -e -v1 $frameStride frameStrideField;
-                } else if ($optionBreakDown[0] == "frameSample") {
-                    mayaUsdTranslatorExport_SetTextField($optionBreakDown[1], "frameSampleField");
-                } else if ($optionBreakDown[0] == "parentScope") {
-                    mayaUsdTranslatorExport_SetTextField($optionBreakDown[1], "parentScopeField");
-                } else if ($optionBreakDown[0] == "shadingMode") {
-<<<<<<< HEAD
-                    string $niceName = `mayaUSDListShadingModes -fen $optionBreakDown[1]`;
-                    if (size($niceName)) {
-                        optionMenuGrp -e -value $niceName "shadingModePopup";
-                    }
-                } else if ($optionBreakDown[0] == "renderContext") {
-                    string $niceName = `mayaUSDListShadingModes -fen $optionBreakDown[1]`;
-                    if (size($niceName)) {
-                        optionMenuGrp -e -value $niceName "shadingModePopup";
-                    }
-=======
-                    mayaUsdTranslatorExport_SetMaterialOptionMenu($optionBreakDown[1], "shadingModePopup");
->>>>>>> 365091cc
-                } else if ($optionBreakDown[0] == "exportInstances") {
-                    mayaUsdTranslatorExport_SetOptionMenuByBool($optionBreakDown[1], "exportInstancesPopup");
-                } else if ($optionBreakDown[0] == "exportVisibility") {
-                    mayaUsdTranslatorExport_SetCheckbox($optionBreakDown[1], "exportVisibilityCheckBox");
-                } else if ($optionBreakDown[0] == "mergeTransformAndShape") {
-                    mayaUsdTranslatorExport_SetCheckbox($optionBreakDown[1], "mergeTransformAndShapeCheckBox");
-                } else if ($optionBreakDown[0] == "stripNamespaces") {
-                    mayaUsdTranslatorExport_SetOppositeCheckbox($optionBreakDown[1], "includeNamespacesCheckBox");
-                }
-            }
-        }
-        // Set visibility for anim widgets
-        mayaUsdTranslatorExport_AnimationCB();
-
-        $bResult = 1;
-
-    } else if ($action == "query") {
-        $currentOptions = mayaUsdTranslatorExport_AppendFromCheckbox($currentOptions, "exportUVs", "exportUVsCheckBox");
-        $currentOptions = mayaUsdTranslatorExport_AppendFromCheckbox($currentOptions, "exportColorSets", "exportColorSetsCheckBox");
-        $currentOptions = mayaUsdTranslatorExport_AppendFromPopup($currentOptions, "defaultMeshScheme", "defaultMeshSchemePopup");
-        $currentOptions = mayaUsdTranslatorExport_AppendFromPopup($currentOptions, "defaultUSDFormat", "defaultUSDFormatPopup");
-        $currentOptions = mayaUsdTranslatorExport_AppendFromCheckbox($currentOptions, "animation", "animationCheckBox");
-        $currentOptions = mayaUsdTranslatorExport_AppendFromCheckbox($currentOptions, "eulerFilter", "eulerFilterCheckBox");
-        $currentOptions = mayaUsdTranslatorExport_AppendFrameRange($currentOptions);
-        $currentOptions = mayaUsdTranslatorExport_AppendFromFloatField($currentOptions, "frameStride", "frameStrideField");
-        $currentOptions = mayaUsdTranslatorExport_AppendFromTextField($currentOptions, "frameSample", "frameSampleField");
-        $currentOptions = mayaUsdTranslatorExport_AppendFromTextField($currentOptions, "parentScope", "parentScopeField");
-<<<<<<< HEAD
-        $currentOptions = mayaUsdTranslatorExport_AppendFromMaterialPopup($currentOptions);
-=======
-        $currentOptions = mayaUsdTranslatorExport_AppendFromMaterialPopup($currentOptions, "shadingMode", "shadingModePopup");
->>>>>>> 365091cc
-        $currentOptions = mayaUsdTranslatorExport_AppendFromBoolPopup($currentOptions, "exportInstances", "exportInstancesPopup");
-        $currentOptions = mayaUsdTranslatorExport_AppendFromCheckbox($currentOptions, "exportVisibility", "exportVisibilityCheckBox");
-        $currentOptions = mayaUsdTranslatorExport_AppendFromCheckbox($currentOptions, "mergeTransformAndShape", "mergeTransformAndShapeCheckBox");
-        $currentOptions = mayaUsdTranslatorExport_AppendOppositeFromCheckbox($currentOptions, "stripNamespaces", "includeNamespacesCheckBox");
-
-        eval($resultCallback+" \""+$currentOptions+"\"");
-        $bResult = 1;
-
-    } else {
-        $bResult = 0;
-    }
-
-    return $bResult;
-}
+// Copyright 2019 Autodesk
+//
+// Copyright 2019 Pixar
+//
+// Licensed under the Apache License, Version 2.0 (the "License");
+// you may not use this file except in compliance with the License.
+// You may obtain a copy of the License at
+//
+//     http://www.apache.org/licenses/LICENSE-2.0
+//
+// Unless required by applicable law or agreed to in writing, software
+// distributed under the License is distributed on an "AS IS" BASIS,
+// WITHOUT WARRANTIES OR CONDITIONS OF ANY KIND, either express or implied.
+// See the License for the specific language governing permissions and
+// limitations under the License.
+//
+
+proc mayaUsdTranslatorExport_SetCheckbox(string $arg, string $widget) {
+    if ($arg == "0") {
+        checkBoxGrp -e -v1 false $widget;
+    } else {
+        checkBoxGrp -e -v1 true $widget;
+    }
+}
+
+proc mayaUsdTranslatorExport_SetOppositeCheckbox(string $arg, string $widget) {
+    if ($arg == "0") {
+        checkBoxGrp -e -v1 true $widget;
+    } else {
+        checkBoxGrp -e -v1 false $widget;
+    }
+}
+
+proc mayaUsdTranslatorExport_SetTextField(string $arg, string $widget) {
+    textFieldGrp -e -text $arg $widget;
+}
+
+proc mayaUsdTranslatorExport_SetOptionMenuByAnnotation(
+        string $ann, string $widget) {
+    int $index = 1; // 1-based indexing.
+    for ($i in `optionMenuGrp -q -itemListLong $widget`) {
+        if (`menuItem -q -ann $i` == $ann) {
+            optionMenuGrp -e -select $index $widget;
+            return;
+        }
+
+        $index++;
+    }
+}
+
+proc mayaUsdTranslatorExport_SetOptionMenuByBool (
+        string $ann, string $widget) {
+    // Mapping between a boolean option and an option menu with two choices.
+    // False maps to the first menu item, which is index 1.
+    // True maps to the second menu item, which is index 2.
+    int $optionAsBool = 1;
+    if ("1" == $ann)
+    {
+        $optionAsBool = 2;
+    }
+    optionMenuGrp -e -select $optionAsBool $widget;
+}
+
+proc string mayaUsdTranslatorExport_AppendOppositeFromCheckbox(string $currentOptions, string $arg, string $widget) {
+    if (`checkBoxGrp -q -v1 $widget` == 1) {
+        return $currentOptions + ";" + $arg + "=0";
+    } else {
+        return $currentOptions + ";" + $arg + "=1";
+    }
+}
+
+proc string mayaUsdTranslatorExport_AppendFromCheckbox(string $currentOptions, string $arg, string $widget) {
+    if (`checkBoxGrp -q -v1 $widget` == 1) {
+        return $currentOptions + ";" + $arg + "=1";
+    } else {
+        return $currentOptions + ";" + $arg + "=0";
+    }
+}
+
+proc string mayaUsdTranslatorExport_AppendFromPopup(string $currentOptions, string $arg, string $widget) {
+    int $index = `optionMenuGrp -q -select $widget` - 1;
+    string $allItems[] = `optionMenuGrp -q -itemListLong $widget`;
+    string $item = $allItems[$index];
+    string $annotation = `menuItem -q -ann $item`;
+    return $currentOptions + ";" + $arg + "=" + $annotation;
+}
+
+proc string mayaUsdTranslatorExport_AppendFromMaterialPopup(string $currentOptions) {
+    string $niceName = `optionMenuGrp -q -value "shadingModePopup"`;
+    string $shadingOptions = `mayaUSDListShadingModes -eo $niceName`;
+    return $currentOptions + ";" + $shadingOptions;
+}
+
+proc string mayaUsdTranslatorExport_AppendFromBoolPopup(string $currentOptions, string $arg, string $widget) {
+    int $index = `optionMenuGrp -q -select $widget` - 1;
+    return $currentOptions + ";" + $arg + "=" + $index;
+}
+
+proc string mayaUsdTranslatorExport_AppendFrameRange(string $currentOptions) {
+    int $start = `intFieldGrp -q -value1 framRangeFields`;
+    int $end = `intFieldGrp -q -value2 framRangeFields`;
+    return $currentOptions + ";startTime=" + $start + ";endTime=" + $end;
+}
+
+proc string mayaUsdTranslatorExport_AppendFromIntField(string $currentOptions, string $arg, string $widget) {
+    string $value = `intFieldGrp -q -value1 $widget`;
+    return $currentOptions + ";" + $arg + "=" + $value;
+}
+
+proc string mayaUsdTranslatorExport_AppendFromFloatField(string $currentOptions, string $arg, string $widget) {
+    string $value = `floatFieldGrp -q -value1 $widget`;
+    return $currentOptions + ";" + $arg + "=" + $value;
+}
+
+proc string mayaUsdTranslatorExport_AppendFromTextField(string $currentOptions, string $arg, string $widget) {
+    string $value = `textFieldGrp -q -text $widget`;
+    return $currentOptions + ";" + $arg + "=" + $value;
+}
+
+global proc mayaUsdTranslatorExport_AnimationCB() {
+    columnLayout -e -visible (`checkBoxGrp -q -v1 animationCheckBox`) animOptsCol;
+}
+
+global proc mayaUsdTranslatorExport_AnimationRangeCB() {
+    int $startTime = `playbackOptions -q -animationStartTime`;
+    int $endTime = `playbackOptions -q -animationEndTime`;
+    intFieldGrp -e -v1 $startTime -v2 $endTime framRangeFields;
+}
+
+// Known shading modes, in triplets with the nice name and the annotation:
+proc string[] mayaUsdTranslatorExport_shadingModeData() {
+    string $shadingModeData[] = {
+        "useRegistry",
+        "USD Preview Surface",
+        "Exports the bound shader as a USD preview surface UsdShade network.",
+
+        "displayColor",
+        "Display Colors",
+        "Exports the diffuse color of the bound shader as a displayColor primvar on the USD mesh.",
+        
+        "none",
+        "None",
+        "No material data gets exported.",
+        
+        "pxrRis",
+        "RfM Shaders",
+        ""
+    };
+    return $shadingModeData;
+}
+
+proc string[] mayaUsdTranslatorExport_shadingModeInfo(string $shadingMode) {
+    string $shadingModeData[] = mayaUsdTranslatorExport_shadingModeData();
+    int $index = stringArrayFind($shadingMode, 0, $shadingModeData);
+    if ($index != -1) {
+        return { $shadingModeData[$index + 1], $shadingModeData[$index + 2] };
+    } else {
+        return { $shadingMode, "" };
+    }
+}
+
+proc mayaUsdTranslatorExport_SetMaterialOptionMenu(string $shadingMode, string $widget) {
+    string $info[] = mayaUsdTranslatorExport_shadingModeInfo($shadingMode);
+    optionMenuGrp -e -value $info[0] $widget;
+}
+
+proc string mayaUsdTranslatorExport_AppendFromMaterialPopup(string $currentOptions, string $arg, string $widget) {
+    string $value = `optionMenuGrp -q -value $widget`;
+    string $shadingModeData[] = mayaUsdTranslatorExport_shadingModeData();
+    int $index = stringArrayFind($value, 1, $shadingModeData);
+    if ($index != -1) {
+        return $currentOptions + ";" + $arg + "=" + $shadingModeData[$index - 1];
+    } else {
+        return $currentOptions + ";" + $arg + "=" + $value;
+    }
+}
+
+global proc int mayaUsdTranslatorExport (string $parent,
+                                     string $action,
+                                     string $initialSettings,
+                                     string $resultCallback )
+//
+//  Description:
+//    This script posts the USD Export file translator options.
+//    The optionsString is of the form:
+//    varName1=value1;varName2=value2;...
+//
+//  Parameters:
+//    $parent - the elf parent layout for this options layout. It is
+//            always a scrollLayout.
+//    $action - the action that is to be performed with this invocation of this proc.
+//        Valid options are:
+//        "query" - construct the options string and pass it to the resultCallback.
+//        "post" - post all the elf controls.
+//    $initialSettings - the current options string in effect at the time this script is invoked.
+//    $resultCallback - This is the proc to be called with the result string.
+//            resultCallback ( string $optionsString )
+//
+//    Returns:
+//        1 if successful.
+//        0 otherwise.
+//
+{
+    int $bResult;
+    string $currentOptions;
+    string $optionList[];
+    string $optionBreakDown[];
+    int $index;
+
+    if ($action == "post") {
+        string $parentScopAnn = "Name of the USD scope that is the parent of the exported data.";
+        string $colorSetsAnn = "Exports Maya Color Sets as USD primvars.";
+        string $uvSetsAnn = "Exports Maya UV Sets as USD primvars.";
+        string $materialsAnn = "Controls whether shading data is exported from the Maya scene and how it is created in USD.";
+        string $animDataAnn = "Exports Maya animation data as USD time samples.";
+        string $frameStepAnn = "Specifies the increment between USD time sample frames during animation export";
+        string $eulerFilterAnn = "Exports the euler angle filtering that was performed in Maya.";
+        string $visibilityAnn = "Exports Maya visibility attributes as USD metadata.";
+        string $mergeShapesAnn = "Merges Maya transform and shape nodes into a single USD prim.";
+        string $namespacesAnn = "By default, namespaces are exported to the USD file in the following format: nameSpaceExample_pPlatonic1";
+        string $instancesAnn = "Exports Maya instances as USD instanceable references.";
+        string $subdMethodAnn = "Exports the selected subdivision method as a USD uniform attribute.";
+        string $frameSamplesAnn = "Specifies the value(s) used to multi-sample time frames during animation export. Multiple values separated by a space (-0.1 0.2) are supported.";
+        string $defaultFormatAnn = "Select whether the .usd file is written out in binary or ASCII";
+        string $defaultFormatStatus = "Select whether the .usd file is written out in binary or ASCII. You can save a file in .usdc (binary), or .usda (ASCII) format. Manually entering a file name with an extension overrides the selection in this drop-down menu.";
+
+        setParent $parent;
+
+        columnLayout -adj true usdOptsCol;
+
+        frameLayout -label "Output" -collapsable true -collapse false;
+            separator -style "none";
+
+            optionMenuGrp -l ".usd File Format:" -annotation $defaultFormatAnn -statusBarMessage $defaultFormatStatus defaultUSDFormatPopup;
+                menuItem -l "Binary" -ann "usdc";
+                menuItem -l "ASCII" -ann "usda";
+
+            separator -style "none";
+
+            textFieldGrp -l "Create USD Parent Scope:" -placeholderText "USD Prim Name" 
+                -annotation $parentScopAnn parentScopeField;
+
+            separator -style "none";
+        setParent ..;
+
+        frameLayout -label "Geometry" -collapsable true -collapse false;
+            separator -style "none";
+            optionMenuGrp -l "Subdivision Method:" -annotation $subdMethodAnn defaultMeshSchemePopup;
+                menuItem -l "Catmull-Clark" -ann "catmullClark";
+                menuItem -l "Bilinear" -ann "bilinear";
+                menuItem -l "Loop" -ann "loop";
+                menuItem -l "None (Polygonal Mesh)" -ann "none";
+
+            checkBoxGrp -l "Color Sets:" -annotation $colorSetsAnn exportColorSetsCheckBox;
+
+            checkBoxGrp -l "UV Sets:" -annotation $uvSetsAnn exportUVsCheckBox;
+
+            string $exporters[] = `mayaUSDListShadingModes -export`;
+            optionMenuGrp -l "Materials:" -ann $materialsAnn shadingModePopup;
+            for ($exporter in $exporters) {
+                string $ann = `mayaUSDListShadingModes -ea $exporter`;
+                menuItem -l $exporter -ann $ann;
+            }
+
+            separator -style "none";
+        setParent ..;
+        
+        frameLayout -label "Animation" -collapsable true -collapse false;
+            separator -style "none";
+
+            checkBoxGrp -l "Animation Data: " -cc ("mayaUsdTranslatorExport_AnimationCB") 
+                -annotation $animDataAnn animationCheckBox;
+
+            columnLayout -width 100 animOptsCol;
+                rowLayout -numberOfColumns 2 -columnAttach 2 "left" 20;
+                    intFieldGrp -l "Frame Range Start/End:" -numberOfFields 2 -v1 1 -v2 200 -cw 1 175 framRangeFields;
+                    button -l "Use Animation Range" -command ("mayaUsdTranslatorExport_AnimationRangeCB") animRangeButton;
+                setParent ..;
+
+                floatFieldGrp -l "Frame Step:" -v1 1 -cw 1 175 -annotation $frameStepAnn frameStrideField;
+
+                textFieldGrp -l "Frame Sample:" -cw 1 175 -annotation $frameSamplesAnn frameSampleField;
+
+                checkBoxGrp -l "Euler Filter:" -cw 1 175 
+                    -annotation $eulerFilterAnn eulerFilterCheckBox;
+            setParent ..;
+
+            separator -style "none";
+        setParent ..;
+
+        frameLayout -label "Advanced" -collapsable true -collapse true;
+            separator -style "none";
+
+            checkBoxGrp -l "Visibility:" -annotation $visibilityAnn exportVisibilityCheckBox;
+
+            optionMenuGrp -l "Instances:" -annotation $instancesAnn exportInstancesPopup;
+                menuItem -l "Flatten";
+                menuItem -l "Convert to USD Instanceable References";
+
+            checkBoxGrp -l "Merge Transform and\nShape Nodes:" 
+                -annotation $mergeShapesAnn mergeTransformAndShapeCheckBox;
+
+            checkBoxGrp -l "Include Namespaces:" -annotation $namespacesAnn includeNamespacesCheckBox;
+
+            separator -style "none";
+        setParent ..;
+
+        setParent $parent;
+
+        // Now set to current settings.
+        $currentOptions = $initialSettings;
+        if (size($currentOptions) > 0) {
+            tokenize($currentOptions, ";", $optionList);
+            for ($index = 0; $index < size($optionList); $index++) {
+                tokenize($optionList[$index], "=", $optionBreakDown);
+                if ($optionBreakDown[0] == "exportUVs") {
+                    mayaUsdTranslatorExport_SetCheckbox($optionBreakDown[1], "exportUVsCheckBox");
+                } else if ($optionBreakDown[0] == "exportColorSets") {
+                    mayaUsdTranslatorExport_SetCheckbox($optionBreakDown[1], "exportColorSetsCheckBox");
+                } else if ($optionBreakDown[0] == "defaultMeshScheme") {
+                    mayaUsdTranslatorExport_SetOptionMenuByAnnotation($optionBreakDown[1], "defaultMeshSchemePopup");
+                } else if ($optionBreakDown[0] == "defaultUSDFormat") {
+                    mayaUsdTranslatorExport_SetOptionMenuByAnnotation($optionBreakDown[1], "defaultUSDFormatPopup");                    
+                } else if ($optionBreakDown[0] == "animation") {
+                    mayaUsdTranslatorExport_SetCheckbox($optionBreakDown[1], "animationCheckBox");
+                } else if ($optionBreakDown[0] == "eulerFilter") {
+                    mayaUsdTranslatorExport_SetCheckbox($optionBreakDown[1], "eulerFilterCheckBox");
+                } else if ($optionBreakDown[0] == "startTime") {
+                    int $startTime=$optionBreakDown[1];
+                    intFieldGrp -e -v1 $startTime framRangeFields;
+                } else if ($optionBreakDown[0] == "endTime") {
+                    int $endTime; $endTime=$optionBreakDown[1];
+                    intFieldGrp -e -v2 $endTime framRangeFields;
+                } else if ($optionBreakDown[0] == "frameStride") {
+                    float $frameStride = $optionBreakDown[1];
+                    floatFieldGrp -e -v1 $frameStride frameStrideField;
+                } else if ($optionBreakDown[0] == "frameSample") {
+                    mayaUsdTranslatorExport_SetTextField($optionBreakDown[1], "frameSampleField");
+                } else if ($optionBreakDown[0] == "parentScope") {
+                    mayaUsdTranslatorExport_SetTextField($optionBreakDown[1], "parentScopeField");
+                } else if ($optionBreakDown[0] == "shadingMode") {
+                    string $niceName = `mayaUSDListShadingModes -fen $optionBreakDown[1]`;
+                    if (size($niceName)) {
+                        optionMenuGrp -e -value $niceName "shadingModePopup";
+                    }
+                } else if ($optionBreakDown[0] == "renderContext") {
+                    string $niceName = `mayaUSDListShadingModes -fen $optionBreakDown[1]`;
+                    if (size($niceName)) {
+                        optionMenuGrp -e -value $niceName "shadingModePopup";
+                    }
+                } else if ($optionBreakDown[0] == "exportInstances") {
+                    mayaUsdTranslatorExport_SetOptionMenuByBool($optionBreakDown[1], "exportInstancesPopup");
+                } else if ($optionBreakDown[0] == "exportVisibility") {
+                    mayaUsdTranslatorExport_SetCheckbox($optionBreakDown[1], "exportVisibilityCheckBox");
+                } else if ($optionBreakDown[0] == "mergeTransformAndShape") {
+                    mayaUsdTranslatorExport_SetCheckbox($optionBreakDown[1], "mergeTransformAndShapeCheckBox");
+                } else if ($optionBreakDown[0] == "stripNamespaces") {
+                    mayaUsdTranslatorExport_SetOppositeCheckbox($optionBreakDown[1], "includeNamespacesCheckBox");
+                }
+            }
+        }
+        // Set visibility for anim widgets
+        mayaUsdTranslatorExport_AnimationCB();
+
+        $bResult = 1;
+
+    } else if ($action == "query") {
+        $currentOptions = mayaUsdTranslatorExport_AppendFromCheckbox($currentOptions, "exportUVs", "exportUVsCheckBox");
+        $currentOptions = mayaUsdTranslatorExport_AppendFromCheckbox($currentOptions, "exportColorSets", "exportColorSetsCheckBox");
+        $currentOptions = mayaUsdTranslatorExport_AppendFromPopup($currentOptions, "defaultMeshScheme", "defaultMeshSchemePopup");
+        $currentOptions = mayaUsdTranslatorExport_AppendFromPopup($currentOptions, "defaultUSDFormat", "defaultUSDFormatPopup");
+        $currentOptions = mayaUsdTranslatorExport_AppendFromCheckbox($currentOptions, "animation", "animationCheckBox");
+        $currentOptions = mayaUsdTranslatorExport_AppendFromCheckbox($currentOptions, "eulerFilter", "eulerFilterCheckBox");
+        $currentOptions = mayaUsdTranslatorExport_AppendFrameRange($currentOptions);
+        $currentOptions = mayaUsdTranslatorExport_AppendFromFloatField($currentOptions, "frameStride", "frameStrideField");
+        $currentOptions = mayaUsdTranslatorExport_AppendFromTextField($currentOptions, "frameSample", "frameSampleField");
+        $currentOptions = mayaUsdTranslatorExport_AppendFromTextField($currentOptions, "parentScope", "parentScopeField");
+        $currentOptions = mayaUsdTranslatorExport_AppendFromMaterialPopup($currentOptions);
+        $currentOptions = mayaUsdTranslatorExport_AppendFromBoolPopup($currentOptions, "exportInstances", "exportInstancesPopup");
+        $currentOptions = mayaUsdTranslatorExport_AppendFromCheckbox($currentOptions, "exportVisibility", "exportVisibilityCheckBox");
+        $currentOptions = mayaUsdTranslatorExport_AppendFromCheckbox($currentOptions, "mergeTransformAndShape", "mergeTransformAndShapeCheckBox");
+        $currentOptions = mayaUsdTranslatorExport_AppendOppositeFromCheckbox($currentOptions, "stripNamespaces", "includeNamespacesCheckBox");
+
+        eval($resultCallback+" \""+$currentOptions+"\"");
+        $bResult = 1;
+
+    } else {
+        $bResult = 0;
+    }
+
+    return $bResult;
+}