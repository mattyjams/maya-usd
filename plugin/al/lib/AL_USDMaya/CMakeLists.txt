--- conflicted
+++ resolved
@@ -209,14 +209,6 @@
     usdImagingGL
     vt
     ${Boost_PYTHON_LIBRARY}
-<<<<<<< HEAD
-    $<IF:$<VERSION_GREATER_EQUAL:${Boost_VERSION},${boost_1_70_0_ver_string}>,Boost::thread,${Boost_THREAD_LIBRARY}>
-    $<$<BOOL:${NEED_BOOST_FILESYSTEM}>:Boost::filesystem>
-    $<$<BOOL:${NEED_BOOST_FILESYSTEM}>:Boost::system>
-=======
-    $<$<BOOL:${IS_WINDOWS}>:Boost::chrono>
-    $<$<BOOL:${IS_WINDOWS}>:Boost::date_time>
->>>>>>> f86a2e64
     ${MAYA_Foundation_LIBRARY}
     ${MAYA_OpenMayaAnim_LIBRARY}
     ${MAYA_OpenMayaUI_LIBRARY}
