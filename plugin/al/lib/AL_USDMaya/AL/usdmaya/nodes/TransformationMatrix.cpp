--- conflicted
+++ resolved
@@ -1123,7 +1123,6 @@
           m_flags |= kPrimHasShear;
           if(op.GetNumTimeSamples() > 1)
           {
-<<<<<<< HEAD
             m_flags |= kAnimatedShear;
           }
           if(readFromPrim)
@@ -1136,14 +1135,8 @@
               MPlug(transformNode->thisMObject(), MPxTransform::shearXZ).setValue(tempShear.y);
               MPlug(transformNode->thisMObject(), MPxTransform::shearYZ).setValue(tempShear.z);
               m_shearTweak[0] = m_shearTweak[1] = m_shearTweak[2] = 0;
+              m_shearFromUsd = tempShear;
             }
-=======
-            MPlug(transformNode->thisMObject(), MPxTransform::shearXY).setValue(tempShear.x);
-            MPlug(transformNode->thisMObject(), MPxTransform::shearXZ).setValue(tempShear.y);
-            MPlug(transformNode->thisMObject(), MPxTransform::shearYZ).setValue(tempShear.z);
-            m_shearTweak[0] = m_shearTweak[1] = m_shearTweak[2] = 0;
-            m_shearFromUsd = tempShear;
->>>>>>> 315070e3
           }
         }
         break;
@@ -1165,10 +1158,9 @@
               MPlug(transformNode->thisMObject(), MPxTransform::scaleY).setValue(tempScale.y);
               MPlug(transformNode->thisMObject(), MPxTransform::scaleZ).setValue(tempScale.z);
               m_scaleTweak[0] = m_scaleTweak[1] = m_scaleTweak[2] = 0;
+              m_scaleFromUsd = tempScale;
             }
-            m_scaleFromUsd = tempScale;
-          }
-          
+          } 
         }
         break;
 
