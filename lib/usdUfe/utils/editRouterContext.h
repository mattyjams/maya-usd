//
// Copyright 2021 Autodesk
//
// Licensed under the Apache License, Version 2.0 (the "License");
// you may not use this file except in compliance with the License.
// You may obtain a copy of the License at
//
//     http://www.apache.org/licenses/LICENSE-2.0
//
// Unless required by applicable law or agreed to in writing, software
// distributed under the License is distributed on an "AS IS" BASIS,
// WITHOUT WARRANTIES OR CONDITIONS OF ANY KIND, either express or implied.
// See the License for the specific language governing permissions and
// limitations under the License.
//
#ifndef USDUFE_EDITROUTERCONTEXT_H
#define USDUFE_EDITROUTERCONTEXT_H

#include <usdUfe/base/api.h>

#include <pxr/base/tf/stacked.h>
#include <pxr/base/tf/token.h>
#include <pxr/usd/sdf/layer.h>
#include <pxr/usd/usd/editTarget.h>
#include <pxr/usd/usd/prim.h>
#include <pxr/usd/usd/stage.h>

namespace USDUFE_NS_DEF {

/*! \brief Base class for recursive edit router context.
 *
 * Only its sub-classes should be used, which is why its constructor is protected.
 */

class USDUFE_PUBLIC StackedEditRouterContext : public PXR_NS::TfStacked<StackedEditRouterContext>
{
public:
    /*! \brief Retrieve the current targeted layer.
     * \return The targeted layer. Null if the edit target was not changed.
     */
    const PXR_NS::SdfLayerHandle& getLayer() const;

    /*! \brief Retrieve the routed stage.
     * \return The stage that is being routed. Null if the edit target was not changed.
     */
    PXR_NS::UsdStagePtr getStage() const;

protected:
    /*! \brief Check if an edit context higher-up in the call-stack of this
     *         thread already routed the edits to a specific layer.
     */
    bool isTargetAlreadySet() const;

    /*! \brief Set the edit target of the given stage to the given layer.
     *         If the layer is null, then the target is not changed.
     */
    StackedEditRouterContext(const PXR_NS::UsdStagePtr& stage, const PXR_NS::SdfLayerHandle& layer);
    ~StackedEditRouterContext();

private:
    PXR_NS::UsdStagePtr    _stage;
    PXR_NS::SdfLayerHandle _layer;
    PXR_NS::UsdEditTarget  _previousTarget;
};

/*! \brief Select the target layer for an operation, via the edit router.
 *
 * Commands and other code that wish to be routable via an operation name
 * should use this instead of the native USD USdEditContext class.
 *
 * Support nesting properly, so that if a composite command is routed to a layer,
 * all sub-commands will use that layer and not individually routted layers. The
 * nesting is per-thread.
 *
 * We may add ways for edit routers of sub-command to force routing to a different
 * layer in the future. Using this class will make this transparent.
 */

class USDUFE_PUBLIC OperationEditRouterContext : public StackedEditRouterContext
{
public:
    /*! \brief Route the given operation on a prim.
     */
    OperationEditRouterContext(const PXR_NS::TfToken& operationName, const PXR_NS::UsdPrim& prim);

    /*! \brief Route to the given stage and layer.
     *  Should be used in undo to ensure the same target is used as in the initial execution.
     */
    OperationEditRouterContext(
        const PXR_NS::UsdStagePtr&    stage,
        const PXR_NS::SdfLayerHandle& layer);

private:
    PXR_NS::SdfLayerHandle
    getOperationLayer(const PXR_NS::TfToken& operationName, const PXR_NS::UsdPrim& prim);
};

/*! \brief Select the target layer when modifying USD attributes, via the edit router.
 *
 * Commands and other code that wish to be routable when modifying an USD attribute
 * should use this instead of the native USD USdEditContext class.
 *
 * Support nesting properly, so that if a composite command is routed to a layer,
 * all sub-commands will use that layer and not individually routted layers. The
 * nesting is per-thread.
 *
 * We may add ways for edit routers of sub-command to force routing to a different
 * layer in the future. Using this class will make this transparent.
 */
class USDUFE_PUBLIC AttributeEditRouterContext : public StackedEditRouterContext
{
public:
    /*! \brief Route an attribute operation on a prim for the given attribute.
     */
    AttributeEditRouterContext(const PXR_NS::UsdPrim& prim, const PXR_NS::TfToken& attributeName);

    /*! \brief Route to the given stage and layer.
     *  Should be used in undo to ensure the same target is used as in the initial execution.
     */
    AttributeEditRouterContext(
        const PXR_NS::UsdStagePtr&    stage,
        const PXR_NS::SdfLayerHandle& layer);

private:
    PXR_NS::SdfLayerHandle
    getAttributeLayer(const PXR_NS::UsdPrim& prim, const PXR_NS::TfToken& attributeName);
};

<<<<<<< HEAD
/*! \brief Select the target layer when modifying USD prim metadata, via the edit router.
 *
 * Commands and other code that wish to be routable when modifying an USD prim metadata
 * should use this instead of the native USD USdEditContext class.
 *
 * Support nesting properly, so that if a composite command is routed to a layer,
 * all sub-commands will use that layer and not individually routed layers. The
 * nesting is per-thread.
 *
 * We may add ways for edit routers of sub-command to force routing to a different
 * layer in the future. Using this class will make this transparent.
 */
class USDUFE_PUBLIC PrimMetadataEditRouterContext : public StackedEditRouterContext
{
public:
    /*! \brief Route a metadata operation on a prim for the given metadata / metadataKeyPath.
     */
    PrimMetadataEditRouterContext(
        const PXR_NS::UsdPrim& prim,
        const pxr::TfToken&    metadataName,
        const pxr::TfToken&    metadataKeyPath = pxr::TfToken {});

    /*! \brief Route to the given stage and layer.
     *  Should be used in undo to ensure the same target is used as in the initial execution.
     */
    PrimMetadataEditRouterContext(
        const PXR_NS::UsdStagePtr&    stage,
        const PXR_NS::SdfLayerHandle& layer);

private:
    PXR_NS::SdfLayerHandle getPrimMetadataLayer(
        const PXR_NS::UsdPrim& prim,
        const PXR_NS::TfToken& metadataName,
        const PXR_NS::TfToken& metadataKeyPath);
};

} // namespace USDUFE_NS_DEF
=======
} // namespace USDUFE_NS_DEF

#endif // USDUFE_EDITROUTERCONTEXT_H
>>>>>>> bf66699b
<|MERGE_RESOLUTION|>--- conflicted
+++ resolved
@@ -126,7 +126,6 @@
     getAttributeLayer(const PXR_NS::UsdPrim& prim, const PXR_NS::TfToken& attributeName);
 };
 
-<<<<<<< HEAD
 /*! \brief Select the target layer when modifying USD prim metadata, via the edit router.
  *
  * Commands and other code that wish to be routable when modifying an USD prim metadata
@@ -164,8 +163,5 @@
 };
 
 } // namespace USDUFE_NS_DEF
-=======
-} // namespace USDUFE_NS_DEF
 
-#endif // USDUFE_EDITROUTERCONTEXT_H
->>>>>>> bf66699b
+#endif // USDUFE_EDITROUTERCONTEXT_H