//
// Copyright 2019 Autodesk
//
// Licensed under the Apache License, Version 2.0 (the "License");
// you may not use this file except in compliance with the License.
// You may obtain a copy of the License at
//
//     http://www.apache.org/licenses/LICENSE-2.0
//
// Unless required by applicable law or agreed to in writing, software
// distributed under the License is distributed on an "AS IS" BASIS,
// WITHOUT WARRANTIES OR CONDITIONS OF ANY KIND, either express or implied.
// See the License for the specific language governing permissions and
// limitations under the License.
//
#include "Global.h"

#include <usdUfe/ufe/UsdAttributesHandler.h>
#include <usdUfe/ufe/UsdCameraHandler.h>
#include <usdUfe/ufe/UsdContextOpsHandler.h>
#include <usdUfe/ufe/UsdHierarchyHandler.h>
#include <usdUfe/ufe/UsdObject3dHandler.h>
#include <usdUfe/ufe/UsdUIInfoHandler.h>

#include <pxr/base/tf/diagnostic.h>

#include <ufe/runTimeMgr.h>

#if UFE_CLIPBOARD_SUPPORT
#include <usdUfe/ufe/UsdClipboardHandler.h>
#endif

#ifndef UFE_V2_FEATURES_AVAILABLE
#error "Compiling usdUfe library with Ufe v1 is no longer supported."
#endif

namespace {
int gRegistrationCount = 0;
}

namespace USDUFE_NS_DEF {

//------------------------------------------------------------------------------
// Global variables
//------------------------------------------------------------------------------

// Register this run-time with UFE under the following name.
static const std::string kUSDRunTimeName("USD");

// Our run-time ID, allocated by UFE at registration time.  Initialize it
// with illegal 0 value.
Ufe::Rtid g_USDRtid = 0;

// Subject singleton for observation of all USD stages.
StagesSubject::RefPtr g_DefaultStagesSubject;

//------------------------------------------------------------------------------
// Functions
//------------------------------------------------------------------------------

Ufe::Rtid initialize(
    const DCCFunctions& dccFunctions,
    const Handlers&     handlers,
    StagesSubject::Ptr  ss /*= nullptr*/)
{
    PXR_NAMESPACE_USING_DIRECTIVE

    // If we're already registered, do nothing.
    if (gRegistrationCount++ > 0)
        return g_USDRtid;

    // Set the DCC specific functions required for the UsdUfe plugin to work.
    UsdUfe::setStageAccessorFn(dccFunctions.stageAccessorFn);
    UsdUfe::setStagePathAccessorFn(dccFunctions.stagePathAccessorFn);
    UsdUfe::setUfePathToPrimFn(dccFunctions.ufePathToPrimFn);
    UsdUfe::setTimeAccessorFn(dccFunctions.timeAccessorFn);
    UsdUfe::setWaitCursorFns(dccFunctions.startWaitCursorFn, dccFunctions.stopWaitCursorFn);

    // Optional DCC specific functions.
    if (dccFunctions.isAttributeLockedFn)
        UsdUfe::setIsAttributeLockedFn(dccFunctions.isAttributeLockedFn);
    if (dccFunctions.saveStageLoadRulesFn)
        UsdUfe::setSaveStageLoadRulesFn(dccFunctions.saveStageLoadRulesFn);
    if (dccFunctions.isRootChildFn)
        UsdUfe::setIsRootChildFn(dccFunctions.isRootChildFn);
    if (dccFunctions.uniqueChildNameFn)
        UsdUfe::setUniqueChildNameFn(dccFunctions.uniqueChildNameFn);
<<<<<<< HEAD
    UsdUfe::setDisplayMessageFn(dccFunctions.displayMessageFn);
=======
    if (dccFunctions.defaultMaterialScopeNameFn)
        UsdUfe::setDefaultMaterialScopeNameFn(dccFunctions.defaultMaterialScopeNameFn);
>>>>>>> a2d0f30d

    // Create a default stages subject if none is provided.
    if (nullptr == ss) {
        g_DefaultStagesSubject = StagesSubject::create();
    }

    // Copy all the input handlers into the Ufe handler struct and
    // create any default ones which are null.
    Ufe::RunTimeMgr::Handlers rtHandlers;
    rtHandlers.attributesHandler
        = handlers.attributesHandler ? handlers.attributesHandler : UsdAttributesHandler::create();
    rtHandlers.hierarchyHandler
        = handlers.hierarchyHandler ? handlers.hierarchyHandler : UsdHierarchyHandler::create();
    rtHandlers.object3dHandler
        = handlers.object3dHandler ? handlers.object3dHandler : UsdObject3dHandler::create();
    rtHandlers.contextOpsHandler
        = handlers.contextOpsHandler ? handlers.contextOpsHandler : UsdContextOpsHandler::create();
    rtHandlers.uiInfoHandler
        = handlers.uiInfoHandler ? handlers.uiInfoHandler : UsdUIInfoHandler::create();
    rtHandlers.cameraHandler
        = handlers.cameraHandler ? handlers.cameraHandler : UsdCameraHandler::create();

    g_USDRtid = Ufe::RunTimeMgr::instance().register_(kUSDRunTimeName, rtHandlers);
    TF_VERIFY(g_USDRtid != 0);

    // Handlers to register separately since they may or may not be contained within
    // the Ufe Handlers struct. But they are always guaranteed to have a set method.
#if UFE_CLIPBOARD_SUPPORT
    auto cbhndlr
        = handlers.clipboardHandler ? handlers.clipboardHandler : UsdClipboardHandler::create();
    Ufe::RunTimeMgr::instance().setClipboardHandler(g_USDRtid, cbhndlr);
#endif

    return g_USDRtid;
}

bool finalize(bool exiting)
{
    // If more than one plugin still has us registered, do nothing.
    if (gRegistrationCount-- > 1 && !exiting)
        return true;

    auto& runTimeMgr = Ufe::RunTimeMgr::instance();
    runTimeMgr.unregister(g_USDRtid);

    // If we created the default stages subject we must destroy it.
    g_DefaultStagesSubject.Reset();

    return true;
}

std::string getUsdRunTimeName() { return kUSDRunTimeName; }

Ufe::Rtid getUsdRunTimeId() { return g_USDRtid; }

} // namespace USDUFE_NS_DEF<|MERGE_RESOLUTION|>--- conflicted
+++ resolved
@@ -85,12 +85,9 @@
         UsdUfe::setIsRootChildFn(dccFunctions.isRootChildFn);
     if (dccFunctions.uniqueChildNameFn)
         UsdUfe::setUniqueChildNameFn(dccFunctions.uniqueChildNameFn);
-<<<<<<< HEAD
-    UsdUfe::setDisplayMessageFn(dccFunctions.displayMessageFn);
-=======
     if (dccFunctions.defaultMaterialScopeNameFn)
         UsdUfe::setDefaultMaterialScopeNameFn(dccFunctions.defaultMaterialScopeNameFn);
->>>>>>> a2d0f30d
+    UsdUfe::setDisplayMessageFn(dccFunctions.displayMessageFn);
 
     // Create a default stages subject if none is provided.
     if (nullptr == ss) {
