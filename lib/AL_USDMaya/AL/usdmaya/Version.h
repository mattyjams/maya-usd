--- conflicted
+++ resolved
@@ -21,13 +21,8 @@
 #define stringify(a) #a
 
 #define AL_USDMAYA_VERSION_MAJOR 0
-<<<<<<< HEAD
-#define AL_USDMAYA_VERSION_MINOR 24
-#define AL_USDMAYA_VERSION_PATCH 5
-=======
 #define AL_USDMAYA_VERSION_MINOR 25
 #define AL_USDMAYA_VERSION_PATCH 0
->>>>>>> 1ee26aed
 
 #define AL_USDMAYA_VERSION_STR xstr(AL_USDMAYA_VERSION_MAJOR) "." \
                                xstr(AL_USDMAYA_VERSION_MINOR) "." \
