//
// Copyright 2017 Animal Logic
//
// Licensed under the Apache License, Version 2.0 (the "License");
// you may not use this file except in compliance with the License.//
// You may obtain a copy of the License at
//
//     http://www.apache.org/licenses/LICENSE-2.0
//
// Unless required by applicable law or agreed to in writing, software
// distributed under the License is distributed on an "AS IS" BASIS,
// WITHOUT WARRANTIES OR CONDITIONS OF ANY KIND, either express or implied.
// See the License for the specific language governing permissions and
// limitations under the License.
//
#include "AL/maya/CodeTimings.h"
#include "AL/usdmaya/Utils.h"
#include "AL/usdmaya/Metadata.h"
#include "AL/usdmaya/StageData.h"
#include "AL/usdmaya/DebugCodes.h"
#include "AL/usdmaya/cmds/LayerCommands.h"
#include "AL/usdmaya/cmds/ProxyShapePostLoadProcess.h"
#include "AL/usdmaya/fileio/ImportParams.h"
#include "AL/usdmaya/fileio/NodeFactory.h"
#include "AL/usdmaya/fileio/SchemaPrims.h"
#include "AL/usdmaya/fileio/TransformIterator.h"

#include "AL/usdmaya/nodes/ProxyShape.h"
#include "AL/usdmaya/nodes/Transform.h"

#include "maya/MArgList.h"
#include "maya/MDagPath.h"
#include "maya/MDagModifier.h"
#include "maya/MDGModifier.h"
#include "maya/MFnDagNode.h"
#include "maya/MFnCamera.h"
#include "maya/MFnTransform.h"
#include "maya/MGlobal.h"
#include "maya/MPlug.h"
#include "maya/MPlugArray.h"
#include "maya/MSelectionList.h"
#include "maya/MString.h"
#include "maya/MSyntax.h"

#include <pxr/base/tf/type.h>
#include <pxr/base/vt/dictionary.h>
#include <pxr/usd/kind/registry.h>
#include <pxr/usd/usd/modelAPI.h>
#include <pxr/usd/usd/variantSets.h>

#include <map>
#include <string>

namespace AL {
namespace usdmaya {
namespace cmds {
namespace {

struct CompareLayerHandle
{
  bool operator () (const SdfLayerHandle& a, const SdfLayerHandle& b) const
  {
    return a->GetDisplayName() < b->GetDisplayName();
  }
};

typedef std::set<SdfLayerHandle, CompareLayerHandle> LayerSet;
typedef std::map<SdfLayerHandle, LayerSet, CompareLayerHandle > LayerMap;
typedef std::map<SdfLayerHandle, MObject, CompareLayerHandle > LayerToObjectMap;

//----------------------------------------------------------------------------------------------------------------------
SdfLayerHandle findLayer(const SdfLayerHandleVector& layers, const std::string& name)
{
  for(auto it = layers.begin(); it != layers.end(); ++it)
  {
    if(name == (*it)->GetDisplayName() ||
       name == (*it)->GetIdentifier())
    {
      return *it;
    }
  }
  return SdfLayerHandle();
}

//----------------------------------------------------------------------------------------------------------------------
void buildTree(const SdfLayerHandle& layer, LayerMap& layerMap, const SdfLayerHandleVector& layers)
{
  auto iter = layerMap.find(layer);
  if(iter == layerMap.end())
  {
    LayerSet kids;
    std::set<std::string> refs = layer->GetExternalReferences();


    for(auto it = refs.begin(); it != refs.end(); ++it)
    {
      SdfLayerHandle childHandle = findLayer(layers, *it);

      if(childHandle)
      {
        kids.insert(childHandle);
        buildTree(childHandle, layerMap, layers);
      }
    }
    layerMap.insert(std::make_pair(layer, kids));
  }
}

//----------------------------------------------------------------------------------------------------------------------
struct ImportCallback
{
  enum ScriptType : uint32_t
  {
    kMel,
    kPython
  };

  void setCallbackType(TfToken scriptType)
  {
    if(scriptType == "mel")
    {
      type = kMel;
    }
    else
    if(scriptType == "py")
    {
      type = kPython;
    }
  }
  std::string name;
  VtDictionary params;
  ScriptType type;
};

//----------------------------------------------------------------------------------------------------------------------
void huntForNativeNodes(
    const MDagPath& proxyTransformPath,
    std::vector<UsdPrim>& schemaPrims,
    std::vector<ImportCallback>& postCallBacks,
    UsdStageRefPtr stage,
    fileio::translators::TranslatorManufacture& manufacture)
{
  fileio::SchemaPrimsUtils utils(manufacture);
  TF_DEBUG(ALUSDMAYA_COMMANDS).Msg("huntForNativeNodes::huntForNativeNodes\n");
  fileio::TransformIterator it(stage, proxyTransformPath);
  for(; !it.done(); it.next())
  {
    UsdPrim prim = it.prim();
    TF_DEBUG(ALUSDMAYA_COMMANDS).Msg("huntForNativeNodes: %s\n", prim.GetName().GetText());
    if(utils.isSchemaPrim(prim))
    {
      TF_DEBUG(ALUSDMAYA_TRANSLATORS).Msg("ProxyShapePostLoadProcess::huntForNativeNodes found matching schema %s\n", prim.GetPath().GetText());
      schemaPrims.push_back(prim);
    }

    VtDictionary customData = prim.GetCustomData();
    VtDictionary::const_iterator postCallBacksEntry = customData.find("callbacks");
    if(postCallBacksEntry != customData.end())
    {
      //Get the list of post callbacks
      VtDictionary melCallbacks = postCallBacksEntry->second.Get<VtDictionary>();

      for(VtDictionary::const_iterator melCommand = melCallbacks.begin(), end = melCallbacks.end();
          melCommand != end;
          ++melCommand)
      {
        ImportCallback importCallback;
        importCallback.name = melCommand->first;
        importCallback.type = ImportCallback::kMel;
        importCallback.params = melCommand->second.Get<VtDictionary>();

        TF_DEBUG(ALUSDMAYA_TRANSLATORS).Msg("ProxyShapePostLoadProcess::huntForNativeNodes adding post callback from %s\n", prim.GetPath().GetText());
        postCallBacks.push_back(importCallback);
      }
    }
  }
}

<<<<<<< HEAD
//----------------------------------------------------------------------------------------------------------------------
MObject makeLayerNode(SdfLayerHandle layer, LayerToObjectMap& layerToObjectMap, nodes::ProxyShape* proxyShape)
{
  LAYER_HANDLE_CHECK(layer);
  TF_DEBUG(ALUSDMAYA_COMMANDS).Msg("ProxyShapePostLoadProcess::makeLayerNode %s\n", layer->GetDisplayName().c_str());
  MFnDependencyNode fn;
  MObject layerNode = fn.create(nodes::Layer::kTypeId);


  UsdStageRefPtr stage = proxyShape->usdStage();
  MString layerName;

  if(!layer->IsAnonymous())
  {
    layerName = nodes::Layer::toMayaNodeName(layer->GetDisplayName());
  }
  else if(stage->GetSessionLayer() == layer)
  {
    layerName = MString("session_layer_usda");
  }
  else
  {
    layerName =  AL::usdmaya::convert(layer->GetIdentifier()); // Assuming Anonymous' layer, use identifier because it has no display name.
  }

  fn.setName(layerName);

  // construct map from sdf layer, to the maya node for that layer
  layerToObjectMap.insert(std::make_pair(layer, layerNode));

  nodes::Layer* layerObject = (nodes::Layer*)fn.userNode();
  layerObject->init(proxyShape, layer);
  return layerNode;
}

//----------------------------------------------------------------------------------------------------------------------
void buildLayerTree(MObject layerNode, const SdfLayerHandle& layer, LayerMap& layerMap, LayerToObjectMap& layersToObjects, MDGModifier& modifier, nodes::ProxyShape* proxyShape)
{
  LAYER_HANDLE_CHECK(layer);
  TF_DEBUG(ALUSDMAYA_COMMANDS).Msg("ProxyShapePostLoadProcess::buildLayerTree %s\n", layer->GetDisplayName().c_str());
  {
    // first attempt to create any sub layers that are connected to the input layer
    SdfSubLayerProxy subLayers = layer->GetSubLayerPaths();

    if(!subLayers.empty())
    {
      MPlug subLayersPlug(layerNode, nodes::Layer::subLayers());
      subLayersPlug.setNumElements(subLayers.size());
      uint32_t currChild = 0;

      // build up nodes for each of the sub layers
      for(auto it = subLayers.begin(); it != subLayers.end(); ++it, ++currChild)
      {
        const std::string& name = *it;
        SdfLayerHandle subLayerHandle = SdfLayer::Find(name);
        if(subLayerHandle)
        {
          // construct the node
          MObject newLayer = makeLayerNode(subLayerHandle, layersToObjects, proxyShape);

          // connect to its parent layer
          MPlug plug(newLayer, nodes::Layer::parentLayer());
          if(!modifier.connect(subLayersPlug.elementByLogicalIndex(currChild), plug))
          {
            std::cerr << "Error: connection not made to sublayer " << subLayerHandle->GetDisplayName() << std::endl;
          }

          // recurse because sublayers can themselves contain sublayers.
          buildLayerTree(newLayer, subLayerHandle, layerMap, layersToObjects, modifier, proxyShape);
        }
      }
    }
  }

  auto iter = layerMap.find(layer);

  // figure out how many child layers we have on this layer
  MPlug childLayersPlug(layerNode, nodes::Layer::childLayers());
  uint32_t numElements = childLayersPlug.numElements();
  uint32_t count = numElements;
  for(auto it = iter->second.begin(); it != iter->second.end(); ++it)
  {
    if(layersToObjects.find(*it) == layersToObjects.end())
    {
      ++numElements;
    }
  }

  // resize for fun.
  childLayersPlug.setNumElements(numElements);

  // create the remaining child layers
  for(auto it = iter->second.begin(); it != iter->second.end(); ++it)
  {
    if(layersToObjects.find(*it) == layersToObjects.end())
    {
      MObject newLayer = makeLayerNode(*it, layersToObjects, proxyShape);
      MPlug plug(newLayer, nodes::Layer::parentLayer());
      modifier.connect(childLayersPlug.elementByLogicalIndex(count++), plug);

      buildLayerTree(newLayer, *it, layerMap, layersToObjects, modifier, proxyShape);
    }

  }
}

//----------------------------------------------------------------------------------------------------------------------
void constructLayers(MObject proxyNode, nodes::ProxyShape* shape, UsdStageRefPtr stage, bool include_assets = false)
{
  if(!stage)
    return;

  if(!shape)
    return;

  LayerMap layerMap;
  SdfLayerHandleVector layers = stage->GetUsedLayers();
  SdfLayerHandle previous;
  SdfLayerHandle first;
  SdfLayerHandleVector layerStack = stage->GetLayerStack(true);


  for(auto it = layerStack.begin(); it != layerStack.end(); ++it)
  {
    SdfLayerHandle handle = *it;
    if(handle)
    {
      if(!previous)
      {
        first = handle;
      }

      // first see whether previous exists in the map.
      // If it does add this handle as a child of the previous
      {
        auto iter = layerMap.find(previous);
        if(iter != layerMap.end())
        {
          iter->second.insert(handle);
        }
      }

      // now build the tree from this layer
      buildTree(handle, layerMap, layers);
      previous = handle;
    }
  }

  MDGModifier modifier;
  if(first)
  {
    LayerToObjectMap layersToObjects;
    MObject layerNode = makeLayerNode(first, layersToObjects, shape);

    // connect highest level layer to the proxy shape.
    modifier.connect(proxyNode, nodes::ProxyShape::layers(), layerNode, nodes::Layer::proxyShape());

    // now prcoess the rest of the nodes.
    buildLayerTree(layerNode, first, layerMap, layersToObjects, modifier, shape);
  }

  if(!modifier.doIt())
  {
    std::cout << "Failed to connect layers to proxy shape" << std::endl;
  }
}

=======
>>>>>>> ae2dc624
} // anon

//----------------------------------------------------------------------------------------------------------------------
fileio::ImporterParams ProxyShapePostLoadProcess::m_params;

//----------------------------------------------------------------------------------------------------------------------
void ProxyShapePostLoadProcess::createTranformChainsForSchemaPrims(
    nodes::ProxyShape* ptrNode,
    const std::vector<UsdPrim>& schemaPrims,
    const MDagPath& proxyTransformPath,
    ProxyShapePostLoadProcess::MObjectToPrim& objsToCreate)
{
  TF_DEBUG(ALUSDMAYA_TRANSLATORS).Msg("ProxyShapePostLoadProcess::createTranformChainsForSchemaPrims\n");
  AL_BEGIN_PROFILE_SECTION(CreateTransformChains);
  {
    objsToCreate.reserve(schemaPrims.size());
    MDagModifier modifier;
    MDGModifier modifier2;

    MPlug outStage = ptrNode->outStageDataPlug();
    MPlug outTime = ptrNode->outTimePlug();
    MFnTransform fnx(proxyTransformPath);
    fileio::SchemaPrimsUtils schemaPrimUtils(ptrNode->translatorManufacture());
    for(auto it = schemaPrims.begin(); it != schemaPrims.end(); ++it)
    {
      const UsdPrim& usdPrim = *it;
      if(usdPrim.IsValid())
      {
        SdfPath path = usdPrim.GetPath();
        TF_DEBUG(ALUSDMAYA_TRANSLATORS).Msg("ProxyShapePostLoadProcess::createTranformChainsForSchemaPrims checking %s\n", path.GetText());
        MObject newpath = MObject::kNullObj;
        if(schemaPrimUtils.needsTransformParent(usdPrim))
        {
          newpath = ptrNode->makeUsdTransformChain(usdPrim, modifier, nodes::ProxyShape::kRequired, &modifier2);
        }
        objsToCreate.push_back(std::make_pair(newpath, usdPrim));
      }
      else
      {
        std::cout << "prim is invalid" << std::endl;
      }
    }

    if(!modifier.doIt())
    {
      std::cerr << "Failed to connect up attributes" << std::endl;
    }
    else
    if(!modifier2.doIt())
    {
      std::cerr << "Failed to enable pushToPrim attributes" << std::endl;
    }
  }
  AL_END_PROFILE_SECTION();
}

//----------------------------------------------------------------------------------------------------------------------
void ProxyShapePostLoadProcess::createSchemaPrims(
    nodes::ProxyShape* proxy,
    const std::vector<UsdPrim>& objsToCreate)
{
  TF_DEBUG(ALUSDMAYA_TRANSLATORS).Msg("ProxyShapePostLoadProcess::createSchemaPrims\n");
  AL_BEGIN_PROFILE_SECTION(CreatePrims);
  {
    fileio::translators::TranslatorContextPtr context = proxy->context();
    fileio::translators::TranslatorManufacture& translatorManufacture = proxy->translatorManufacture();

    auto it = objsToCreate.begin();
    const auto end = objsToCreate.end();
    for(; it != end; ++it)
    {
      UsdPrim prim = *it;

      MObject object = proxy->findRequiredPath(prim.GetPath());

      fileio::translators::TranslatorRefPtr translator = translatorManufacture.get(prim.GetTypeName());
      TF_DEBUG(ALUSDMAYA_TRANSLATORS).Msg("ProxyShapePostLoadProcess::createSchemaPrims prim=%s\n", prim.GetPath().GetText());

      //if(!context->hasEntry(prim.GetPath(), prim.GetTypeName()))
      {
        AL_BEGIN_PROFILE_SECTION(SchemaPrims);
        if(!fileio::importSchemaPrim(prim, object, 0, context, translator))
        {
          std::cerr << "Error: unable to load schema prim node: '" << prim.GetName().GetString() << "' that has type: '" << prim.GetTypeName() << "'" << std::endl;
        }
        AL_END_PROFILE_SECTION();
      }
    }
  }
  AL_END_PROFILE_SECTION();
}

//----------------------------------------------------------------------------------------------------------------------
void ProxyShapePostLoadProcess::updateSchemaPrims(
    nodes::ProxyShape* proxy,
    const std::vector<UsdPrim>& objsToCreate)
{
  TF_DEBUG(ALUSDMAYA_TRANSLATORS).Msg("ProxyShapePostLoadProcess::updateSchemaPrims\n");
  AL_BEGIN_PROFILE_SECTION(CreatePrims);
  {
    fileio::translators::TranslatorContextPtr context = proxy->context();
    fileio::translators::TranslatorManufacture& translatorManufacture = proxy->translatorManufacture();

    auto it = objsToCreate.begin();
    const auto end = objsToCreate.end();
    for(; it != end; ++it)
    {
      UsdPrim prim = *it;

      MObject object = proxy->findRequiredPath(prim.GetPath());

      fileio::translators::TranslatorRefPtr translator = translatorManufacture.get(prim.GetTypeName());
      TF_DEBUG(ALUSDMAYA_TRANSLATORS).Msg("ProxyShapePostLoadProcess::updateSchemaPrims: hasEntry(%s, %s)=%b\n", prim.GetPath().GetText(), prim.GetTypeName().GetText(), context->hasEntry(prim.GetPath(), prim.GetTypeName()));

      if(!context->hasEntry(prim.GetPath(), prim.GetTypeName()))
      {
        TF_DEBUG(ALUSDMAYA_TRANSLATORS).Msg("ProxyShapePostLoadProcess::createSchemaPrims prim=%s hasEntry=false\n", prim.GetPath().GetText());
        AL_BEGIN_PROFILE_SECTION(SchemaPrims);
        if(!fileio::importSchemaPrim(prim, object, 0, context, translator))
        {
          std::cerr << "Error: unable to load schema prim node: '" << prim.GetName().GetString() << "' that has type: '" << prim.GetTypeName() << "'" << std::endl;
        }
        AL_END_PROFILE_SECTION();
      }
      else
      {
        TF_DEBUG(ALUSDMAYA_TRANSLATORS).Msg("ProxyShapePostLoadProcess::createSchemaPrims [update] prim=%s\n", prim.GetPath().GetText());
        if(translator && translator->update(prim).statusCode() == MStatus::kNotImplemented)
        {
          MGlobal::displayError(
              MString("Prim type has claimed that it supports variant switching via update, but it does not! ") +
              prim.GetPath().GetText());
        }
      }
    }
  }
  AL_END_PROFILE_SECTION();
}


//----------------------------------------------------------------------------------------------------------------------
void ProxyShapePostLoadProcess::connectSchemaPrims(
    nodes::ProxyShape* proxy,
    const std::vector<UsdPrim>& objsToCreate)
{
  TF_DEBUG(ALUSDMAYA_TRANSLATORS).Msg("ProxyShapePostLoadProcess::connectSchemaPrims\n");
  AL_BEGIN_PROFILE_SECTION(PostImportLogic);

  fileio::translators::TranslatorContextPtr context = proxy->context();
  fileio::translators::TranslatorManufacture& translatorManufacture = proxy->translatorManufacture();

  // iterate over the prims we created, and call any post-import logic to make any attribute connections etc
  auto it = objsToCreate.begin();
  const auto end = objsToCreate.end();
  for(; it != end; ++it)
  {
    UsdPrim prim = *it;
    fileio::translators::TranslatorRefPtr torBase = translatorManufacture.get(prim.GetTypeName());
    if(torBase)
    {
      TF_DEBUG(ALUSDMAYA_TRANSLATORS).Msg("ProxyShapePostLoadProcess::connectSchemaPrims [postImport] prim=%s\n", prim.GetPath().GetText());
      AL_BEGIN_PROFILE_SECTION(TranslatorBasePostImport);
      torBase->postImport(prim);
      AL_END_PROFILE_SECTION();
    }
  }
  AL_END_PROFILE_SECTION();
}

//----------------------------------------------------------------------------------------------------------------------
MStatus ProxyShapePostLoadProcess::initialise(nodes::ProxyShape* ptrNode)
{
  TF_DEBUG(ALUSDMAYA_TRANSLATORS).Msg("ProxyShapePostLoadProcess::initialise called\n");

  MFnDagNode fn(ptrNode->thisMObject());
  MDagPath proxyTransformPath;
  fn.getPath(proxyTransformPath);

  // make sure we unload all references prior to reloading them again
  ptrNode->unloadMayaReferences();
  ptrNode->destroyTransformReferences();

  // Now go and delete any child Transforms found directly underneath the shapes parent.
  // These nodes are likely to be driven by the output stage data of the shape.
  {
    MDagModifier modifier;
    MFnDagNode fnDag(fn.parent(0));
    for(uint32_t i = 0; i < fnDag.childCount(); ++i)
    {
      MObject obj = fnDag.child(i);
      if(obj.hasFn(MFn::kPluginTransformNode))
      {
        MFnDagNode fnChild(obj);
        if(fnChild.typeId() == nodes::Transform::kTypeId)
        {
          modifier.deleteNode(obj);
        }
      }
    }

    if(!modifier.doIt())
    {
    }
  }

  AL_BEGIN_PROFILE_SECTION(HuntForNativePrims);
  proxyTransformPath.pop();

  // iterate over the stage and find all custom schema nodes that have registered translator plugins
  std::vector<UsdPrim> schemaPrims;
  std::vector<ImportCallback> callBacks;
  UsdStageRefPtr stage = ptrNode->usdStage();
  if(stage)
  {
    huntForNativeNodes(proxyTransformPath, schemaPrims, callBacks, stage, ptrNode->translatorManufacture());
  }
  else
  {
    AL_END_PROFILE_SECTION();
    return MS::kSuccess;
  }
  AL_END_PROFILE_SECTION();

  // generate the transform chains
  MObjectToPrim objsToCreate;
  createTranformChainsForSchemaPrims(ptrNode, schemaPrims, proxyTransformPath, objsToCreate);

  // create prims that need to be imported
  createSchemaPrims(ptrNode, schemaPrims);

  // now perform any post-creation fix up
  connectSchemaPrims(ptrNode, schemaPrims);

  return MS::kSuccess;
}

//----------------------------------------------------------------------------------------------------------------------
} // cmds
} // usdmaya
} // AL
//----------------------------------------------------------------------------------------------------------------------<|MERGE_RESOLUTION|>--- conflicted
+++ resolved
@@ -176,176 +176,6 @@
   }
 }
 
-<<<<<<< HEAD
-//----------------------------------------------------------------------------------------------------------------------
-MObject makeLayerNode(SdfLayerHandle layer, LayerToObjectMap& layerToObjectMap, nodes::ProxyShape* proxyShape)
-{
-  LAYER_HANDLE_CHECK(layer);
-  TF_DEBUG(ALUSDMAYA_COMMANDS).Msg("ProxyShapePostLoadProcess::makeLayerNode %s\n", layer->GetDisplayName().c_str());
-  MFnDependencyNode fn;
-  MObject layerNode = fn.create(nodes::Layer::kTypeId);
-
-
-  UsdStageRefPtr stage = proxyShape->usdStage();
-  MString layerName;
-
-  if(!layer->IsAnonymous())
-  {
-    layerName = nodes::Layer::toMayaNodeName(layer->GetDisplayName());
-  }
-  else if(stage->GetSessionLayer() == layer)
-  {
-    layerName = MString("session_layer_usda");
-  }
-  else
-  {
-    layerName =  AL::usdmaya::convert(layer->GetIdentifier()); // Assuming Anonymous' layer, use identifier because it has no display name.
-  }
-
-  fn.setName(layerName);
-
-  // construct map from sdf layer, to the maya node for that layer
-  layerToObjectMap.insert(std::make_pair(layer, layerNode));
-
-  nodes::Layer* layerObject = (nodes::Layer*)fn.userNode();
-  layerObject->init(proxyShape, layer);
-  return layerNode;
-}
-
-//----------------------------------------------------------------------------------------------------------------------
-void buildLayerTree(MObject layerNode, const SdfLayerHandle& layer, LayerMap& layerMap, LayerToObjectMap& layersToObjects, MDGModifier& modifier, nodes::ProxyShape* proxyShape)
-{
-  LAYER_HANDLE_CHECK(layer);
-  TF_DEBUG(ALUSDMAYA_COMMANDS).Msg("ProxyShapePostLoadProcess::buildLayerTree %s\n", layer->GetDisplayName().c_str());
-  {
-    // first attempt to create any sub layers that are connected to the input layer
-    SdfSubLayerProxy subLayers = layer->GetSubLayerPaths();
-
-    if(!subLayers.empty())
-    {
-      MPlug subLayersPlug(layerNode, nodes::Layer::subLayers());
-      subLayersPlug.setNumElements(subLayers.size());
-      uint32_t currChild = 0;
-
-      // build up nodes for each of the sub layers
-      for(auto it = subLayers.begin(); it != subLayers.end(); ++it, ++currChild)
-      {
-        const std::string& name = *it;
-        SdfLayerHandle subLayerHandle = SdfLayer::Find(name);
-        if(subLayerHandle)
-        {
-          // construct the node
-          MObject newLayer = makeLayerNode(subLayerHandle, layersToObjects, proxyShape);
-
-          // connect to its parent layer
-          MPlug plug(newLayer, nodes::Layer::parentLayer());
-          if(!modifier.connect(subLayersPlug.elementByLogicalIndex(currChild), plug))
-          {
-            std::cerr << "Error: connection not made to sublayer " << subLayerHandle->GetDisplayName() << std::endl;
-          }
-
-          // recurse because sublayers can themselves contain sublayers.
-          buildLayerTree(newLayer, subLayerHandle, layerMap, layersToObjects, modifier, proxyShape);
-        }
-      }
-    }
-  }
-
-  auto iter = layerMap.find(layer);
-
-  // figure out how many child layers we have on this layer
-  MPlug childLayersPlug(layerNode, nodes::Layer::childLayers());
-  uint32_t numElements = childLayersPlug.numElements();
-  uint32_t count = numElements;
-  for(auto it = iter->second.begin(); it != iter->second.end(); ++it)
-  {
-    if(layersToObjects.find(*it) == layersToObjects.end())
-    {
-      ++numElements;
-    }
-  }
-
-  // resize for fun.
-  childLayersPlug.setNumElements(numElements);
-
-  // create the remaining child layers
-  for(auto it = iter->second.begin(); it != iter->second.end(); ++it)
-  {
-    if(layersToObjects.find(*it) == layersToObjects.end())
-    {
-      MObject newLayer = makeLayerNode(*it, layersToObjects, proxyShape);
-      MPlug plug(newLayer, nodes::Layer::parentLayer());
-      modifier.connect(childLayersPlug.elementByLogicalIndex(count++), plug);
-
-      buildLayerTree(newLayer, *it, layerMap, layersToObjects, modifier, proxyShape);
-    }
-
-  }
-}
-
-//----------------------------------------------------------------------------------------------------------------------
-void constructLayers(MObject proxyNode, nodes::ProxyShape* shape, UsdStageRefPtr stage, bool include_assets = false)
-{
-  if(!stage)
-    return;
-
-  if(!shape)
-    return;
-
-  LayerMap layerMap;
-  SdfLayerHandleVector layers = stage->GetUsedLayers();
-  SdfLayerHandle previous;
-  SdfLayerHandle first;
-  SdfLayerHandleVector layerStack = stage->GetLayerStack(true);
-
-
-  for(auto it = layerStack.begin(); it != layerStack.end(); ++it)
-  {
-    SdfLayerHandle handle = *it;
-    if(handle)
-    {
-      if(!previous)
-      {
-        first = handle;
-      }
-
-      // first see whether previous exists in the map.
-      // If it does add this handle as a child of the previous
-      {
-        auto iter = layerMap.find(previous);
-        if(iter != layerMap.end())
-        {
-          iter->second.insert(handle);
-        }
-      }
-
-      // now build the tree from this layer
-      buildTree(handle, layerMap, layers);
-      previous = handle;
-    }
-  }
-
-  MDGModifier modifier;
-  if(first)
-  {
-    LayerToObjectMap layersToObjects;
-    MObject layerNode = makeLayerNode(first, layersToObjects, shape);
-
-    // connect highest level layer to the proxy shape.
-    modifier.connect(proxyNode, nodes::ProxyShape::layers(), layerNode, nodes::Layer::proxyShape());
-
-    // now prcoess the rest of the nodes.
-    buildLayerTree(layerNode, first, layerMap, layersToObjects, modifier, shape);
-  }
-
-  if(!modifier.doIt())
-  {
-    std::cout << "Failed to connect layers to proxy shape" << std::endl;
-  }
-}
-
-=======
->>>>>>> ae2dc624
 } // anon
 
 //----------------------------------------------------------------------------------------------------------------------
