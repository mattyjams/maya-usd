--- conflicted
+++ resolved
@@ -265,12 +265,8 @@
 
         cmds.editorTemplate(beginScrollLayout=True)
         self.buildUI()
-<<<<<<< HEAD
+        self.createAppliedSchemasSection()
         self.createCustomExtraAttrs()
-=======
-        self.createAppliedSchemasSection()
-        cmds.editorTemplate(addExtraControls=True)
->>>>>>> 9e2e9f52
         self.createMetadataSection()
         cmds.editorTemplate(endScrollLayout=True)
 
@@ -377,14 +373,14 @@
             self.defineCustom(metaDataControl)
             self.defineCustom(usdNoticeControl)
 
-<<<<<<< HEAD
+
     def createCustomExtraAttrs(self):
         # We are not using the maya default "Extra Attributes" section
         # because we are using custom widget for array type and it's not
         # possible to inject our widget inside the maya "Extra Attributes" section.
         extraAttrs = [attr for attr in self.attrS.attributeNames if attr not in self.addedAttrs]
         self.createSection("Extra Attributes", extraAttrs, True)
-=======
+
     def createAppliedSchemasSection(self):
         # USD version 0.21.2 is required because of
         # Usd.SchemaRegistry().GetPropertyNamespacePrefix()
@@ -445,7 +441,7 @@
                 for typeName, attrs in schemaAttrsDict.items():
                     typeName = self.sectionNameFromSchema(typeName)
                     self.createSection(typeName, attrs, False)
->>>>>>> 9e2e9f52
+
 
     def buildUI(self):
         usdSch = Usd.SchemaRegistry()
