--- conflicted
+++ resolved
@@ -244,12 +244,8 @@
     # USD file option controls will be parented under this layout.
     # resultCallback not called on "post", is therefore an empty string.
     fileOptionsScroll = cmds.columnLayout('fileOptionsScroll')
-<<<<<<< HEAD
-    mel.eval('mayaUsdTranslatorExport("fileOptionsScroll", "post={exportOpts}", "{cacheOpts}", "")'.format(exportOpts=kTranslatorExportOptions, cacheOpts=getCacheExportOptions()))
-=======
     optionsText = mayaUsdOptions.convertOptionsDictToText(cacheToUsd.loadCacheCreationOptions())
-    mel.eval('mayaUsdTranslatorExport("fileOptionsScroll", "post=all;!animation-data", "' + optionsText + '", "")') 
->>>>>>> f67fad68
+    mel.eval('mayaUsdTranslatorExport("fileOptionsScroll", "post={exportOpts}", "{cacheOpts}", "")'.format(exportOpts=kTranslatorExportOptions, cacheOpts=optionsText))
 
     cacheFileUsdHierarchyOptions(topForm)
 
