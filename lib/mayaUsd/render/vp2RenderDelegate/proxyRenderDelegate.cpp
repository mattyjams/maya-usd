//
// Copyright 2020 Autodesk
//
// Licensed under the Apache License, Version 2.0 (the "License");
// you may not use this file except in compliance with the License.
// You may obtain a copy of the License at
//
//     http://www.apache.org/licenses/LICENSE-2.0
//
// Unless required by applicable law or agreed to in writing, software
// distributed under the License is distributed on an "AS IS" BASIS,
// WITHOUT WARRANTIES OR CONDITIONS OF ANY KIND, either express or implied.
// See the License for the specific language governing permissions and
// limitations under the License.
//
#include "proxyRenderDelegate.h"

#include "render_delegate.h"
#include "tokens.h"

#include <mayaUsd/base/tokens.h>
#include <mayaUsd/nodes/proxyShapeBase.h>
#include <mayaUsd/nodes/stageData.h>
#include <mayaUsd/utils/util.h>

#include <pxr/base/tf/diagnostic.h>
#include <pxr/base/tf/staticTokens.h>
#include <pxr/base/tf/stringUtils.h>
#include <pxr/base/tf/token.h>
#include <pxr/imaging/hd/basisCurves.h>
#include <pxr/imaging/hd/enums.h>
#include <pxr/imaging/hd/mesh.h>
#include <pxr/imaging/hd/primGather.h>
#include <pxr/imaging/hd/repr.h>
#include <pxr/imaging/hd/rprimCollection.h>
#include <pxr/imaging/hd/sceneDelegate.h>
#include <pxr/imaging/hdx/renderTask.h>
#include <pxr/imaging/hdx/selectionTracker.h>
#include <pxr/imaging/hdx/taskController.h>
#include <pxr/pxr.h>
#include <pxr/usd/kind/registry.h>
#include <pxr/usd/sdf/path.h>
#include <pxr/usd/usd/modelAPI.h>
#include <pxr/usd/usd/prim.h>
#include <pxr/usdImaging/usdImaging/delegate.h>

#include <maya/MEventMessage.h>
#include <maya/MFileIO.h>
#include <maya/MFnPluginData.h>
#include <maya/MHWGeometryUtilities.h>
#include <maya/MProfiler.h>
#include <maya/MSelectionContext.h>

#if defined(WANT_UFE_BUILD)
#include <mayaUsd/ufe/UsdSceneItem.h>
#include <mayaUsd/ufe/Utils.h>

#include <ufe/globalSelection.h>
#ifdef UFE_V2_FEATURES_AVAILABLE
#include <ufe/namedSelection.h>
#endif
#include <ufe/observableSelection.h>
#include <ufe/path.h>
#include <ufe/pathSegment.h>
#include <ufe/runTimeMgr.h>
#include <ufe/scene.h>
#include <ufe/sceneItem.h>
#include <ufe/sceneNotification.h>
#include <ufe/selectionNotification.h>
#endif

#if defined(BUILD_HDMAYA)
#include <mayaUsd/render/mayaToHydra/utils.h>
#endif

PXR_NAMESPACE_OPEN_SCOPE

namespace {
//! Representation selector for shaded and textured viewport mode
const HdReprSelector kSmoothHullReprSelector(HdReprTokens->smoothHull);

//! Representation selector for wireframe viewport mode
const HdReprSelector kWireReprSelector(TfToken(), HdReprTokens->wire);

//! Representation selector for bounding box viewport mode
const HdReprSelector kBBoxReprSelector(TfToken(), HdVP2ReprTokens->bbox);

//! Representation selector for point snapping
const HdReprSelector kPointsReprSelector(TfToken(), TfToken(), HdReprTokens->points);

//! Representation selector for selection update
const HdReprSelector kSelectionReprSelector(HdVP2ReprTokens->selection);

#if defined(WANT_UFE_BUILD)
//! \brief  Query the global selection list adjustment.
MGlobal::ListAdjustment GetListAdjustment()
{
    // Keyboard modifiers can be queried from QApplication::keyboardModifiers()
    // in case running MEL command leads to performance hit. On the other hand
    // the advantage of using MEL command is the platform-agnostic state of the
    // CONTROL key that it provides for aligning to Maya's implementation.
    int modifiers = 0;
    MGlobal::executeCommand("getModifiers", modifiers);

    const bool shiftHeld = (modifiers % 2);
    const bool ctrlHeld = (modifiers / 4 % 2);

    MGlobal::ListAdjustment listAdjustment = MGlobal::kReplaceList;

    if (shiftHeld && ctrlHeld) {
        listAdjustment = MGlobal::kAddToList;
    } else if (ctrlHeld) {
        listAdjustment = MGlobal::kRemoveFromList;
    } else if (shiftHeld) {
        listAdjustment = MGlobal::kXORWithList;
    }

    return listAdjustment;
}

//! \brief  Query the Kind to be selected from viewport.
//! \return A Kind token (https://graphics.pixar.com/usd/docs/api/kind_page_front.html). If the
//!         token is empty or non-existing in the hierarchy, the exact prim that gets picked
//!         in the viewport will be selected.
TfToken GetSelectionKind()
{
    static const MString kOptionVarName(MayaUsdOptionVars->SelectionKind.GetText());

    if (MGlobal::optionVarExists(kOptionVarName)) {
        MString optionVarValue = MGlobal::optionVarStringValue(kOptionVarName);
        return TfToken(optionVarValue.asChar());
    }
    return TfToken();
}

// clang-format off
TF_DEFINE_PRIVATE_TOKENS(
    _pointInstancesPickModeTokens,

    (PointInstancer)
    (Instances)
    (Prototypes)
);
// clang-format on

//! \brief  Query the pick mode to use when picking point instances in the viewport.
//! \return A UsdPointInstancesPickMode enum value indicating the pick mode behavior
//!         to employ when the picked object is a point instance.
//!
//! This function retrieves the value for the point instances pick mode optionVar
//! and converts it into a UsdPointInstancesPickMode enum value. If the optionVar
//! has not been set or otherwise has an invalid value, the default pick mode of
//! PointInstancer is returned.
UsdPointInstancesPickMode GetPointInstancesPickMode()
{
    static const MString kOptionVarName(MayaUsdOptionVars->PointInstancesPickMode.GetText());

    UsdPointInstancesPickMode pickMode = UsdPointInstancesPickMode::PointInstancer;

    if (MGlobal::optionVarExists(kOptionVarName)) {
        const MString optionVarValue = MGlobal::optionVarStringValue(kOptionVarName);
        const TfToken pickModeToken(UsdMayaUtil::convert(optionVarValue));

        if (pickModeToken == _pointInstancesPickModeTokens->Instances) {
            pickMode = UsdPointInstancesPickMode::Instances;
        } else if (pickModeToken == _pointInstancesPickModeTokens->Prototypes) {
            pickMode = UsdPointInstancesPickMode::Prototypes;
        }
    }

    return pickMode;
}

//! \brief  Returns the prim or an ancestor of it that is of the given kind.
//
// If neither the prim itself nor any of its ancestors above it in the
// namespace hierarchy have an authored kind that matches, an invalid null
// prim is returned.
UsdPrim GetPrimOrAncestorWithKind(const UsdPrim& prim, const TfToken& kind)
{
    UsdPrim iterPrim = prim;
    TfToken primKind;

    while (iterPrim) {
        if (UsdModelAPI(iterPrim).GetKind(&primKind) && KindRegistry::IsA(primKind, kind)) {
            break;
        }

        iterPrim = iterPrim.GetParent();
    }

    return iterPrim;
}

//! \brief  Populate Rprims into the Hydra selection from the UFE scene item.
void PopulateSelection(
    const Ufe::SceneItem::Ptr&  item,
    const Ufe::Path&            proxyPath,
    UsdImagingDelegate&         sceneDelegate,
    const HdSelectionSharedPtr& result)
{
    // Filter out items which are not under the current proxy shape.
    if (!item->path().startsWith(proxyPath)) {
        return;
    }

    // Filter out non-USD items.
    auto usdItem = std::dynamic_pointer_cast<MayaUsd::ufe::UsdSceneItem>(item);
    if (!usdItem) {
        return;
    }

    SdfPath   usdPath = usdItem->prim().GetPath();
    const int instanceIndex = usdItem->instanceIndex();

#if !defined(USD_IMAGING_API_VERSION) || USD_IMAGING_API_VERSION < 11
    usdPath = sceneDelegate.ConvertCachePathToIndexPath(usdPath);
#endif

    sceneDelegate.PopulateSelection(
        HdSelection::HighlightModeSelect, usdPath, instanceIndex, result);
}
#endif // defined(WANT_UFE_BUILD)

//! \brief  Append the selected prim paths to the result list.
void AppendSelectedPrimPaths(const HdSelectionSharedPtr& selection, SdfPathVector& result)
{
    if (!selection) {
        return;
    }

    SdfPathVector paths = selection->GetSelectedPrimPaths(HdSelection::HighlightModeSelect);
    if (paths.empty()) {
        return;
    }

    if (result.empty()) {
        result.swap(paths);
    } else {
        result.reserve(result.size() + paths.size());
        result.insert(result.end(), paths.begin(), paths.end());
    }
}

//! \brief  Configure repr descriptions
void _ConfigureReprs()
{
    const HdMeshReprDesc reprDescHull(
        HdMeshGeomStyleHull,
        HdCullStyleDontCare,
        HdMeshReprDescTokens->surfaceShader,
        /*flatShadingEnabled=*/false,
        /*blendWireframeColor=*/false);

    const HdMeshReprDesc reprDescEdge(
        HdMeshGeomStyleHullEdgeOnly,
        HdCullStyleDontCare,
        HdMeshReprDescTokens->surfaceShader,
        /*flatShadingEnabled=*/false,
        /*blendWireframeColor=*/false);

    // Hull desc for shaded display, edge desc for selection highlight.
    HdMesh::ConfigureRepr(HdReprTokens->smoothHull, reprDescHull, reprDescEdge);

    // Edge desc for bbox display.
    HdMesh::ConfigureRepr(HdVP2ReprTokens->bbox, reprDescEdge);

    // Special token for selection update and no need to create repr. Adding
    // the empty desc to remove Hydra warning.
    HdMesh::ConfigureRepr(HdVP2ReprTokens->selection, HdMeshReprDesc());

    // Wireframe desc for bbox display.
    HdBasisCurves::ConfigureRepr(HdVP2ReprTokens->bbox, HdBasisCurvesGeomStyleWire);

    // Special token for selection update and no need to create repr. Adding
    // the null desc to remove Hydra warning.
    HdBasisCurves::ConfigureRepr(HdVP2ReprTokens->selection, HdBasisCurvesGeomStyleInvalid);
}

#if defined(WANT_UFE_BUILD)
class UfeObserver : public Ufe::Observer
{
public:
    UfeObserver(ProxyRenderDelegate& proxyRenderDelegate)
        : Ufe::Observer()
        , _proxyRenderDelegate(proxyRenderDelegate)
    {
    }

    void operator()(const Ufe::Notification& notification) override
    {
        // During Maya file read, each node will be selected in turn, so we get
        // notified for each node in the scene.  Prune this out.
        if (MFileIO::isOpeningFile()) {
            return;
        }

        if (dynamic_cast<const Ufe::SelectionChanged*>(&notification)
            || dynamic_cast<const Ufe::ObjectAdd*>(&notification)) {
            _proxyRenderDelegate.SelectionChanged();
        }
    }

private:
    ProxyRenderDelegate& _proxyRenderDelegate;
};
#else
void SelectionChangedCB(void* data)
{
    ProxyRenderDelegate* prd = static_cast<ProxyRenderDelegate*>(data);
    if (prd) {
        prd->SelectionChanged();
    }
}
#endif

// Copied from renderIndex.cpp, the code that does HdRenderIndex::GetDrawItems. But I just want the
// rprimIds, I don't want to go all the way to draw items.
struct _FilterParam
{
    const HdRprimCollection& collection;
    const TfTokenVector&     renderTags;
    const HdRenderIndex*     renderIndex;
};

bool _DrawItemFilterPredicate(const SdfPath& rprimID, const void* predicateParam)
{
    const _FilterParam* filterParam = static_cast<const _FilterParam*>(predicateParam);

    const HdRprimCollection& collection = filterParam->collection;
    const TfTokenVector&     renderTags = filterParam->renderTags;
    const HdRenderIndex*     renderIndex = filterParam->renderIndex;

    //
    // Render Tag Filter
    //
    bool passedRenderTagFilter = false;
    if (renderTags.empty()) {
        // An empty render tag set means everything passes the filter
        // Primary user is tests, but some single task render delegates
        // that don't support render tags yet also use it.
        passedRenderTagFilter = true;
    } else {
        // As the number of tags is expected to be low (<10)
        // use a simple linear search.
        TfToken primRenderTag = renderIndex->GetRenderTag(rprimID);
        size_t  numRenderTags = renderTags.size();
        size_t  tagNum = 0;
        while (!passedRenderTagFilter && tagNum < numRenderTags) {
            if (renderTags[tagNum] == primRenderTag) {
                passedRenderTagFilter = true;
            }
            ++tagNum;
        }
    }

    //
    // Material Tag Filter
    //
    bool passedMaterialTagFilter = false;

    // Filter out rprims that do not match the collection's materialTag.
    // E.g. We may want to gather only opaque or translucent prims.
    // An empty materialTag on collection means: ignore material-tags.
    // This is important for tasks such as the selection-task which wants
    // to ignore materialTags and receive all prims in its collection.
    TfToken const& collectionMatTag = collection.GetMaterialTag();
    if (collectionMatTag.IsEmpty() || renderIndex->GetMaterialTag(rprimID) == collectionMatTag) {
        passedMaterialTagFilter = true;
    }

    return (passedRenderTagFilter && passedMaterialTagFilter);
}

} // namespace

//! \brief  Draw classification used during plugin load to register in VP2
const MString ProxyRenderDelegate::drawDbClassification(
    TfStringPrintf(
        "drawdb/subscene/vp2RenderDelegate/%s",
        MayaUsdProxyShapeBaseTokens->MayaTypeName.GetText())
        .c_str());

//! \brief  Factory method registered at plugin load
MHWRender::MPxSubSceneOverride* ProxyRenderDelegate::Creator(const MObject& obj)
{
    return new ProxyRenderDelegate(obj);
}

//! \brief  Constructor
ProxyRenderDelegate::ProxyRenderDelegate(const MObject& obj)
    : MHWRender::MPxSubSceneOverride(obj)
{
    MDagPath proxyDagPath;
    MDagPath::getAPathTo(obj, proxyDagPath);

    const MFnDependencyNode fnDepNode(obj);
    _proxyShapeData.reset(new ProxyShapeData(
        static_cast<MayaUsdProxyShapeBase*>(fnDepNode.userNode()), proxyDagPath));
}

//! \brief  Destructor
ProxyRenderDelegate::~ProxyRenderDelegate()
{
    _ClearRenderDelegate();

#if !defined(WANT_UFE_BUILD)
    if (_mayaSelectionCallbackId != 0) {
        MMessage::removeCallback(_mayaSelectionCallbackId);
    }
#endif
}

//! \brief  This drawing routine supports all devices (DirectX and OpenGL)
MHWRender::DrawAPI ProxyRenderDelegate::supportedDrawAPIs() const { return MHWRender::kAllDevices; }

#if defined(MAYA_ENABLE_UPDATE_FOR_SELECTION)
//! \brief  Enable subscene update in selection passes for deferred update of selection render
//! items.
bool ProxyRenderDelegate::enableUpdateForSelection() const { return true; }
#endif

//! \brief  Always requires update since changes are tracked by Hydraw change tracker and it will
//! guarantee minimal update; only exception is if rendering through Maya-to-Hydra
bool ProxyRenderDelegate::requiresUpdate(
    const MSubSceneContainer& container,
    const MFrameContext&      frameContext) const
{
#if defined(BUILD_HDMAYA)
    // If the current viewport renderer is an mtoh one, skip this update, as
    // mtoh already has special handling for proxy shapes, and we don't want to
    // build out a render index we don't need
    if (IsMtohRenderOverride(frameContext)) {
        return false;
    }
#endif
    return true;
}

void ProxyRenderDelegate::_ClearRenderDelegate()
{
    // The order of deletion matters. Some orders cause crashes.

    _sceneDelegate.reset();
    _taskController.reset();
    _renderIndex.reset();
    _renderDelegate.reset();

    _dummyTasks.clear();

    // reset any version ids or dirty information that doesn't make sense if we clear
    // the render index.
    _renderTagVersion = 0;
    _visibilityVersion = 0;
    _taskRenderTagsValid = false;
    _isPopulated = false;
}

//! \brief  Clear data which is now stale because proxy shape attributes have changed
void ProxyRenderDelegate::_ClearInvalidData(MSubSceneContainer& container)
{
    TF_VERIFY(_proxyShapeData->ProxyShape());

    // We have to clear everything when the stage changes because the new stage doesn't necessarily
    // have anything in common with the old stage.
    // When excluded prims changes we don't have a way to know which (if any) prims were removed
    // from excluded prims & so must be re-added to the render index, so we take the easy way out
    // and clear everything. If this is a performance problem we can probably store the old value
    // of excluded prims, compare it to the new value and only add back the difference.
    if (!_proxyShapeData->IsUsdStageUpToDate() || !_proxyShapeData->IsExcludePrimsUpToDate()) {
        // delete everything so we can re-initialize with the new stage
        _ClearRenderDelegate();
        container.clear();
    }
}

//! \brief  Initialize the render delegate
void ProxyRenderDelegate::_InitRenderDelegate()
{
    TF_VERIFY(_proxyShapeData->ProxyShape());

    // No need to run all the checks if we got till the end
    if (_isInitialized())
        return;

    _proxyShapeData->UpdateUsdStage();
    _proxyShapeData->UsdStageUpdated();

    if (!_renderDelegate) {
        MProfilingScope subProfilingScope(
            HdVP2RenderDelegate::sProfilerCategory,
            MProfiler::kColorD_L1,
            "Allocate VP2RenderDelegate");
        _renderDelegate.reset(new HdVP2RenderDelegate(*this));
    }

    if (!_renderIndex) {
        MProfilingScope subProfilingScope(
            HdVP2RenderDelegate::sProfilerCategory, MProfiler::kColorD_L1, "Allocate RenderIndex");
#if PXR_VERSION > 2002
        _renderIndex.reset(HdRenderIndex::New(_renderDelegate.get(), HdDriverVector()));
#else
        _renderIndex.reset(HdRenderIndex::New(_renderDelegate.get()));
#endif

        // Add additional configurations after render index creation.
        static std::once_flag reprsOnce;
        std::call_once(reprsOnce, _ConfigureReprs);
    }

    if (!_sceneDelegate) {
        MProfilingScope subProfilingScope(
            HdVP2RenderDelegate::sProfilerCategory,
            MProfiler::kColorD_L1,
            "Allocate SceneDelegate");

        // Make sure the delegate name is a valid identifier, since it may
        // include colons if the proxy node is in a Maya namespace.
        const std::string delegateName = TfMakeValidIdentifier(TfStringPrintf(
            "Proxy_%s_%p",
            _proxyShapeData->ProxyShape()->name().asChar(),
            _proxyShapeData->ProxyShape()));
        const SdfPath delegateID = SdfPath::AbsoluteRootPath().AppendChild(TfToken(delegateName));

        _sceneDelegate.reset(new UsdImagingDelegate(_renderIndex.get(), delegateID));

        _taskController.reset(new HdxTaskController(
            _renderIndex.get(),
            delegateID.AppendChild(TfToken(TfStringPrintf("_UsdImaging_VP2_%p", this)))));

        _defaultCollection.reset(new HdRprimCollection());
        _defaultCollection->SetName(HdTokens->geometry);

#if defined(WANT_UFE_BUILD)
        if (!_observer) {
            _observer = std::make_shared<UfeObserver>(*this);

            auto globalSelection = Ufe::GlobalSelection::get();
            if (TF_VERIFY(globalSelection)) {
                globalSelection->addObserver(_observer);
            }

#ifdef UFE_V2_FEATURES_AVAILABLE
            Ufe::Scene::instance().addObserver(_observer);
#else
            Ufe::Scene::instance().addObjectAddObserver(_observer);
#endif
        }
#else
        // Without UFE, support basic selection highlight at proxy shape level.
        if (!_mayaSelectionCallbackId) {
            _mayaSelectionCallbackId
                = MEventMessage::addEventCallback("SelectionChanged", SelectionChangedCB, this);
        }
#endif

        // We don't really need any HdTask because VP2RenderDelegate uses Hydra
        // engine for data preparation only, but we have to add a dummy render
        // task to bootstrap data preparation.
        const HdTaskSharedPtrVector tasks = _taskController->GetRenderingTasks();
        for (const HdTaskSharedPtr& task : tasks) {
            if (dynamic_cast<const HdxRenderTask*>(task.get())) {
                _dummyTasks.push_back(task);
                break;
            }
        }
    }
}

//! \brief  Populate render index with prims coming from scene delegate.
//! \return True when delegate is ready to draw
bool ProxyRenderDelegate::_Populate()
{
    TF_VERIFY(_proxyShapeData->ProxyShape());

    if (!_isInitialized())
        return false;

    if (_proxyShapeData->UsdStage() && !_isPopulated) {
        MProfilingScope subProfilingScope(
            HdVP2RenderDelegate::sProfilerCategory, MProfiler::kColorD_L1, "Populate");

        // Remove any excluded prims before populating
        SdfPathVector excludePrimPaths = _proxyShapeData->ProxyShape()->getExcludePrimPaths();
        for (auto& excludePrim : excludePrimPaths) {
            SdfPath indexPath = _sceneDelegate->ConvertCachePathToIndexPath(excludePrim);
            if (_renderIndex->HasRprim(indexPath)) {
                _renderIndex->RemoveRprim(indexPath);
            }
        }
        _proxyShapeData->ExcludePrimsUpdated();
        _sceneDelegate->Populate(_proxyShapeData->ProxyShape()->usdPrim(), excludePrimPaths);
        _isPopulated = true;
    }

    return _isPopulated;
}

//! \brief  Synchronize USD scene delegate with Maya's proxy shape.
void ProxyRenderDelegate::_UpdateSceneDelegate()
{
    TF_VERIFY(_proxyShapeData->ProxyShape());

    if (!_sceneDelegate)
        return;

    MProfilingScope profilingScope(
        HdVP2RenderDelegate::sProfilerCategory, MProfiler::kColorC_L1, "UpdateSceneDelegate");

    {
        MProfilingScope subProfilingScope(
            HdVP2RenderDelegate::sProfilerCategory, MProfiler::kColorC_L1, "SetTime");

        const UsdTimeCode timeCode = _proxyShapeData->ProxyShape()->getTime();
        _sceneDelegate->SetTime(timeCode);
    }

    // Update the root transform used to render by the delagate.
    // USD considers that the root prim transform is always the Identity matrix so that means
    // the root transform define the root prim transform. When the real stage root is used to
    // render this is not a issue because the root transform will be the maya transform.
    // The problem is when using a primPath as the root prim, we are losing
    // the prim path world transform. So we need to set the root transform as the world
    // transform of the prim used for rendering.
    const MMatrix inclusiveMatrix = _proxyShapeData->ProxyDagPath().inclusiveMatrix();
    GfMatrix4d    transform(inclusiveMatrix.matrix);

    if (_proxyShapeData->ProxyShape()->usdPrim().GetPath() != SdfPath::AbsoluteRootPath()) {
        const UsdTimeCode timeCode = _proxyShapeData->ProxyShape()->getTime();
        UsdGeomXformCache xformCache(timeCode);
        GfMatrix4d        m
            = xformCache.GetLocalToWorldTransform(_proxyShapeData->ProxyShape()->usdPrim());
        transform = m * transform;
    }

    constexpr double tolerance = 1e-9;
    if (!GfIsClose(transform, _sceneDelegate->GetRootTransform(), tolerance)) {
        MProfilingScope subProfilingScope(
            HdVP2RenderDelegate::sProfilerCategory, MProfiler::kColorC_L1, "SetRootTransform");
        _sceneDelegate->SetRootTransform(transform);
    }

    const bool isVisible = _proxyShapeData->ProxyDagPath().isVisible();
    if (isVisible != _sceneDelegate->GetRootVisibility()) {
        MProfilingScope subProfilingScope(
            HdVP2RenderDelegate::sProfilerCategory, MProfiler::kColorC_L1, "SetRootVisibility");
        _sceneDelegate->SetRootVisibility(isVisible);

        // Trigger selection update when a hidden proxy shape gets shown.
        if (isVisible) {
            SelectionChanged();
        }
    }

    const int refineLevel = _proxyShapeData->ProxyShape()->getComplexity();
    if (refineLevel != _sceneDelegate->GetRefineLevelFallback()) {
        MProfilingScope subProfilingScope(
            HdVP2RenderDelegate::sProfilerCategory,
            MProfiler::kColorC_L1,
            "SetRefineLevelFallback");

        _sceneDelegate->SetRefineLevelFallback(refineLevel);
    }
}

//! \brief  Execute Hydra engine to perform minimal VP2 draw data update based on change tracker.
void ProxyRenderDelegate::_Execute(const MHWRender::MFrameContext& frameContext)
{
    MProfilingScope profilingScope(
        HdVP2RenderDelegate::sProfilerCategory, MProfiler::kColorC_L1, "Execute");

    _UpdateRenderTags();

    // If update for selection is enabled, the draw data for the "points" repr
    // won't be prepared until point snapping is activated; otherwise the draw
    // data have to be prepared early for possible activation of point snapping.
#if defined(MAYA_ENABLE_UPDATE_FOR_SELECTION)
    HdReprSelector reprSelector;

    const bool inSelectionPass = (frameContext.getSelectionInfo() != nullptr);
    const bool inPointSnapping = pointSnappingActive();

#if defined(WANT_UFE_BUILD)
    // Query selection adjustment and kind only if the update is triggered in a selection pass.
    if (inSelectionPass && !inPointSnapping) {
        _globalListAdjustment = GetListAdjustment();
        _selectionKind = GetSelectionKind();
        _pointInstancesPickMode = GetPointInstancesPickMode();
    } else {
        _globalListAdjustment = MGlobal::kReplaceList;
        _selectionKind = TfToken();
        _pointInstancesPickMode = UsdPointInstancesPickMode::PointInstancer;
    }
#endif // defined(WANT_UFE_BUILD)

#else  // !defined(MAYA_ENABLE_UPDATE_FOR_SELECTION)
    HdReprSelector reprSelector = kPointsReprSelector;

    constexpr bool inSelectionPass = false;
    constexpr bool inPointSnapping = false;
#endif // defined(MAYA_ENABLE_UPDATE_FOR_SELECTION)

    if (inSelectionPass) {
        // The new Maya point snapping support doesn't require point snapping items any more.
#if !defined(MAYA_NEW_POINT_SNAPPING_SUPPORT)
        if (inPointSnapping && !reprSelector.Contains(HdReprTokens->points)) {
            reprSelector = reprSelector.CompositeOver(kPointsReprSelector);
        }
#endif
    } else {
        if (_selectionChanged) {
            _UpdateSelectionStates();
            _selectionChanged = false;
        }

        const unsigned int displayStyle = frameContext.getDisplayStyle();

        // Query the wireframe color assigned to proxy shape.
        if (displayStyle
            & (MHWRender::MFrameContext::kBoundingBox | MHWRender::MFrameContext::kWireFrame)) {
            _wireframeColor
                = MHWRender::MGeometryUtilities::wireframeColor(_proxyShapeData->ProxyDagPath());
        }

        // Update repr selector based on display style of the current viewport
        if (displayStyle & MHWRender::MFrameContext::kBoundingBox) {
            if (!reprSelector.Contains(HdVP2ReprTokens->bbox)) {
                reprSelector = reprSelector.CompositeOver(kBBoxReprSelector);
            }
        } else {
            // To support Wireframe on Shaded mode, the two displayStyle checks
            // should not be mutually excluded.
            if (displayStyle & MHWRender::MFrameContext::kGouraudShaded) {
                if (!reprSelector.Contains(HdReprTokens->smoothHull)) {
                    reprSelector = reprSelector.CompositeOver(kSmoothHullReprSelector);
                }
            }

            if (displayStyle & MHWRender::MFrameContext::kWireFrame) {
                if (!reprSelector.Contains(HdReprTokens->wire)) {
                    reprSelector = reprSelector.CompositeOver(kWireReprSelector);
                }
            }
        }
    }

    if (_defaultCollection->GetReprSelector() != reprSelector) {
        _defaultCollection->SetReprSelector(reprSelector);
        _taskController->SetCollection(*_defaultCollection);
    }

    _engine.Execute(_renderIndex.get(), &_dummyTasks);
}

//! \brief  Main update entry from subscene override.
void ProxyRenderDelegate::update(MSubSceneContainer& container, const MFrameContext& frameContext)
{
    MProfilingScope profilingScope(
        HdVP2RenderDelegate::sProfilerCategory,
        MProfiler::kColorD_L1,
        "ProxyRenderDelegate::update");

    // Without a proxy shape we can't do anything
    if (_proxyShapeData->ProxyShape() == nullptr)
        return;

    _ClearInvalidData(container);

    _InitRenderDelegate();

    // Give access to current time and subscene container to the rest of render delegate world via
    // render param's.
    auto* param = reinterpret_cast<HdVP2RenderParam*>(_renderDelegate->GetRenderParam());
    param->BeginUpdate(container, _sceneDelegate->GetTime());

    if (_Populate()) {
        _UpdateSceneDelegate();
        _Execute(frameContext);
    }
    param->EndUpdate();
}

//! \brief  Update selection granularity for point snapping.
void ProxyRenderDelegate::updateSelectionGranularity(
    const MDagPath&               path,
    MHWRender::MSelectionContext& selectionContext)
{
<<<<<<< HEAD
    /*
    if (pointSnappingActive()) {
        selectionContext.setSelectionLevel(MHWRender::MSelectionContext::kVertex);
=======
    // The component level is coarse-grain, causing Maya to produce undesired face/edge selection
    // hits, as well as vertex selection hits that are required for point snapping. Switch to the
    // new vertex selection level if available in order to produce vertex selection hits only.
    if (pointSnappingActive()) {
#if MAYA_API_VERSION >= 20220100
        selectionContext.setSelectionLevel(MHWRender::MSelectionContext::kVertex);
#else
        selectionContext.setSelectionLevel(MHWRender::MSelectionContext::kComponent);
#endif
>>>>>>> 600c31ab
    }
    */
}

//! \brief  Selection for both instanced and non-instanced cases.
bool ProxyRenderDelegate::getInstancedSelectionPath(
    const MHWRender::MRenderItem&   renderItem,
    const MHWRender::MIntersection& intersection,
    MDagPath&                       dagPath) const
{
#if defined(WANT_UFE_BUILD)
    // When point snapping, only the point position matters, so return the DAG path and avoid the
    // UFE global selection list to be updated.
    if (pointSnappingActive()) {
        dagPath = _proxyShapeData->ProxyDagPath();
        return true;
    }

    if (!_proxyShapeData->ProxyShape() || !_proxyShapeData->ProxyShape()->isUfeSelectionEnabled()) {
        return false;
    }

    auto handler = Ufe::RunTimeMgr::instance().hierarchyHandler(USD_UFE_RUNTIME_ID);
    if (handler == nullptr)
        return false;

    // Extract id of the owner Rprim. A SdfPath directly created from the render
    // item name could be ill-formed if the render item represents instancing:
    // "/TreePatch/Tree_1.proto_leaves_id0/DrawItem_xxxxxxxx". Thus std::string
    // is used instead to extract Rprim id.
    const std::string renderItemName = renderItem.name().asChar();
    const auto        pos = renderItemName.find_first_of(VP2_RENDER_DELEGATE_SEPARATOR);
    const SdfPath     rprimId(renderItemName.substr(0, pos));

    // If drawInstID is positive, it means the selection hit comes from one instanced render item,
    // in this case its instance transform matrices have been sorted w.r.t. USD instance index, thus
    // instanceIndex is drawInstID minus 1 because VP2 instance IDs start from 1.  Otherwise the
    // selection hit is from one regular render item, but the Rprim can be either plain or single
    // instance, because we don't use instanced draw for single instance render items in order to
    // improve draw performance in Maya 2020 and before.
    const int drawInstID = intersection.instanceID();
    int       instanceIndex = (drawInstID > 0) ? drawInstID - 1 : UsdImagingDelegate::ALL_INSTANCES;

    SdfPath topLevelPath;
    int     topLevelInstanceIndex = UsdImagingDelegate::ALL_INSTANCES;

#if defined(USD_IMAGING_API_VERSION) && USD_IMAGING_API_VERSION >= 14
    HdInstancerContext instancerContext;
    SdfPath usdPath = _sceneDelegate->GetScenePrimPath(rprimId, instanceIndex, &instancerContext);

    if (!instancerContext.empty()) {
        // Store the top-level instancer and instance index if the Rprim is the
        // result of point instancing. These will be used for the "Instances"
        // point instances pick mode.
        topLevelPath = instancerContext.front().first;
        topLevelInstanceIndex = instancerContext.front().second;
    }
#elif defined(USD_IMAGING_API_VERSION) && USD_IMAGING_API_VERSION >= 13
    SdfPath usdPath = _sceneDelegate->GetScenePrimPath(rprimId, instanceIndex);
#else
    SdfPath indexPath;
    if (drawInstID > 0) {
        indexPath = _sceneDelegate->GetPathForInstanceIndex(rprimId, instanceIndex, nullptr);
    } else {
        indexPath = rprimId;
    }

    SdfPath usdPath = _sceneDelegate->ConvertIndexPathToCachePath(indexPath);

    // Examine the USD path. If it is not a valid prim path, the selection hit is from a single
    // instance Rprim and indexPath is actually its instancer Rprim id. In this case we should
    // call GetPathForInstanceIndex() using 0 as the instance index.
    if (!usdPath.IsPrimPath()) {
        indexPath = _sceneDelegate->GetPathForInstanceIndex(rprimId, 0, nullptr);
        usdPath = _sceneDelegate->ConvertIndexPathToCachePath(indexPath);
    }

    // The "Instances" point instances pick mode is not supported for
    // USD_IMAGING_API_VERSION < 14 (core USD versions earlier than 20.08), so
    // no setting of topLevelPath or topLevelInstanceIndex here.
#endif

    // If update for selection is enabled, we can query the Maya selection list
    // adjustment, USD selection kind, and USD point instances pick mode once
    // per selection update to avoid the cost of executing MEL commands or
    // searching optionVars for each intersection.
#if defined(MAYA_ENABLE_UPDATE_FOR_SELECTION)
    const TfToken&                   selectionKind = _selectionKind;
    const UsdPointInstancesPickMode& pointInstancesPickMode = _pointInstancesPickMode;
    const MGlobal::ListAdjustment&   listAdjustment = _globalListAdjustment;
#else
    const TfToken selectionKind = GetSelectionKind();
    const UsdPointInstancesPickMode pointInstancesPickMode = GetPointInstancesPickMode();
    const MGlobal::ListAdjustment listAdjustment = GetListAdjustment();
#endif

    UsdPrim       prim = _proxyShapeData->UsdStage()->GetPrimAtPath(usdPath);
    const UsdPrim topLevelPrim = _proxyShapeData->UsdStage()->GetPrimAtPath(topLevelPath);

    // Resolve the selection based on the point instances pick mode.
    // Note that in all cases except for "Instances" when the picked
    // PointInstancer is *not* an instance proxy, we reset the instanceIndex to
    // ALL_INSTANCES. As a result, the behavior of Viewport 2.0 may differ
    // slightly for "Prototypes" from that of usdview. Though the pick should
    // resolve to the same prim as it would in usdview, the selection
    // highlighting in Viewport 2.0 will highlight all instances rather than
    // only a single point instancer prototype as it does in usdview. We do
    // this to ensure that only when in "Instances" point instances pick mode
    // will we ever construct UFE scene items that represent point instances
    // and have an instance index component at the end of their Ufe::Path.
    switch (pointInstancesPickMode) {
    case UsdPointInstancesPickMode::Instances: {
        if (topLevelPrim) {
            prim = topLevelPrim;
            instanceIndex = topLevelInstanceIndex;
        }
        if (prim.IsInstanceProxy()) {
            while (prim.IsInstanceProxy()) {
                prim = prim.GetParent();
            }
            instanceIndex = UsdImagingDelegate::ALL_INSTANCES;
        }
        usdPath = prim.GetPath();
        break;
    }
    case UsdPointInstancesPickMode::Prototypes: {
        // The scene prim path returned by Hydra *is* the prototype prim's
        // path. We still reset instanceIndex since we're not picking a point
        // instance.
        instanceIndex = UsdImagingDelegate::ALL_INSTANCES;
        break;
    }
    case UsdPointInstancesPickMode::PointInstancer:
    default: {
        if (topLevelPrim) {
            prim = topLevelPrim;
        }
        while (prim.IsInstanceProxy()) {
            prim = prim.GetParent();
        }
        usdPath = prim.GetPath();
        instanceIndex = UsdImagingDelegate::ALL_INSTANCES;
        break;
    }
    }

    // If we didn't pick a point instance above, then search up from the picked
    // prim to satisfy the requested USD selection kind, if specified. If no
    // selection kind is specified, the exact prim that was picked from the
    // viewport should be selected, so there is no need to walk the scene
    // hierarchy.
    if (instanceIndex == UsdImagingDelegate::ALL_INSTANCES && !selectionKind.IsEmpty()) {
        prim = GetPrimOrAncestorWithKind(prim, selectionKind);
        if (prim) {
            usdPath = prim.GetPath();
        }
    }

    const Ufe::PathSegment pathSegment
        = MayaUsd::ufe::usdPathToUfePathSegment(usdPath, instanceIndex);
    const Ufe::SceneItem::Ptr& si
        = handler->createItem(_proxyShapeData->ProxyShape()->ufePath() + pathSegment);
    if (!si) {
        TF_WARN("Failed to create UFE scene item for Rprim '%s'", rprimId.GetText());
        return false;
    }

#ifdef UFE_V2_FEATURES_AVAILABLE
    TF_UNUSED(listAdjustment);

    auto ufeSel = Ufe::NamedSelection::get("MayaSelectTool");
    ufeSel->append(si);
#else
    auto globalSelection = Ufe::GlobalSelection::get();

    switch (listAdjustment) {
    case MGlobal::kReplaceList:
        // The list has been cleared before viewport selection runs, so we
        // can add the new hits directly. UFE selection list is a superset
        // of Maya selection list, calling clear()/replaceWith() on UFE
        // selection list would clear Maya selection list.
        globalSelection->append(si);
        break;
    case MGlobal::kAddToList: globalSelection->append(si); break;
    case MGlobal::kRemoveFromList: globalSelection->remove(si); break;
    case MGlobal::kXORWithList:
        if (!globalSelection->remove(si)) {
            globalSelection->append(si);
        }
        break;
    default: TF_WARN("Unexpected MGlobal::ListAdjustment enum for selection."); break;
    }
#endif
#else
    dagPath = _proxyShapeData->ProxyDagPath();
#endif

    return true;
}

//! \brief  Notify of selection change.
void ProxyRenderDelegate::SelectionChanged() { _selectionChanged = true; }

//! \brief  Populate lead and active selection for Rprims under the proxy shape.
void ProxyRenderDelegate::_PopulateSelection()
{
#if defined(WANT_UFE_BUILD)
    if (_proxyShapeData->ProxyShape() == nullptr) {
        return;
    }

    _leadSelection.reset(new HdSelection);
    _activeSelection.reset(new HdSelection);

    const auto proxyPath = _proxyShapeData->ProxyShape()->ufePath();
    const auto globalSelection = Ufe::GlobalSelection::get();

    // Populate lead selection from the last item in UFE global selection.
    auto it = globalSelection->crbegin();
    if (it != globalSelection->crend()) {
        PopulateSelection(*it, proxyPath, *_sceneDelegate, _leadSelection);

        // Start reverse iteration from the second last item in UFE global
        // selection and populate active selection.
        for (it++; it != globalSelection->crend(); it++) {
            PopulateSelection(*it, proxyPath, *_sceneDelegate, _activeSelection);
        }
    }
#endif
}

/*! \brief  Notify selection change to rprims.
 */
void ProxyRenderDelegate::_UpdateSelectionStates()
{
    const MHWRender::DisplayStatus previousStatus = _displayStatus;
    _displayStatus = MHWRender::MGeometryUtilities::displayStatus(_proxyShapeData->ProxyDagPath());

    SdfPathVector rootPaths;

    if (_displayStatus == MHWRender::kLead || _displayStatus == MHWRender::kActive) {
        if (_displayStatus != previousStatus) {
            rootPaths.push_back(SdfPath::AbsoluteRootPath());
        }
    } else if (previousStatus == MHWRender::kLead || previousStatus == MHWRender::kActive) {
        rootPaths.push_back(SdfPath::AbsoluteRootPath());
        _PopulateSelection();
    } else {
        // Append pre-update lead and active selection.
        AppendSelectedPrimPaths(_leadSelection, rootPaths);
        AppendSelectedPrimPaths(_activeSelection, rootPaths);

        // Update lead and active selection.
        _PopulateSelection();

        // Append post-update lead and active selection.
        AppendSelectedPrimPaths(_leadSelection, rootPaths);
        AppendSelectedPrimPaths(_activeSelection, rootPaths);
    }

    if (!rootPaths.empty()) {
        HdRprimCollection collection(HdTokens->geometry, kSelectionReprSelector);
        collection.SetRootPaths(rootPaths);
        _taskController->SetCollection(collection);
        _engine.Execute(_renderIndex.get(), &_dummyTasks);
        _taskController->SetCollection(*_defaultCollection);
    }
}

/*! \brief  Trigger rprim update for rprims whose visibility changed because of render tags change
 */
void ProxyRenderDelegate::_UpdateRenderTags()
{
    // USD pulls the required render tags from the task list passed into execute.
    // Only rprims which are dirty & which match the current set of render tags
    // will get a Sync call.
    // Render tags are harder for us to handle than HdSt because we have our own
    // cached version of the scene in MPxSubSceneOverride. HdSt draws using
    // HdRenderIndex::GetDrawItems(), and that returns only items that pass the
    // render tag filter. There is no need for HdSt to do any update on items that
    // are being hidden, because the render pass level filtering will prevent
    // them from drawing.
    // The Vp2RenderDelegate implements render tags using MRenderItem::Enable(),
    // which means we do need to update individual MRenderItems when the displayed
    // render tags change, or when the render tag on an rprim changes.
    //
    // To handle an rprim's render tag value changing we need to be sure that
    // the dummy render task we use to draw includes all render tags. If we
    // leave any tags out then when an rprim changes from a visible tag to
    // a hidden one that rprim will get marked dirty, but Sync will not be
    // called because the rprim doesn't match the current render tags.
    //
    // When we change the desired render tags on the proxyShape we'll be adding
    // and/or removing some tags, so we can have existing MRenderItems that need
    // to be hidden, or hidden items that need to be shown. To do that we need
    // to make sure every rprim with a render tag whose visibility changed gets
    // marked dirty. This will ensure the upcoming execute call will update
    // the visibility of the MRenderItems in MPxSubSceneOverride.
    HdChangeTracker& changeTracker = _renderIndex->GetChangeTracker();
    bool             renderPurposeChanged = false;
    bool             proxyPurposeChanged = false;
    bool             guidePurposeChanged = false;
    _proxyShapeData->UpdatePurpose(
        &renderPurposeChanged, &proxyPurposeChanged, &guidePurposeChanged);
    if (renderPurposeChanged || proxyPurposeChanged || guidePurposeChanged) {
        MProfilingScope subProfilingScope(
            HdVP2RenderDelegate::sProfilerCategory, MProfiler::kColorD_L1, "Update Purpose");

        // Build the list of render tags which were added or removed (changed)
        // and the list of render tags which were removed.
        TfTokenVector changedRenderTags;
        if (renderPurposeChanged) {
            changedRenderTags.push_back(HdRenderTagTokens->render);
        }
        if (proxyPurposeChanged) {
            changedRenderTags.push_back(HdRenderTagTokens->proxy);
        }
        if (guidePurposeChanged) {
            changedRenderTags.push_back(HdRenderTagTokens->guide);
        }

        // Mark all the rprims which have a render tag which changed dirty
        SdfPathVector rprimsToDirty = _GetFilteredRprims(*_defaultCollection, changedRenderTags);

        for (auto& id : rprimsToDirty) {
            changeTracker.MarkRprimDirty(id, HdChangeTracker::DirtyRenderTag);
        }
    }

    // The renderTagsVersion increments when the render tags on an rprim changes, or when the
    // global render tags are set. Check to see if the render tags version has changed since
    // the last time we set the render tags so we know if there is a change to an individual
    // rprim or not.
    bool rprimRenderTagChanged = (_renderTagVersion != changeTracker.GetRenderTagVersion());
#ifdef ENABLE_RENDERTAG_VISIBILITY_WORKAROUND
    rprimRenderTagChanged
        = rprimRenderTagChanged || (_visibilityVersion != changeTracker.GetVisibilityChangeCount());
#endif

    // Vp2RenderDelegate implements render tags as a per-render item setting.
    // To handle cases when an rprim changes from a displayed tag to a hidden tag
    // we need to visit all the rprims and set the enable flag correctly on
    // all their render items. Do visit all the rprims we need to set the
    // render tags to be all the tags.
    // When an rprim has it's renderTag changed the global render tag version
    // id will change.
    if (rprimRenderTagChanged) {
        TfTokenVector renderTags = { HdRenderTagTokens->geometry,
                                     HdRenderTagTokens->render,
                                     HdRenderTagTokens->proxy,
                                     HdRenderTagTokens->guide };
        _taskController->SetRenderTags(renderTags);
        _taskRenderTagsValid = false;
    }
    // When the render tag on an rprim changes we do a pass over all rprims to update
    // their visibility. The frame after we do the pass over all the tags, set the tags back to
    // the minimum set of tags.
    else if (!_taskRenderTagsValid) {
        TfTokenVector renderTags
            = { HdRenderTagTokens->geometry }; // always draw geometry render tag purpose.
        if (_proxyShapeData->DrawRenderPurpose()) {
            renderTags.push_back(HdRenderTagTokens->render);
        }
        if (_proxyShapeData->DrawProxyPurpose()) {
            renderTags.push_back(HdRenderTagTokens->proxy);
        }
        if (_proxyShapeData->DrawGuidePurpose()) {
            renderTags.push_back(HdRenderTagTokens->guide);
        }
        _taskController->SetRenderTags(renderTags);
        _taskRenderTagsValid = true;
    }
    _renderTagVersion = changeTracker.GetRenderTagVersion();
#ifdef ENABLE_RENDERTAG_VISIBILITY_WORKAROUND
    _visibilityVersion = changeTracker.GetVisibilityChangeCount();
#endif
}

//! \brief  List the rprims in collection that match renderTags
SdfPathVector ProxyRenderDelegate::_GetFilteredRprims(
    HdRprimCollection const& collection,
    TfTokenVector const&     renderTags)
{
    SdfPathVector        rprimIds;
    const SdfPathVector& paths = _renderIndex->GetRprimIds();
    const SdfPathVector& includePaths = collection.GetRootPaths();
    const SdfPathVector& excludePaths = collection.GetExcludePaths();
    _FilterParam         filterParam = { collection, renderTags, _renderIndex.get() };
    HdPrimGather         gather;
    gather.PredicatedFilter(
        paths, includePaths, excludePaths, _DrawItemFilterPredicate, &filterParam, &rprimIds);

    return rprimIds;
}

//! \brief  Query the selection state of a given prim from the lead selection.
const HdSelection::PrimSelectionState*
ProxyRenderDelegate::GetLeadSelectionState(const SdfPath& path) const
{
    return (_leadSelection == nullptr)
        ? nullptr
        : _leadSelection->GetPrimSelectionState(HdSelection::HighlightModeSelect, path);
}

//! \brief  Qeury the selection state of a given prim from the active selection.
const HdSelection::PrimSelectionState*
ProxyRenderDelegate::GetActiveSelectionState(const SdfPath& path) const
{
    return (_activeSelection == nullptr)
        ? nullptr
        : _activeSelection->GetPrimSelectionState(HdSelection::HighlightModeSelect, path);
}

//! \brief  Query the selection status of a given prim.
HdVP2SelectionStatus ProxyRenderDelegate::GetSelectionStatus(const SdfPath& path) const
{
    if (_displayStatus == MHWRender::kLead) {
        return kFullyLead;
    }

    if (_displayStatus == MHWRender::kActive) {
        return kFullyActive;
    }

    const HdSelection::PrimSelectionState* state = GetLeadSelectionState(path);
    if (state) {
        return state->fullySelected ? kFullyLead : kPartiallySelected;
    }

    state = GetActiveSelectionState(path);
    if (state) {
        return state->fullySelected ? kFullyActive : kPartiallySelected;
    }

    return kUnselected;
}

//! \brief  Query the wireframe color assigned to the proxy shape.
const MColor& ProxyRenderDelegate::GetWireframeColor() const { return _wireframeColor; }

//! \brief
const MColor& ProxyRenderDelegate::GetSelectionHighlightColor(bool lead) const
{
    static const MColor kLeadColor(0.056f, 1.0f, 0.366f, 1.0f);
    static const MColor kActiveColor(1.0f, 1.0f, 1.0f, 1.0f);

    return lead ? kLeadColor : kActiveColor;
}

bool ProxyRenderDelegate::DrawRenderTag(const TfToken& renderTag) const
{
    if (renderTag == HdRenderTagTokens->geometry) {
        return true;
    } else if (renderTag == HdRenderTagTokens->render) {
        return _proxyShapeData->DrawRenderPurpose();
    } else if (renderTag == HdRenderTagTokens->guide) {
        return _proxyShapeData->DrawGuidePurpose();
    } else if (renderTag == HdRenderTagTokens->proxy) {
        return _proxyShapeData->DrawProxyPurpose();
    } else if (renderTag == HdRenderTagTokens->hidden) {
        return false;
    } else {
        TF_WARN("Unknown render tag");
        return true;
    }
}

// ProxyShapeData
ProxyRenderDelegate::ProxyShapeData::ProxyShapeData(
    const MayaUsdProxyShapeBase* proxyShape,
    const MDagPath&              proxyDagPath)
    : _proxyShape(proxyShape)
    , _proxyDagPath(proxyDagPath)
{
    assert(_proxyShape);
}
inline const MayaUsdProxyShapeBase* ProxyRenderDelegate::ProxyShapeData::ProxyShape() const
{
    return _proxyShape;
}
inline const MDagPath& ProxyRenderDelegate::ProxyShapeData::ProxyDagPath() const
{
    return _proxyDagPath;
}
inline UsdStageRefPtr ProxyRenderDelegate::ProxyShapeData::UsdStage() const { return _usdStage; }
inline void           ProxyRenderDelegate::ProxyShapeData::UpdateUsdStage()
{
    _usdStage = _proxyShape->getUsdStage();
}
inline bool ProxyRenderDelegate::ProxyShapeData::IsUsdStageUpToDate() const
{
    return _proxyShape->getUsdStageVersion() == _usdStageVersion;
}
inline void ProxyRenderDelegate::ProxyShapeData::UsdStageUpdated()
{
    _usdStageVersion = _proxyShape->getUsdStageVersion();
}
inline bool ProxyRenderDelegate::ProxyShapeData::IsExcludePrimsUpToDate() const
{
    return _proxyShape->getExcludePrimPathsVersion() == _excludePrimsVersion;
}
inline void ProxyRenderDelegate::ProxyShapeData::ExcludePrimsUpdated()
{
    _excludePrimsVersion = _proxyShape->getExcludePrimPathsVersion();
}
inline void ProxyRenderDelegate::ProxyShapeData::UpdatePurpose(
    bool* drawRenderPurposeChanged,
    bool* drawProxyPurposeChanged,
    bool* drawGuidePurposeChanged)
{
    bool drawRenderPurpose, drawProxyPurpose, drawGuidePurpose;

    ProxyShape()->getDrawPurposeToggles(&drawRenderPurpose, &drawProxyPurpose, &drawGuidePurpose);
    if (drawRenderPurposeChanged)
        *drawRenderPurposeChanged = (drawRenderPurpose != _drawRenderPurpose);
    if (drawProxyPurposeChanged)
        *drawProxyPurposeChanged = (drawProxyPurpose != _drawProxyPurpose);
    if (drawGuidePurposeChanged)
        *drawGuidePurposeChanged = (drawGuidePurpose != _drawGuidePurpose);

    _drawRenderPurpose = drawRenderPurpose;
    _drawProxyPurpose = drawProxyPurpose;
    _drawGuidePurpose = drawGuidePurpose;
}

inline bool ProxyRenderDelegate::ProxyShapeData::DrawRenderPurpose() const
{
    return _drawRenderPurpose;
}
inline bool ProxyRenderDelegate::ProxyShapeData::DrawProxyPurpose() const
{
    return _drawProxyPurpose;
}
inline bool ProxyRenderDelegate::ProxyShapeData::DrawGuidePurpose() const
{
    return _drawGuidePurpose;
}

PXR_NAMESPACE_CLOSE_SCOPE<|MERGE_RESOLUTION|>--- conflicted
+++ resolved
@@ -785,11 +785,6 @@
     const MDagPath&               path,
     MHWRender::MSelectionContext& selectionContext)
 {
-<<<<<<< HEAD
-    /*
-    if (pointSnappingActive()) {
-        selectionContext.setSelectionLevel(MHWRender::MSelectionContext::kVertex);
-=======
     // The component level is coarse-grain, causing Maya to produce undesired face/edge selection
     // hits, as well as vertex selection hits that are required for point snapping. Switch to the
     // new vertex selection level if available in order to produce vertex selection hits only.
@@ -799,9 +794,7 @@
 #else
         selectionContext.setSelectionLevel(MHWRender::MSelectionContext::kComponent);
 #endif
->>>>>>> 600c31ab
-    }
-    */
+    }
 }
 
 //! \brief  Selection for both instanced and non-instanced cases.
