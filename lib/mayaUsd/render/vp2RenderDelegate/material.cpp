//
// Copyright 2020 Autodesk
//
// Licensed under the Apache License, Version 2.0 (the "License");
// you may not use this file except in compliance with the License.
// You may obtain a copy of the License at
//
//     http://www.apache.org/licenses/LICENSE-2.0
//
// Unless required by applicable law or agreed to in writing, software
// distributed under the License is distributed on an "AS IS" BASIS,
// WITHOUT WARRANTIES OR CONDITIONS OF ANY KIND, either express or implied.
// See the License for the specific language governing permissions and
// limitations under the License.
//
#include "material.h"

#include "debugCodes.h"
#include "pxr/usd/sdr/registry.h"
#include "pxr/usd/sdr/shaderNode.h"
#include "render_delegate.h"
#include "tokens.h"

#include <mayaUsd/utils/hash.h>

#include <pxr/base/gf/matrix4d.h>
#include <pxr/base/gf/matrix4f.h>
#include <pxr/base/gf/vec2f.h>
#include <pxr/base/gf/vec3f.h>
#include <pxr/base/gf/vec4f.h>
#include <pxr/base/tf/diagnostic.h>
#include <pxr/base/tf/getenv.h>
#include <pxr/base/tf/pathUtils.h>
#include <pxr/imaging/hd/sceneDelegate.h>
#ifdef WANT_MATERIALX_BUILD
#include <pxr/imaging/hdMtlx/hdMtlx.h>
#endif
#include <pxr/pxr.h>
#include <pxr/usd/ar/packageUtils.h>
#include <pxr/usd/sdf/assetPath.h>
#include <pxr/usd/sdr/registry.h>
#include <pxr/usd/usdHydra/tokens.h>
#include <pxr/usdImaging/usdImaging/textureUtils.h>
#include <pxr/usdImaging/usdImaging/tokens.h>

#include <maya/MFragmentManager.h>
#include <maya/MProfiler.h>
#include <maya/MShaderManager.h>
#include <maya/MStatus.h>
#include <maya/MString.h>
#include <maya/MStringArray.h>
#include <maya/MTextureManager.h>
#include <maya/MUintArray.h>
#include <maya/MViewport2Renderer.h>

#ifdef WANT_MATERIALX_BUILD
#include <MaterialXCore/Document.h>
#include <MaterialXFormat/File.h>
#include <MaterialXFormat/Util.h>
#include <MaterialXGenGlsl/GlslShaderGenerator.h>
#include <MaterialXGenOgsXml/OgsFragment.h>
#include <MaterialXGenOgsXml/OgsXmlGenerator.h>
#include <MaterialXGenShader/HwShaderGenerator.h>
#include <MaterialXGenShader/ShaderStage.h>
#include <MaterialXGenShader/Util.h>
#include <MaterialXRender/ImageHandler.h>
#endif

#if PXR_VERSION <= 2008
// Needed for GL_HALF_FLOAT.
#include <GL/glew.h>
#endif

#include <ghc/filesystem.hpp>
#include <tbb/parallel_for.h>

#include <iostream>
#include <sstream>
#include <string>

#if PXR_VERSION >= 2102
#include <pxr/imaging/hdSt/udimTextureObject.h>
#else
#include <pxr/imaging/glf/udimTexture.h>
#endif

#if PXR_VERSION >= 2102
#include <pxr/imaging/hio/image.h>
#else
#include <pxr/imaging/glf/image.h>
#endif

#ifdef WANT_MATERIALX_BUILD
namespace mx = MaterialX;
#endif

PXR_NAMESPACE_OPEN_SCOPE

namespace {

// clang-format off
TF_DEFINE_PRIVATE_TOKENS(
    _tokens,

    (file)
    (opacity)
    (st)
    (varname)
    (result)
    (cardsUv)
    (glslfx)

    (input)
    (output)

    (diffuseColor)
    (rgb)
    (r)
    (g)
    (b)
    (a)

    (xyz)
    (x)
    (y)
    (z)
    (w)

    (Float4ToFloatX)
    (Float4ToFloatY)
    (Float4ToFloatZ)
    (Float4ToFloatW)
    (Float4ToFloat3)

    (UsdDrawModeCards)
    (FallbackShader)
    (mayaIsBackFacing)
    (isBackfacing)
    ((DrawMode, "drawMode.glslfx"))

    (UsdPrimvarReader_color)
    (UsdPrimvarReader_vector)
);
// clang-format on

<<<<<<< HEAD
#ifdef WANT_MATERIALX_BUILD

// clang-format off
TF_DEFINE_PRIVATE_TOKENS(
    _mtlxTokens,

    (USD_Mtlx_VP2_Material)
    (NG_Maya)
    (image)
    (tiledimage)
    (i_geomprop_)
    (geomprop)
    (uaddressmode)
    (vaddressmode)
    (filtertype)
    (channels)
);
// clang-format on

struct _MaterialXData
{
    _MaterialXData()
    {
        _mtlxLibrary = mx::createDocument();

        // In the final product, the libraries will be intalled with the plugin and
        // will be found in a location that is relative to the plugin load path. We
        // are not ready for the full installer yet, so use the install paths of the
        // MaterialX used to build the module just like Pixar does in USD.
        //
        // Also, since users are able to provide plug-in libraries, we need a fully
        // extendable mechanism so they can declare where to search for these.
        //
        // The MaterialX_DIR location is most likely the cmake folder for a regular
        // build of MaterialX:
        mx::FilePath materialXPath(MaterialX_DIR);
        materialXPath = materialXPath.getParentPath() / mx::FilePath("libraries");
        _mtlxSearchPath.append(materialXPath);

        const std::unordered_set<std::string> uniqueLibraryNames {
            "targets",        "adsklib",        "stdlib", "pbrlib",        "bxdf",
            "stdlib/genglsl", "pbrlib/genglsl", "lights", "lights/genglsl"
        };

        mx::loadLibraries(
            mx::FilePathVec(uniqueLibraryNames.begin(), uniqueLibraryNames.end()),
            _mtlxSearchPath,
            _mtlxLibrary);
    }
    MaterialX::FileSearchPath _mtlxSearchPath; //!< MaterialX library search path
    MaterialX::DocumentPtr    _mtlxLibrary;    //!< MaterialX library
};

_MaterialXData& _GetMaterialXData()
{
    static std::unique_ptr<_MaterialXData> materialXData;
    static std::once_flag                  once;
    std::call_once(once, []() { materialXData.reset(new _MaterialXData()); });

    return *materialXData;
}

bool _IsMaterialX(const HdMaterialNode& node)
{
    SdrRegistry&    shaderReg = SdrRegistry::GetInstance();
    NdrNodeConstPtr ndrNode = shaderReg.GetNodeByIdentifier(node.identifier);

    return ndrNode->GetSourceType() == HdVP2Tokens->mtlx;
}

// Returns true if s begins with prefix
inline bool _BeginsWith(const std::string& s, const std::string& prefix)
{
    return s.rfind(prefix, 0) == 0;
}

// Returns true if s ends with suffix
inline bool _EndsWith(const std::string& s, const std::string& suffix)
{
    return s.size() >= suffix.size()
        && s.compare(s.size() - suffix.size(), std::string::npos, suffix) == 0;
}

//! Return true if that node parameter has topological impact on the generated code.
//
// Swizzle and geompropvalue nodes are currently the only ones that have an attribute that affects
// shader topology. The "channels" and "geomprop" attributes will have effects at the codegen level,
// not at runtime. Yes, this is forbidden internal knowledge of the MaterialX shader generator and
// we might get other nodes like this one in a future update.
//
// Things to look out for are parameters of type "string" and parameters with the "uniform"
// metadata. These need to be reviewed against the code used in their registered
// implementations (see registerImplementation calls in the GlslShaderGenerator CTOR). Sadly
// we can not make that a rule because the filename of an image node is both a "string" and
// has the "uniform" metadata, yet is not affecting topology.
bool _IsTopologicalNode(const HdMaterialNode2& inNode)
{
    return _BeginsWith(inNode.nodeTypeId.GetString(), "ND_swizzle_")
        || _BeginsWith(inNode.nodeTypeId.GetString(), "ND_geompropvalue_");
}

//! Helper function to generate a topo hash that can be used to detect if two networks share the
//  same topology.
size_t _GenerateNetwork2TopoHash(const HdMaterialNetwork2& materialNetwork)
{
    // The HdMaterialNetwork2 structure is stable. Everything is alphabetically sorted.
    size_t topoHash = 0;
    for (const auto& c : materialNetwork.terminals) {
        MayaUsd::hash_combine(topoHash, hash_value(c.first));
        MayaUsd::hash_combine(topoHash, hash_value(c.second.upstreamNode));
        MayaUsd::hash_combine(topoHash, hash_value(c.second.upstreamOutputName));
    }
    for (const auto& nodePair : materialNetwork.nodes) {
        MayaUsd::hash_combine(topoHash, hash_value(nodePair.first));

        const auto& node = nodePair.second;
        MayaUsd::hash_combine(topoHash, hash_value(node.nodeTypeId));

        if (_IsTopologicalNode(node)) {
            // We need to capture values that affect topology:
            for (auto const& p : node.parameters) {
                MayaUsd::hash_combine(topoHash, hash_value(p.first));
                MayaUsd::hash_combine(topoHash, hash_value(p.second));
            }
        }
        for (auto const& i : node.inputConnections) {
            MayaUsd::hash_combine(topoHash, hash_value(i.first));
            for (auto const& c : i.second) {
                MayaUsd::hash_combine(topoHash, hash_value(c.upstreamNode));
                MayaUsd::hash_combine(topoHash, hash_value(c.upstreamOutputName));
            }
        }
    }
    return topoHash;
}

//! Helper function to generate a XML string about nodes, relationships and primvars in the
//! specified material network.
std::string _GenerateXMLString(const HdMaterialNetwork2& materialNetwork)
{
    std::ostringstream result;

    if (ARCH_LIKELY(!materialNetwork.nodes.empty())) {

        result << "<terminals>\n";
        for (const auto& c : materialNetwork.terminals) {
            result << "  <terminal name=\"" << c.first << "\" dest=\"" << c.second.upstreamNode
                   << "\"/>\n";
        }
        result << "</terminals>\n";
        result << "<nodes>\n";
        for (const auto& nodePair : materialNetwork.nodes) {
            const auto& node = nodePair.second;
            const bool  hasChildren = !(node.parameters.empty() && node.inputConnections.empty());
            result << "  <node path=\"" << nodePair.first << "\" id=\"" << node.nodeTypeId << "\""
                   << (hasChildren ? ">\n" : "/>\n");
            if (!node.parameters.empty()) {
                result << "    <parameters>\n";
                for (auto const& p : node.parameters) {
                    result << "      <param name=\"" << p.first << "\" value=\"" << p.second
                           << "\"/>\n";
                }
                result << "    </parameters>\n";
            }
            if (!node.inputConnections.empty()) {
                result << "    <inputs>\n";
                for (auto const& i : node.inputConnections) {
                    if (i.second.size() == 1) {
                        result << "      <input name=\"" << i.first << "\" dest=\""
                               << i.second.back().upstreamNode << "."
                               << i.second.back().upstreamOutputName << "\"/>\n";
                    } else {
                        // Extremely rare case seen only with array connections.
                        result << "      <input name=\"" << i.first << "\">\n";
                        result << "      <connections>\n";
                        for (auto const& c : i.second) {
                            result << "        <cnx dest=\"" << c.upstreamNode << "."
                                   << c.upstreamOutputName << "\"/>\n";
                        }
                        result << "      </connections>\n";
                    }
                }
                result << "    </inputs>\n";
            }
            if (hasChildren) {
                result << "  </node>\n";
            }
        }
        result << "</nodes>\n";
        // We do not add primvars. They are found later while traversing the actual effect instance.
    }

    return result.str();
}

// MaterialX FA nodes will "upgrade" the in2 uniform to whatever the vector type it needs for its
// arithmetic operation. So we need to "upgrade" the value we want to set as well.
//
// One example: ND_multiply_vector3FA(vector3 in1, float in2) will generate a float3 in2 uniform.
MStatus _SetFAParameter(
    MHWRender::MShaderInstance* surfaceShader,
    const HdMaterialNode&       node,
    const MString&              paramName,
    float                       val)
{
    if (_IsMaterialX(node) && _EndsWith(paramName.asChar(), "_in2")
        && _EndsWith(node.identifier.GetString(), "FA")) {
        // Try as vector
        float vec[4] { val, val, val, val };
        return surfaceShader->setParameter(paramName, &vec[0]);
    }
    return MS::kFailure;
}

#endif
=======
bool _IsUsdDrawModeId(const TfToken& id)
{
    return id == _tokens->DrawMode || id == _tokens->UsdDrawModeCards;
}

bool _IsUsdDrawModeNode(const HdMaterialNode& node) { return _IsUsdDrawModeId(node.identifier); }
>>>>>>> 06ffd434

//! Helper utility function to test whether a node is a UsdShade primvar reader.
bool _IsUsdPrimvarReader(const HdMaterialNode& node)
{
    const TfToken& id = node.identifier;
    return (
        id == UsdImagingTokens->UsdPrimvarReader_float
        || id == UsdImagingTokens->UsdPrimvarReader_float2
        || id == UsdImagingTokens->UsdPrimvarReader_float3
        || id == UsdImagingTokens->UsdPrimvarReader_float4 || id == _tokens->UsdPrimvarReader_vector
        || id == UsdImagingTokens->UsdPrimvarReader_int);
}

bool _IsUsdFloat2PrimvarReader(const HdMaterialNode& node)
{
    return (node.identifier == UsdImagingTokens->UsdPrimvarReader_float2);
}

//! Helper utility function to test whether a node is a UsdShade UV texture.
bool _IsUsdUVTexture(const HdMaterialNode& node)
{
    if (node.identifier == UsdImagingTokens->UsdUVTexture) {
        return true;
    }

#ifdef WANT_MATERIALX_BUILD
    if (_IsMaterialX(node)) {
        mx::NodeDefPtr nodeDef
            = _GetMaterialXData()._mtlxLibrary->getNodeDef(node.identifier.GetString());
        if (nodeDef
            && (nodeDef->getNodeString() == _mtlxTokens->image.GetString()
                || nodeDef->getNodeString() == _mtlxTokens->tiledimage.GetString())) {
            return true;
        }
    }
#endif

    return false;
}

//! Helper function to generate a XML string about nodes, relationships and primvars in the
//! specified material network.
std::string _GenerateXMLString(const HdMaterialNetwork& materialNetwork, bool includeParams = true)
{
    std::string result;

    if (ARCH_LIKELY(!materialNetwork.nodes.empty())) {
        // Reserve enough memory to avoid memory reallocation.
        result.reserve(1024);

        result += "<nodes>\n";

        if (includeParams) {
            for (const HdMaterialNode& node : materialNetwork.nodes) {
                result += "  <node path=\"";
                result += node.path.GetString();
                result += "\" id=\"";
                result += node.identifier;
                result += "\">\n";

                result += "    <params>\n";

                for (auto const& parameter : node.parameters) {
                    result += "      <param name=\"";
                    result += parameter.first;
                    result += "\" value=\"";
                    result += TfStringify(parameter.second);
                    result += "\"/>\n";
                }

                result += "    </params>\n";

                result += "  </node>\n";
            }
        } else {
            for (const HdMaterialNode& node : materialNetwork.nodes) {
                result += "  <node path=\"";
                result += node.path.GetString();
                result += "\" id=\"";
                result += node.identifier;
                result += "\"/>\n";
            }
        }

        result += "</nodes>\n";

        if (!materialNetwork.relationships.empty()) {
            result += "<relationships>\n";

            for (const HdMaterialRelationship& rel : materialNetwork.relationships) {
                result += "  <rel from=\"";
                result += rel.inputId.GetString();
                result += ".";
                result += rel.inputName;
                result += "\" to=\"";
                result += rel.outputId.GetString();
                result += ".";
                result += rel.outputName;
                result += "\"/>\n";
            }

            result += "</relationships>\n";
        }

        if (!materialNetwork.primvars.empty()) {
            result += "<primvars>\n";

            for (TfToken const& primvar : materialNetwork.primvars) {
                result += "  <primvar name=\"";
                result += primvar;
                result += "\"/>\n";
            }

            result += "</primvars>\n";
        }
    }

    return result;
}

//! Return true if the surface shader has its opacity attribute connected to a node which isn't
//! a USD primvar reader.
bool _IsTransparent(const HdMaterialNetwork& network)
{
    const HdMaterialNode& surfaceShader = network.nodes.back();

    for (const HdMaterialRelationship& rel : network.relationships) {
        if (rel.outputName == _tokens->opacity && rel.outputId == surfaceShader.path) {
            for (const HdMaterialNode& node : network.nodes) {
                if (node.path == rel.inputId) {
                    return !_IsUsdPrimvarReader(node);
                }
            }
        }
    }

    return false;
}

//! Helper utility function to convert Hydra texture addressing token to VP2 enum.
MHWRender::MSamplerState::TextureAddress _ConvertToTextureSamplerAddressEnum(const TfToken& token)
{
    MHWRender::MSamplerState::TextureAddress address;

    if (token == UsdHydraTokens->clamp) {
        address = MHWRender::MSamplerState::kTexClamp;
    } else if (token == UsdHydraTokens->mirror) {
        address = MHWRender::MSamplerState::kTexMirror;
    } else if (token == UsdHydraTokens->black) {
        address = MHWRender::MSamplerState::kTexBorder;
    } else {
        address = MHWRender::MSamplerState::kTexWrap;
    }

    return address;
}

//! Get sampler state description as required by the material node.
MHWRender::MSamplerStateDesc _GetSamplerStateDesc(const HdMaterialNode& node)
{
    TF_VERIFY(_IsUsdUVTexture(node));

    MHWRender::MSamplerStateDesc desc;
    desc.filter = MHWRender::MSamplerState::kMinMagMipLinear;

#ifdef WANT_MATERIALX_BUILD
    const bool isMaterialXNode = _IsMaterialX(node);
    auto       it
        = node.parameters.find(isMaterialXNode ? _mtlxTokens->uaddressmode : UsdHydraTokens->wrapS);
#else
    auto it = node.parameters.find(UsdHydraTokens->wrapS);
#endif
    if (it != node.parameters.end()) {
        const VtValue& value = it->second;
        if (value.IsHolding<TfToken>()) {
            const TfToken& token = value.UncheckedGet<TfToken>();
            desc.addressU = _ConvertToTextureSamplerAddressEnum(token);
        }
#ifdef WANT_MATERIALX_BUILD
        if (value.IsHolding<std::string>()) {
            TfToken token(value.UncheckedGet<std::string>().c_str());
            desc.addressU = _ConvertToTextureSamplerAddressEnum(token);
        }
#endif
    }

#ifdef WANT_MATERIALX_BUILD
    it = node.parameters.find(isMaterialXNode ? _mtlxTokens->vaddressmode : UsdHydraTokens->wrapT);
#else
    it = node.parameters.find(UsdHydraTokens->wrapT);
#endif
    if (it != node.parameters.end()) {
        const VtValue& value = it->second;
        if (value.IsHolding<TfToken>()) {
            const TfToken& token = value.UncheckedGet<TfToken>();
            desc.addressV = _ConvertToTextureSamplerAddressEnum(token);
        }
#ifdef WANT_MATERIALX_BUILD
        if (value.IsHolding<std::string>()) {
            TfToken token(value.UncheckedGet<std::string>().c_str());
            desc.addressV = _ConvertToTextureSamplerAddressEnum(token);
        }
#endif
    }

    return desc;
}

MHWRender::MTexture*
_LoadUdimTexture(const std::string& path, bool& isColorSpaceSRGB, MFloatArray& uvScaleOffset)
{
    /*
        For this method to work path needs to be an absolute file path, not an asset path.
        That means that this function depends on the changes in 4e426565 to materialAdapther.cpp
        to work. As of my writing this 4e426565 is not in the USD that MayaUSD normally builds
        against so this code will fail, because UsdImaging_GetUdimTiles won't file the tiles
        because we don't know where on disk to look for them.

        https://github.com/PixarAnimationStudios/USD/commit/4e42656543f4e3a313ce31a81c27477d4dcb64b9
    */

    // test for a UDIM texture
#if PXR_VERSION >= 2102
    if (!HdStIsSupportedUdimTexture(path))
        return nullptr;
#else
    if (!GlfIsSupportedUdimTexture(path))
        return nullptr;
#endif

    /*
        Maya's tiled texture support is implemented quite differently from Usd's UDIM support.
        In Maya the texture tiles get combined into a single big texture, downscaling each tile
        if necessary, and filling in empty regions of a non-square tile with the undefined color.

        In USD the UDIM textures are stored in a texture array that the shader uses to draw.
    */

    MHWRender::MRenderer* const       renderer = MHWRender::MRenderer::theRenderer();
    MHWRender::MTextureManager* const textureMgr
        = renderer ? renderer->getTextureManager() : nullptr;
    if (!TF_VERIFY(textureMgr)) {
        return nullptr;
    }

    // HdSt sets the tile limit to the max number of textures in an array of 2d textures. OpenGL
    // says the minimum number of layers in 2048 so I'll use that.
    int                                   tileLimit = 2048;
    std::vector<std::tuple<int, TfToken>> tiles = UsdImaging_GetUdimTiles(path, tileLimit);
    if (tiles.size() == 0) {
        TF_WARN("Unable to find UDIM tiles for %s", path.c_str());
        return nullptr;
    }

    // I don't think there is a downside to setting a very high limit.
    // Maya will clamp the texture size to the VP2 texture clamp resolution and the hardware's
    // max texture size. And Maya doesn't make the tiled texture unnecessarily large. When I
    // try loading two 1k textures I end up with a tiled texture that is 2k x 1k.
    unsigned int maxWidth = 0;
    unsigned int maxHeight = 0;
    renderer->GPUmaximumOutputTargetSize(maxWidth, maxHeight);

    // Open the first image and get it's resolution. Assuming that all the tiles have the same
    // resolution, warn the user if Maya's tiled texture implementation is going to result in
    // a loss of texture data.
    {
#if PXR_VERSION >= 2102
        HioImageSharedPtr image = HioImage::OpenForReading(std::get<1>(tiles[0]).GetString());
#else
        GlfImageSharedPtr image = GlfImage::OpenForReading(std::get<1>(tiles[0]).GetString());
#endif
        if (!TF_VERIFY(image)) {
            return nullptr;
        }
        isColorSpaceSRGB = image->IsColorSpaceSRGB();
        unsigned int tileWidth = image->GetWidth();
        unsigned int tileHeight = image->GetHeight();

        int maxTileId = std::get<0>(tiles.back());
        int maxU = maxTileId % 10;
        int maxV = (maxTileId - maxU) / 10;
        if ((tileWidth * maxU > maxWidth) || (tileHeight * maxV > maxHeight))
            TF_WARN(
                "UDIM texture %s creates a tiled texture larger than the maximum texture size. Some"
                "resolution will be lost.",
                path.c_str());
    }

    MString textureName(
        path.c_str()); // used for caching, using the string with <UDIM> in it is fine
    MStringArray tilePaths;
    MFloatArray  tilePositions;
    for (auto& tile : tiles) {
        tilePaths.append(MString(std::get<1>(tile).GetText()));

#if PXR_VERSION >= 2102
        HioImageSharedPtr image = HioImage::OpenForReading(std::get<1>(tile).GetString());
#else
        GlfImageSharedPtr image = GlfImage::OpenForReading(std::get<1>(tile).GetString());
#endif
        if (!TF_VERIFY(image)) {
            return nullptr;
        }
        if (isColorSpaceSRGB != image->IsColorSpaceSRGB()) {
            TF_WARN(
                "UDIM texture %s color space doesn't match %s color space",
                std::get<1>(tile).GetText(),
                std::get<1>(tiles[0]).GetText());
        }

        // The image labeled 1001 will have id 0, 1002 will have id 1, 1011 will have id 10.
        // image 1001 starts with UV (0.0f, 0.0f), 1002 is (1.0f, 0.0f) and 1011 is (0.0f, 1.0f)
        int   tileId = std::get<0>(tile);
        float u = (float)(tileId % 10);
        float v = (float)((tileId - u) / 10);
        tilePositions.append(u);
        tilePositions.append(v);
    }

    MColor               undefinedColor(0.0f, 1.0f, 0.0f, 1.0f);
    MStringArray         failedTilePaths;
    MHWRender::MTexture* texture = textureMgr->acquireTiledTexture(
        textureName,
        tilePaths,
        tilePositions,
        undefinedColor,
        maxWidth,
        maxHeight,
        failedTilePaths,
        uvScaleOffset);

    for (unsigned int i = 0; i < failedTilePaths.length(); i++) {
        TF_WARN("Failed to load <UDIM> texture tile %s", failedTilePaths[i].asChar());
    }

    return texture;
}

//! Load texture from the specified path
MHWRender::MTexture*
_LoadTexture(const std::string& path, bool& isColorSpaceSRGB, MFloatArray& uvScaleOffset)
{
    MProfilingScope profilingScope(
        HdVP2RenderDelegate::sProfilerCategory, MProfiler::kColorD_L2, "LoadTexture", path.c_str());

    // If it is a UDIM texture we need to modify the path before calling OpenForReading
#if PXR_VERSION >= 2102
    if (HdStIsSupportedUdimTexture(path))
        return _LoadUdimTexture(path, isColorSpaceSRGB, uvScaleOffset);
#else
    if (GlfIsSupportedUdimTexture(path))
        return _LoadUdimTexture(path, isColorSpaceSRGB, uvScaleOffset);
#endif

    MHWRender::MRenderer* const       renderer = MHWRender::MRenderer::theRenderer();
    MHWRender::MTextureManager* const textureMgr
        = renderer ? renderer->getTextureManager() : nullptr;
    if (!TF_VERIFY(textureMgr)) {
        return nullptr;
    }

#if PXR_VERSION >= 2102
    HioImageSharedPtr image = HioImage::OpenForReading(path);
#else
    GlfImageSharedPtr     image = GlfImage::OpenForReading(path);
#endif

    if (!TF_VERIFY(image, "Unable to create an image from %s", path.c_str())) {
        return nullptr;
    }

    // This image is used for loading pixel data from usdz only and should
    // not trigger any OpenGL call. VP2RenderDelegate will transfer the
    // texels to GPU memory with VP2 API which is 3D API agnostic.
#if PXR_VERSION >= 2102
    HioImage::StorageSpec spec;
#else
    GlfImage::StorageSpec spec;
#endif
    spec.width = image->GetWidth();
    spec.height = image->GetHeight();
    spec.depth = 1;
#if PXR_VERSION >= 2102
    spec.format = image->GetFormat();
#elif PXR_VERSION > 2008
    spec.hioFormat = image->GetHioFormat();
#else
    spec.format = image->GetFormat();
    spec.type = image->GetType();
#endif
    spec.flipped = false;

    const int bpp = image->GetBytesPerPixel();
    const int bytesPerRow = spec.width * bpp;
    const int bytesPerSlice = bytesPerRow * spec.height;

    std::vector<unsigned char> storage(bytesPerSlice);
    spec.data = storage.data();

    if (!image->Read(spec)) {
        return nullptr;
    }

    MHWRender::MTexture* texture = nullptr;

    MHWRender::MTextureDescription desc;
    desc.setToDefault2DTexture();
    desc.fWidth = spec.width;
    desc.fHeight = spec.height;
    desc.fBytesPerRow = bytesPerRow;
    desc.fBytesPerSlice = bytesPerSlice;

#if PXR_VERSION > 2008
#if PXR_VERSION >= 2102
    auto specFormat = spec.format;
#else
    auto specFormat = spec.hioFormat;
#endif
    switch (specFormat) {
    // Single Channel
    case HioFormatFloat32:
        desc.fFormat = MHWRender::kR32_FLOAT;
        texture = textureMgr->acquireTexture(path.c_str(), desc, spec.data);
        break;
    case HioFormatFloat16:
        desc.fFormat = MHWRender::kR16_FLOAT;
        texture = textureMgr->acquireTexture(path.c_str(), desc, spec.data);
        break;
    case HioFormatUNorm8:
        desc.fFormat = MHWRender::kR8_UNORM;
        texture = textureMgr->acquireTexture(path.c_str(), desc, spec.data);
        break;

    // Dual channel (quite rare, but seen with mono + alpha files)
    case HioFormatFloat32Vec2:
        desc.fFormat = MHWRender::kR32G32_FLOAT;
        texture = textureMgr->acquireTexture(path.c_str(), desc, spec.data);
        break;
    case HioFormatFloat16Vec2: {
        // R16G16 is not supported by VP2. Converted to R16G16B16A16.
        constexpr int bpp_8 = 8;

        desc.fFormat = MHWRender::kR16G16B16A16_FLOAT;
        desc.fBytesPerRow = spec.width * bpp_8;
        desc.fBytesPerSlice = desc.fBytesPerRow * spec.height;

        std::vector<unsigned char> texels(desc.fBytesPerSlice);

        for (int y = 0; y < spec.height; y++) {
            for (int x = 0; x < spec.width; x++) {
                const int t = spec.width * y + x;
                texels[t * bpp_8 + 0] = storage[t * bpp + 0];
                texels[t * bpp_8 + 1] = storage[t * bpp + 1];
                texels[t * bpp_8 + 2] = storage[t * bpp + 0];
                texels[t * bpp_8 + 3] = storage[t * bpp + 1];
                texels[t * bpp_8 + 4] = storage[t * bpp + 0];
                texels[t * bpp_8 + 5] = storage[t * bpp + 1];
                texels[t * bpp_8 + 6] = storage[t * bpp + 2];
                texels[t * bpp_8 + 7] = storage[t * bpp + 3];
            }
        }

        texture = textureMgr->acquireTexture(path.c_str(), desc, texels.data());
        break;
    }
    case HioFormatUNorm8Vec2:
    case HioFormatUNorm8Vec2srgb: {
        // R8G8 is not supported by VP2. Converted to R8G8B8A8.
        constexpr int bpp_4 = 4;

        desc.fFormat = MHWRender::kR8G8B8A8_UNORM;
        desc.fBytesPerRow = spec.width * bpp_4;
        desc.fBytesPerSlice = desc.fBytesPerRow * spec.height;

        std::vector<unsigned char> texels(desc.fBytesPerSlice);

        for (int y = 0; y < spec.height; y++) {
            for (int x = 0; x < spec.width; x++) {
                const int t = spec.width * y + x;
                texels[t * bpp_4] = storage[t * bpp];
                texels[t * bpp_4 + 1] = storage[t * bpp];
                texels[t * bpp_4 + 2] = storage[t * bpp];
                texels[t * bpp_4 + 3] = storage[t * bpp + 1];
            }
        }

        texture = textureMgr->acquireTexture(path.c_str(), desc, texels.data());
        isColorSpaceSRGB = image->IsColorSpaceSRGB();
        break;
    }

    // 3-Channel
    case HioFormatFloat32Vec3:
        desc.fFormat = MHWRender::kR32G32B32_FLOAT;
        texture = textureMgr->acquireTexture(path.c_str(), desc, spec.data);
        break;
    case HioFormatFloat16Vec3: {
        // R16G16B16 is not supported by VP2. Converted to R16G16B16A16.
        constexpr int bpp_8 = 8;

        desc.fFormat = MHWRender::kR16G16B16A16_FLOAT;
        desc.fBytesPerRow = spec.width * bpp_8;
        desc.fBytesPerSlice = desc.fBytesPerRow * spec.height;

        GfHalf               opaqueAlpha(1.0f);
        const unsigned short alphaBits = opaqueAlpha.bits();
        const unsigned char  lowAlpha = reinterpret_cast<const unsigned char*>(&alphaBits)[0];
        const unsigned char  highAlpha = reinterpret_cast<const unsigned char*>(&alphaBits)[1];

        std::vector<unsigned char> texels(desc.fBytesPerSlice);

        for (int y = 0; y < spec.height; y++) {
            for (int x = 0; x < spec.width; x++) {
                const int t = spec.width * y + x;
                texels[t * bpp_8 + 0] = storage[t * bpp + 0];
                texels[t * bpp_8 + 1] = storage[t * bpp + 1];
                texels[t * bpp_8 + 2] = storage[t * bpp + 2];
                texels[t * bpp_8 + 3] = storage[t * bpp + 3];
                texels[t * bpp_8 + 4] = storage[t * bpp + 4];
                texels[t * bpp_8 + 5] = storage[t * bpp + 5];
                texels[t * bpp_8 + 6] = lowAlpha;
                texels[t * bpp_8 + 7] = highAlpha;
            }
        }

        texture = textureMgr->acquireTexture(path.c_str(), desc, texels.data());
        break;
    }
    case HioFormatFloat16Vec4:
        desc.fFormat = MHWRender::kR16G16B16A16_FLOAT;
        texture = textureMgr->acquireTexture(path.c_str(), desc, spec.data);
        break;
    case HioFormatUNorm8Vec3:
    case HioFormatUNorm8Vec3srgb: {
        // R8G8B8 is not supported by VP2. Converted to R8G8B8A8.
        constexpr int bpp_4 = 4;

        desc.fFormat = MHWRender::kR8G8B8A8_UNORM;
        desc.fBytesPerRow = spec.width * bpp_4;
        desc.fBytesPerSlice = desc.fBytesPerRow * spec.height;

        std::vector<unsigned char> texels(desc.fBytesPerSlice);

        for (int y = 0; y < spec.height; y++) {
            for (int x = 0; x < spec.width; x++) {
                const int t = spec.width * y + x;
                texels[t * bpp_4] = storage[t * bpp];
                texels[t * bpp_4 + 1] = storage[t * bpp + 1];
                texels[t * bpp_4 + 2] = storage[t * bpp + 2];
                texels[t * bpp_4 + 3] = 255;
            }
        }

        texture = textureMgr->acquireTexture(path.c_str(), desc, texels.data());
        isColorSpaceSRGB = image->IsColorSpaceSRGB();
        break;
    }

    // 4-Channel
    case HioFormatFloat32Vec4:
        desc.fFormat = MHWRender::kR32G32B32A32_FLOAT;
        texture = textureMgr->acquireTexture(path.c_str(), desc, spec.data);
        break;
    case HioFormatUNorm8Vec4:
    case HioFormatUNorm8Vec4srgb:
        desc.fFormat = MHWRender::kR8G8B8A8_UNORM;
        isColorSpaceSRGB = image->IsColorSpaceSRGB();
        texture = textureMgr->acquireTexture(path.c_str(), desc, spec.data);
        break;
    default:
        TF_WARN(
            "VP2 renderer delegate: unsupported pixel format (%d) in texture file %s.",
            (int)specFormat,
            path.c_str());
        break;
    }
#else
    switch (spec.format) {
    case GL_RED:
        desc.fFormat = MHWRender::kR8_UNORM;
        if (spec.type == GL_FLOAT)
            desc.fFormat = MHWRender::kR32_FLOAT;
        else if (spec.type == GL_HALF_FLOAT)
            desc.fFormat = MHWRender::kR16_FLOAT;
        texture = textureMgr->acquireTexture(path.c_str(), desc, spec.data);
        break;
    case GL_RGB:
        if (spec.type == GL_FLOAT) {
            desc.fFormat = MHWRender::kR32G32B32_FLOAT;
            texture = textureMgr->acquireTexture(path.c_str(), desc, spec.data);
        } else if (spec.type == GL_HALF_FLOAT) {
            // R16G16B16 is not supported by VP2. Converted to R16G16B16A16.
            constexpr int bpp_8 = 8;

            desc.fFormat = MHWRender::kR16G16B16A16_FLOAT;
            desc.fBytesPerRow = spec.width * bpp_8;
            desc.fBytesPerSlice = desc.fBytesPerRow * spec.height;

            GfHalf               opaqueAlpha(1.0f);
            const unsigned short alphaBits = opaqueAlpha.bits();
            const unsigned char  lowAlpha = reinterpret_cast<const unsigned char*>(&alphaBits)[0];
            const unsigned char  highAlpha = reinterpret_cast<const unsigned char*>(&alphaBits)[1];

            std::vector<unsigned char> texels(desc.fBytesPerSlice);

            for (int y = 0; y < spec.height; y++) {
                for (int x = 0; x < spec.width; x++) {
                    const int t = spec.width * y + x;
                    texels[t * bpp_8 + 0] = storage[t * bpp + 0];
                    texels[t * bpp_8 + 1] = storage[t * bpp + 1];
                    texels[t * bpp_8 + 2] = storage[t * bpp + 2];
                    texels[t * bpp_8 + 3] = storage[t * bpp + 3];
                    texels[t * bpp_8 + 4] = storage[t * bpp + 4];
                    texels[t * bpp_8 + 5] = storage[t * bpp + 5];
                    texels[t * bpp_8 + 6] = lowAlpha;
                    texels[t * bpp_8 + 7] = highAlpha;
                }
            }

            texture = textureMgr->acquireTexture(path.c_str(), desc, texels.data());
        } else {
            // R8G8B8 is not supported by VP2. Converted to R8G8B8A8.
            constexpr int bpp_4 = 4;

            desc.fFormat = MHWRender::kR8G8B8A8_UNORM;
            desc.fBytesPerRow = spec.width * bpp_4;
            desc.fBytesPerSlice = desc.fBytesPerRow * spec.height;

            std::vector<unsigned char> texels(desc.fBytesPerSlice);

            for (int y = 0; y < spec.height; y++) {
                for (int x = 0; x < spec.width; x++) {
                    const int t = spec.width * y + x;
                    texels[t * bpp_4] = storage[t * bpp];
                    texels[t * bpp_4 + 1] = storage[t * bpp + 1];
                    texels[t * bpp_4 + 2] = storage[t * bpp + 2];
                    texels[t * bpp_4 + 3] = 255;
                }
            }

            texture = textureMgr->acquireTexture(path.c_str(), desc, texels.data());
            isColorSpaceSRGB = image->IsColorSpaceSRGB();
        }
        break;
    case GL_RGBA:
        if (spec.type == GL_FLOAT) {
            desc.fFormat = MHWRender::kR32G32B32A32_FLOAT;
        } else if (spec.type == GL_HALF_FLOAT) {
            desc.fFormat = MHWRender::kR16G16B16A16_FLOAT;
        } else {
            desc.fFormat = MHWRender::kR8G8B8A8_UNORM;
            isColorSpaceSRGB = image->IsColorSpaceSRGB();
        }
        texture = textureMgr->acquireTexture(path.c_str(), desc, spec.data);
        break;
    default: break;
    }
#endif

    return texture;
}

} // anonymous namespace

/*! \brief  Releases the reference to the texture owned by a smart pointer.
 */
void HdVP2TextureDeleter::operator()(MHWRender::MTexture* texture)
{
    MRenderer* const                  renderer = MRenderer::theRenderer();
    MHWRender::MTextureManager* const textureMgr
        = renderer ? renderer->getTextureManager() : nullptr;
    if (TF_VERIFY(textureMgr)) {
        textureMgr->releaseTexture(texture);
    }
}

/*! \brief  Constructor
 */
HdVP2Material::HdVP2Material(HdVP2RenderDelegate* renderDelegate, const SdfPath& id)
    : HdMaterial(id)
    , _renderDelegate(renderDelegate)
{
}

/*! \brief  Synchronize VP2 state with scene delegate state based on dirty bits
 */
void HdVP2Material::Sync(
    HdSceneDelegate* sceneDelegate,
    HdRenderParam* /*renderParam*/,
    HdDirtyBits* dirtyBits)
{
    if (*dirtyBits & (HdMaterial::DirtyResource | HdMaterial::DirtyParams)) {
        const SdfPath& id = GetId();

        MProfilingScope profilingScope(
            HdVP2RenderDelegate::sProfilerCategory,
            MProfiler::kColorC_L2,
            "HdVP2Material::Sync",
            id.GetText());

        VtValue vtMatResource = sceneDelegate->GetMaterialResource(id);

        if (vtMatResource.IsHolding<HdMaterialNetworkMap>()) {
            const HdMaterialNetworkMap& networkMap
                = vtMatResource.UncheckedGet<HdMaterialNetworkMap>();

            HdMaterialNetwork bxdfNet, dispNet, vp2BxdfNet;

            TfMapLookup(networkMap.map, HdMaterialTerminalTokens->surface, &bxdfNet);
            TfMapLookup(networkMap.map, HdMaterialTerminalTokens->displacement, &dispNet);

#ifdef WANT_MATERIALX_BUILD
            if (!bxdfNet.nodes.empty()) {
                if (_IsMaterialX(bxdfNet.nodes.back())) {

                    bool               isVolume = false;
                    HdMaterialNetwork2 surfaceNetwork;
                    HdMaterialNetwork2ConvertFromHdMaterialNetworkMap(
                        networkMap, &surfaceNetwork, &isVolume);
                    if (isVolume) {
                        // Not supported.
                        return;
                    }

                    size_t topoHash = _GenerateNetwork2TopoHash(surfaceNetwork);

                    if (!_surfaceShader || topoHash != _topoHash) {
                        _surfaceShader.reset(
                            _CreateMaterialXShaderInstance(GetId(), surfaceNetwork));
                        _topoHash = topoHash;
                    }

                    if (_surfaceShader) {
                        _UpdateShaderInstance(bxdfNet);
#ifdef HDVP2_MATERIAL_CONSOLIDATION_UPDATE_WORKAROUND
                        _MaterialChanged(sceneDelegate);
#endif
                        *dirtyBits = HdMaterial::Clean;
                    }
                    return;
                }
            }
#endif

            _ApplyVP2Fixes(vp2BxdfNet, bxdfNet);

            if (!vp2BxdfNet.nodes.empty()) {
                // Generate a XML string from the material network and convert it to a token for
                // faster hashing and comparison.
                const TfToken token(_GenerateXMLString(vp2BxdfNet, false));

                // Skip creating a new shader instance if the token is unchanged. There is no plan
                // to implement fine-grain dirty bit in Hydra for the same purpose:
                // https://groups.google.com/g/usd-interest/c/xytT2azlJec/m/22Tnw4yXAAAJ
                if (_surfaceNetworkToken != token) {
                    MProfilingScope subProfilingScope(
                        HdVP2RenderDelegate::sProfilerCategory,
                        MProfiler::kColorD_L2,
                        "CreateShaderInstance");

                    // Remember the path of the surface shader for special handling: unlike other
                    // fragments, the parameters of the surface shader fragment can't be renamed.
                    _surfaceShaderId = vp2BxdfNet.nodes.back().path;

                    MHWRender::MShaderInstance* shader;

#ifndef HDVP2_DISABLE_SHADER_CACHE
                    // Acquire a shader instance from the shader cache. If a shader instance has
                    // been cached with the same token, a clone of the shader instance will be
                    // returned. Multiple clones of a shader instance will share the same shader
                    // effect, thus reduce compilation overhead and enable material consolidation.
                    shader = _renderDelegate->GetShaderFromCache(token);

                    // If the shader instance is not found in the cache, create one from the
                    // material network and add a clone to the cache for reuse.
                    if (!shader) {
                        shader = _CreateShaderInstance(vp2BxdfNet);

                        if (shader) {
                            _renderDelegate->AddShaderToCache(token, *shader);
                        }
                    }
#else
                    shader = _CreateShaderInstance(vp2BxdfNet);
#endif

                    // The shader instance is owned by the material solely.
                    _surfaceShader.reset(shader);

                    if (TfDebug::IsEnabled(HDVP2_DEBUG_MATERIAL)) {
                        std::cout << "BXDF material network for " << id << ":\n"
                                  << _GenerateXMLString(bxdfNet) << "\n"
                                  << "BXDF (with VP2 fixes) material network for " << id << ":\n"
                                  << _GenerateXMLString(vp2BxdfNet) << "\n"
                                  << "Displacement material network for " << id << ":\n"
                                  << _GenerateXMLString(dispNet) << "\n";

                        if (_surfaceShader) {
                            auto tmpDir = ghc::filesystem::temp_directory_path();
                            tmpDir /= "HdVP2Material_";
                            tmpDir += id.GetName();
                            tmpDir += ".txt";
                            _surfaceShader->writeEffectSourceToFile(tmpDir.c_str());

                            std::cout << "BXDF generated shader code for " << id << ":\n";
                            std::cout << "  " << tmpDir << "\n";
                        }
                    }

                    // Store primvar requirements.
                    _requiredPrimvars = std::move(vp2BxdfNet.primvars);

                    // The token is saved and will be used to determine whether a new shader
                    // instance is needed during the next sync.
                    _surfaceNetworkToken = token;

                    // If the surface shader has its opacity attribute connected to a node which
                    // isn't a primvar reader, it is set as transparent. If the opacity attr is
                    // connected to a primvar reader, the Rprim side will determine the transparency
                    // state according to the primvars:displayOpacity data. If the opacity attr
                    // isn't connected, the transparency state will be set in
                    // _UpdateShaderInstance() according to the opacity value.
                    if (shader) {
                        shader->setIsTransparent(_IsTransparent(bxdfNet));
                    }
                }

                _UpdateShaderInstance(bxdfNet);

#ifdef HDVP2_MATERIAL_CONSOLIDATION_UPDATE_WORKAROUND
                _MaterialChanged(sceneDelegate);
#endif
            }
        } else {
            TF_WARN(
                "Expected material resource for <%s> to hold HdMaterialNetworkMap,"
                "but found %s instead.",
                id.GetText(),
                vtMatResource.GetTypeName().c_str());
        }
    }

    *dirtyBits = HdMaterial::Clean;
}

/*! \brief  Returns the minimal set of dirty bits to place in the
change tracker for use in the first sync of this prim.
*/
HdDirtyBits HdVP2Material::GetInitialDirtyBitsMask() const { return HdMaterial::AllDirty; }

/*! \brief  Applies VP2-specific fixes to the material network.
 */
void HdVP2Material::_ApplyVP2Fixes(HdMaterialNetwork& outNet, const HdMaterialNetwork& inNet)
{
    // To avoid relocation, reserve enough space for possible maximal size. The
    // output network is temporary C++ object that will be released after use.
    const size_t numNodes = inNet.nodes.size();
    const size_t numRelationships = inNet.relationships.size();

    size_t nodeCounter = 0;

    _nodePathMap.clear();
    _nodePathMap.reserve(numNodes);

    HdMaterialNetwork tmpNet;
    tmpNet.nodes.reserve(numNodes);
    tmpNet.relationships.reserve(numRelationships);

    // Some material networks require us to add nodes and connections to the base
    // HdMaterialNetwork. Keep track of the existence of some key nodes to help
    // with performance.
    HdMaterialNode* usdDrawModeCardsNode = nullptr;
    HdMaterialNode* stPrimvarReader = nullptr;

    // Get the shader registry so I can look up the real names of shading nodes.
    SdrRegistry& shaderReg = SdrRegistry::GetInstance();

    // Replace the authored node paths with simplified paths in the form of "node#". By doing so
    // we will be able to reuse shader effects among material networks which have the same node
    // identifiers and relationships but different node paths, reduce shader compilation overhead
    // and enable material consolidation for faster rendering.
    for (const HdMaterialNode& node : inNet.nodes) {
        tmpNet.nodes.push_back(node);

        HdMaterialNode& outNode = tmpNet.nodes.back();

        // For card draw mode the HdMaterialNode will have an identifier which is the hash of the
        // file path to drawMode.glslfx on disk. Using that value I can get the SdrShaderNode, and
        // then get the actual name of the shader "drawMode.glslfx". For other node names the
        // HdMaterialNode identifier and the SdrShaderNode name seem to be the same, so just convert
        // everything to use the SdrShaderNode name.
        SdrShaderNodeConstPtr sdrNode
            = shaderReg.GetShaderNodeByIdentifierAndType(outNode.identifier, _tokens->glslfx);
        outNode.identifier = TfToken(sdrNode->GetName());

        if (_IsUsdDrawModeNode(outNode)) {
            // I can't easily name a Maya fragment something with a '.' in it, so pick a different
            // fragment name.
            outNode.identifier = _tokens->UsdDrawModeCards;
            TF_VERIFY(!usdDrawModeCardsNode); // there should only be one.
            usdDrawModeCardsNode = &outNode;
        }

        if (_IsUsdFloat2PrimvarReader(outNode)) {
            TF_VERIFY(!stPrimvarReader); // I haven't thought about what to do for multiple UV sets!
            stPrimvarReader = &outNode;
        }

        outNode.path = SdfPath(outNode.identifier.GetString() + std::to_string(++nodeCounter));

        _nodePathMap[node.path] = outNode.path;
    }

    // Update the relationships to use the new node paths.
    for (const HdMaterialRelationship& rel : inNet.relationships) {
        tmpNet.relationships.push_back(rel);

        HdMaterialRelationship& outRel = tmpNet.relationships.back();
        outRel.inputId = _nodePathMap[outRel.inputId];
        outRel.outputId = _nodePathMap[outRel.outputId];
    }

    outNet.nodes.reserve(numNodes + numRelationships);
    outNet.relationships.reserve(numRelationships * 2);
    outNet.primvars.reserve(numNodes);

    // Add additional nodes necessary for Maya's fragment compiler
    // to work that are logical predecessors of node.
    auto addPredecessorNodes = [&](const HdMaterialNode& node) {
        // If the node is a UsdUVTexture node, verify there is a UsdPrimvarReader_float2 connected
        // to the st input of it. If not, find the basic st reader and/or create it and connect it.
        // Adding the UV reader only works for cards draw mode. We wouldn't know which UV stream to
        // read if another material was missing the primvar reader.
        if (_IsUsdUVTexture(node) && usdDrawModeCardsNode) {
            // the DrawModeCardsFragment has UsdUVtexture nodes without primvar readers.
            // Add a primvar reader to each UsdUVTexture which doesn't already have one.
            if (!stPrimvarReader) {
                HdMaterialNode stReader;
                stReader.identifier = UsdImagingTokens->UsdPrimvarReader_float2;
                stReader.path
                    = SdfPath(stReader.identifier.GetString() + std::to_string(++nodeCounter));
                stReader.parameters[_tokens->varname] = _tokens->cardsUv;
                outNet.nodes.push_back(stReader);
                stPrimvarReader = &outNet.nodes.back();
                // Specifically looking for the cardsUv primvar
                outNet.primvars.push_back(_tokens->cardsUv);
            }

            // search for an existing relationship between stPrimvarReader & node.
            // TODO: if there are multiple UV sets this can fail, it is looking for
            // a connection to a specific UsdPrimvarReader_float2.
            bool hasRelationship = false;
            for (const HdMaterialRelationship& rel : tmpNet.relationships) {
                if (rel.inputId == stPrimvarReader->path && rel.inputName == _tokens->result
                    && rel.outputId == node.path && rel.outputName == _tokens->st) {
                    hasRelationship = true;
                    break;
                }
            }

            if (!hasRelationship) {
                // The only case I'm currently aware of where we have UsdUVTexture nodes without
                // a corresponding UsdPrimvarReader_float2 to read the UVs is draw mode cards.
                // There could be other cases, and it could be find to add the primvar reader
                // and connection, but we want to know when it is happening.
                TF_VERIFY(usdDrawModeCardsNode);

                HdMaterialRelationship newRel
                    = { stPrimvarReader->path, _tokens->result, node.path, _tokens->st };
                outNet.relationships.push_back(newRel);
            }
        }

        // If the node is a DrawModeCardsFragment add a MayaIsBackFacing fragment to cull out
        // backfaces.
        if (_IsUsdDrawModeNode(node)) {
            // Add the MayaIsBackFacing fragment
            HdMaterialNode mayaIsBackFacingNode;
            mayaIsBackFacingNode.identifier = _tokens->mayaIsBackFacing;
            mayaIsBackFacingNode.path = SdfPath(
                mayaIsBackFacingNode.identifier.GetString() + std::to_string(++nodeCounter));
            outNet.nodes.push_back(mayaIsBackFacingNode);

            // Connect to the isBackfacing input of the DrawModeCards fragment
            HdMaterialRelationship newRel = { mayaIsBackFacingNode.path,
                                              _tokens->mayaIsBackFacing,
                                              node.path,
                                              _tokens->isBackfacing };
            outNet.relationships.push_back(newRel);
        }
    };

    // Add additional nodes necessary for Maya's fragment compiler
    // to work that are logical successors of node.
    auto addSuccessorNodes = [&](const HdMaterialNode& node, const TfToken& primvarToRead) {
        // If the node is a DrawModeCardsFragment add the fallback material after it to do
        // the lighting etc.
        if (_IsUsdDrawModeNode(node)) {

            // Add the fallback shader node and hook it up. This has to be the last node in
            // outNet.nodes.
            HdMaterialNode fallbackShaderNode;
            fallbackShaderNode.identifier = _tokens->FallbackShader;
            fallbackShaderNode.path = SdfPath(
                fallbackShaderNode.identifier.GetString() + std::to_string(++nodeCounter));
            outNet.nodes.push_back(fallbackShaderNode);

            // The DrawModeCards fragment is basically a texture picker. Connect its output to
            // the diffuseColor input of the fallback shader node.
            HdMaterialRelationship newRel
                = { node.path, _tokens->output, fallbackShaderNode.path, _tokens->diffuseColor };
            outNet.relationships.push_back(newRel);

            // Add the required primvars
            outNet.primvars.push_back(HdTokens->points);
            outNet.primvars.push_back(HdTokens->normals);

            // no passthrough nodes necessary between the draw mode cards node & the fallback
            // shader.
            return;
        }

        // Copy outgoing connections and if needed add passthrough node/connection.
        for (const HdMaterialRelationship& rel : tmpNet.relationships) {
            if (rel.inputId != node.path) {
                continue;
            }

            TfToken passThroughId;
            if (rel.inputName == _tokens->rgb || rel.inputName == _tokens->xyz) {
                passThroughId = _tokens->Float4ToFloat3;
            } else if (rel.inputName == _tokens->r || rel.inputName == _tokens->x) {
                passThroughId = _tokens->Float4ToFloatX;
            } else if (rel.inputName == _tokens->g || rel.inputName == _tokens->y) {
                passThroughId = _tokens->Float4ToFloatY;
            } else if (rel.inputName == _tokens->b || rel.inputName == _tokens->z) {
                passThroughId = _tokens->Float4ToFloatZ;
            } else if (rel.inputName == _tokens->a || rel.inputName == _tokens->w) {
                passThroughId = _tokens->Float4ToFloatW;
            } else if (primvarToRead == HdTokens->displayColor) {
                passThroughId = _tokens->Float4ToFloat3;
            } else if (primvarToRead == HdTokens->displayOpacity) {
                passThroughId = _tokens->Float4ToFloatW;
            } else {
                outNet.relationships.push_back(rel);
                continue;
            }

            const SdfPath passThroughPath(
                passThroughId.GetString() + std::to_string(++nodeCounter));

            const HdMaterialNode passThroughNode = { passThroughPath, passThroughId, {} };
            outNet.nodes.push_back(passThroughNode);

            HdMaterialRelationship newRel
                = { rel.inputId, _tokens->output, passThroughPath, _tokens->input };
            outNet.relationships.push_back(newRel);

            newRel = { passThroughPath, _tokens->output, rel.outputId, rel.outputName };
            outNet.relationships.push_back(newRel);
        }
    };

    // Add nodes necessary for the fragment compiler to produce a shader that works.
    for (const HdMaterialNode& node : tmpNet.nodes) {
        TfToken primvarToRead;

        const bool isUsdPrimvarReader = _IsUsdPrimvarReader(node);
        if (isUsdPrimvarReader) {
            auto it = node.parameters.find(_tokens->varname);
            if (it != node.parameters.end()) {
                primvarToRead = TfToken(TfStringify(it->second));
            }
        }

        addPredecessorNodes(node);
        outNet.nodes.push_back(node);
        addSuccessorNodes(node, primvarToRead);

        // If the primvar reader is reading color or opacity, replace it with
        // UsdPrimvarReader_color which can create COLOR stream requirement
        // instead of generic TEXCOORD stream.
        if (primvarToRead == HdTokens->displayColor || primvarToRead == HdTokens->displayOpacity) {
            HdMaterialNode& nodeToChange = outNet.nodes.back();
            nodeToChange.identifier = _tokens->UsdPrimvarReader_color;
        }

        // Normal map is not supported yet. For now primvars:normals is used for
        // shading, which is also the current behavior of USD/Hydra.
        // https://groups.google.com/d/msg/usd-interest/7epU16C3eyY/X9mLW9VFEwAJ
        if (node.identifier == UsdImagingTokens->UsdPreviewSurface) {
            outNet.primvars.push_back(HdTokens->normals);
        }
        // UsdImagingMaterialAdapter doesn't create primvar requirements as
        // expected. Workaround by manually looking up "varname" parameter.
        // https://groups.google.com/forum/#!msg/usd-interest/z-14AgJKOcU/1uJJ1thXBgAJ
        else if (isUsdPrimvarReader) {
            if (!primvarToRead.IsEmpty()) {
                outNet.primvars.push_back(primvarToRead);
            }
        }
    }
}

#ifdef WANT_MATERIALX_BUILD

void HdVP2Material::_ApplyMtlxVP2Fixes(HdMaterialNetwork2& outNet, const HdMaterialNetwork2& inNet)
{

    // The goal here is to strip all local names in the network paths in order to reduce the shader
    // to its topological elements only.

    // We also strip all local values so that the Maya effect gets created with all values set to
    // their MaterialX default values.

    // Once we have that, we can fully re-use any previously encountered effect that has the same
    // MaterialX topology and only update the values that are found in the material network.

    size_t nodeCounter = 0;
    _nodePathMap.clear();

    // Paths will go /NG_Maya/N0, /NG_Maya/N1, /NG_Maya/N2...
    // We need NG_Maya, one level up, as this will be the name assigned to the MaterialX node graph
    // when run thru HdMtlxCreateMtlxDocumentFromHdNetwork (I know, forbidden knowledge again).
    SdfPath ngBase(_mtlxTokens->NG_Maya);

    // We will traverse the network in a depth-first traversal starting at the
    // terminals. This will allow a stable traversal that will not be affected
    // by the ordering of the SdfPaths and make sure we assign the same index to
    // all nodes regardless of the way they are sorted in the network node map.
    std::vector<const SdfPath*> pathsToTraverse;
    for (const auto& terminal : inNet.terminals) {
        const auto& connection = terminal.second;
        pathsToTraverse.push_back(&(connection.upstreamNode));
    }
    while (!pathsToTraverse.empty()) {
        const SdfPath* path = pathsToTraverse.back();
        pathsToTraverse.pop_back();
        if (!_nodePathMap.count(*path)) {
            const HdMaterialNode2& node = inNet.nodes.find(*path)->second;
            // We only need to create the anonymized name at this time:
            _nodePathMap[*path] = ngBase.AppendChild(TfToken("N" + std::to_string(nodeCounter++)));
            for (const auto& input : node.inputConnections) {
                for (const auto& connection : input.second) {
                    pathsToTraverse.push_back(&(connection.upstreamNode));
                }
            }
        }
    }

    // Copy the incoming network using only the anonymized names:
    outNet.primvars = inNet.primvars;
    for (const auto& terminal : inNet.terminals) {
        outNet.terminals.emplace(
            terminal.first,
            HdMaterialConnection2 { _nodePathMap[terminal.second.upstreamNode],
                                    terminal.second.upstreamOutputName });
    }
    for (const auto& nodePair : inNet.nodes) {
        const HdMaterialNode2& inNode = nodePair.second;
        HdMaterialNode2        outNode;
        outNode.nodeTypeId = inNode.nodeTypeId;
        if (_IsTopologicalNode(inNode)) {
            // These parameters affect topology:
            outNode.parameters = inNode.parameters;
        }
        for (const auto& cnxPair : inNode.inputConnections) {
            std::vector<HdMaterialConnection2> outCnx;
            for (const auto& c : cnxPair.second) {
                outCnx.emplace_back(
                    HdMaterialConnection2 { _nodePathMap[c.upstreamNode], c.upstreamOutputName });
            }
            outNode.inputConnections.emplace(cnxPair.first, std::move(outCnx));
        }
        outNet.nodes.emplace(_nodePathMap[nodePair.first], std::move(outNode));
    }
}

/*! \brief  Detects MaterialX networks and rehydrates them.
 */
MHWRender::MShaderInstance* HdVP2Material::_CreateMaterialXShaderInstance(
    SdfPath const&            materialId,
    HdMaterialNetwork2 const& surfaceNetwork)
{
    MHWRender::MShaderInstance* shaderInstance = nullptr;

    auto const& terminalConnIt = surfaceNetwork.terminals.find(HdMaterialTerminalTokens->surface);
    if (terminalConnIt == surfaceNetwork.terminals.end()) {
        // No surface material
        return shaderInstance;
    }

    HdMaterialNetwork2 fixedNetwork;
    _ApplyMtlxVP2Fixes(fixedNetwork, surfaceNetwork);

    SdfPath       terminalPath = terminalConnIt->second.upstreamNode;
    const TfToken shaderCacheID(_GenerateXMLString(fixedNetwork));

    // Acquire a shader instance from the shader cache. If a shader instance has been cached with
    // the same token, a clone of the shader instance will be returned. Multiple clones of a shader
    // instance will share the same shader effect, thus reduce compilation overhead and enable
    // material consolidation.
    shaderInstance = _renderDelegate->GetShaderFromCache(shaderCacheID);
    if (shaderInstance) {
        _surfaceShaderId = terminalPath;
        const TfTokenVector* cachedPrimvars = _renderDelegate->GetPrimvarsFromCache(shaderCacheID);
        if (cachedPrimvars) {
            _requiredPrimvars = *cachedPrimvars;
        }
        return shaderInstance;
    }

    SdfPath fixedPath = fixedNetwork.terminals[HdMaterialTerminalTokens->surface].upstreamNode;
    HdMaterialNode2 const* surfTerminal = &fixedNetwork.nodes[fixedPath];
    if (!surfTerminal) {
        return shaderInstance;
    }

    try {
        // The HdMtlxCreateMtlxDocumentFromHdNetwork function can throw if any MaterialX error is
        // raised.

        // Check if the Terminal is a MaterialX Node
        SdrRegistry&                sdrRegistry = SdrRegistry::GetInstance();
        const SdrShaderNodeConstPtr mtlxSdrNode = sdrRegistry.GetShaderNodeByIdentifierAndType(
            surfTerminal->nodeTypeId, HdVP2Tokens->mtlx);

        mx::DocumentPtr           mtlxDoc;
        const mx::FileSearchPath& crLibrarySearchPath(_GetMaterialXData()._mtlxSearchPath);
        if (mtlxSdrNode) {

            // Create the MaterialX Document from the HdMaterialNetwork
            std::set<SdfPath> hdTextureNodes;
            mx::StringMap     mxHdTextureMap; // Mx-Hd texture name counterparts
            mtlxDoc = HdMtlxCreateMtlxDocumentFromHdNetwork(
                fixedNetwork,
                *surfTerminal, // MaterialX HdNode
                SdfPath(_mtlxTokens->USD_Mtlx_VP2_Material),
                _GetMaterialXData()._mtlxLibrary,
                &hdTextureNodes,
                &mxHdTextureMap);

            _surfaceShaderId = terminalPath;

            if (TfDebug::IsEnabled(HDVP2_DEBUG_MATERIAL)) {
                std::cout << "generated shader code for " << materialId.GetText() << ":\n";
                std::cout << "Generated graph\n==============================\n";
                mx::writeToXmlStream(mtlxDoc, std::cout);
                std::cout << "\n==============================\n";
            }
        }

        if (!mtlxDoc) {
            return shaderInstance;
        }

        // This function is very recent and might only exist in a PR at this point in time
        // See https://github.com/autodesk-forks/MaterialX/pull/1197 for current status.
        mx::OgsXmlGenerator::setUseLightAPIV2(true);

        mx::NodePtr materialNode;
        for (const mx::NodePtr& material : mtlxDoc->getMaterialNodes()) {
            if (material->getName() == _mtlxTokens->USD_Mtlx_VP2_Material.GetText()) {
                materialNode = material;
            }
        }

        if (!materialNode) {
            return shaderInstance;
        }

        MaterialXMaya::OgsFragment ogsFragment(materialNode, crLibrarySearchPath);

        // Explore the fragment for primvars:
        mx::ShaderPtr            shader = ogsFragment.getShader();
        const mx::VariableBlock& vertexInputs
            = shader->getStage(mx::Stage::VERTEX).getInputBlock(mx::HW::VERTEX_INPUTS);
        for (size_t i = 0; i < vertexInputs.size(); ++i) {
            const mx::ShaderPort* variable = vertexInputs[i];
            // Position is always assumed.
            // Tangent will be generated in the vertex shader using a utility fragment
            if (variable->getName() == mx::HW::T_IN_NORMAL) {
                _requiredPrimvars.push_back(HdTokens->normals);
            }
        }

        MHWRender::MRenderer* const renderer = MHWRender::MRenderer::theRenderer();
        if (!TF_VERIFY(renderer)) {
            return shaderInstance;
        }

        MHWRender::MFragmentManager* const fragmentManager = renderer->getFragmentManager();
        if (!TF_VERIFY(fragmentManager)) {
            return shaderInstance;
        }

        MString fragmentName(ogsFragment.getFragmentName().c_str());

        if (!fragmentManager->hasFragment(fragmentName)) {
            std::string   fragSrc = ogsFragment.getFragmentSource();
            const MString registeredFragment
                = fragmentManager->addShadeFragmentFromBuffer(fragSrc.c_str(), false);
            if (registeredFragment.length() == 0) {
                TF_WARN("Failed to register shader fragment %s", fragmentName.asChar());
                return shaderInstance;
            }
        }

        const MHWRender::MShaderManager* const shaderMgr = renderer->getShaderManager();
        if (!TF_VERIFY(shaderMgr)) {
            return shaderInstance;
        }

        shaderInstance = shaderMgr->getFragmentShader(fragmentName, "outColor", true);

        // Find named primvar readers:
        MStringArray parameterList;
        shaderInstance->parameterList(parameterList);
        for (unsigned int i = 0; i < parameterList.length(); ++i) {
            static const unsigned int u_geomprop_length
                = static_cast<unsigned int>(_mtlxTokens->i_geomprop_.GetString().length());
            if (parameterList[i].substring(0, u_geomprop_length - 1)
                == _mtlxTokens->i_geomprop_.GetText()) {
                MString varname
                    = parameterList[i].substring(u_geomprop_length, parameterList[i].length());
                shaderInstance->renameParameter(parameterList[i], varname);
                _requiredPrimvars.push_back(TfToken(varname.asChar()));
            }
        }

        // Add automatic tangent generation:
        shaderInstance->addInputFragment("materialXTw", "Tw", "Tw");

    } catch (mx::Exception e) {
        TF_RUNTIME_ERROR(
            "Caught exception '%s' while processing '%s'", e.what(), materialId.GetText());
        return nullptr;
    }

    if (TfDebug::IsEnabled(HDVP2_DEBUG_MATERIAL)) {
        std::cout << "BXDF material network for " << materialId << ":\n"
                  << _GenerateXMLString(surfaceNetwork) << "\n"
                  << "Topology-only network for " << materialId << ":\n"
                  << shaderCacheID << "\n"
                  << "Required primvars:\n";

        for (TfToken const& primvar : _requiredPrimvars) {
            std::cout << "\t" << primvar << std::endl;
        }

        auto tmpDir = ghc::filesystem::temp_directory_path();
        tmpDir /= "HdVP2Material_";
        tmpDir += materialId.GetName();
        tmpDir += ".txt";
        shaderInstance->writeEffectSourceToFile(tmpDir.c_str());

        std::cout << "BXDF generated shader code for " << materialId << ":\n";
        std::cout << "  " << tmpDir << "\n";
    }

    if (shaderInstance) {
        _renderDelegate->AddShaderToCache(shaderCacheID, *shaderInstance);
        _renderDelegate->AddPrimvarsToCache(shaderCacheID, _requiredPrimvars);
    }

    return shaderInstance;
}

#endif

/*! \brief  Creates a shader instance for the surface shader.
 */
MHWRender::MShaderInstance* HdVP2Material::_CreateShaderInstance(const HdMaterialNetwork& mat)
{
    MHWRender::MRenderer* const renderer = MHWRender::MRenderer::theRenderer();
    if (!TF_VERIFY(renderer)) {
        return nullptr;
    }

    const MHWRender::MShaderManager* const shaderMgr = renderer->getShaderManager();
    if (!TF_VERIFY(shaderMgr)) {
        return nullptr;
    }

    MHWRender::MShaderInstance* shaderInstance = nullptr;

    // MShaderInstance supports multiple connections between shaders on Maya 2018.7, 2019.3, 2020
    // and above.
#if (MAYA_API_VERSION >= 20190300) \
    || ((MAYA_API_VERSION >= 20180700) && (MAYA_API_VERSION < 20190000))

    // UsdImagingMaterialAdapter has walked the shader graph and emitted nodes
    // and relationships in topological order to avoid forward-references, thus
    // we can run a reverse iteration to avoid connecting a fragment before any
    // of its downstream fragments.
    const auto rend = mat.nodes.rend();
    for (auto rit = mat.nodes.rbegin(); rit != rend; rit++) {
        const HdMaterialNode& node = *rit;

        const MString nodeId = node.identifier.GetText();
        const MString nodeName = node.path.GetNameToken().GetText();

        if (shaderInstance == nullptr) {
            shaderInstance = shaderMgr->getFragmentShader(nodeId, "outSurfaceFinal", true);
            if (shaderInstance == nullptr) {
                TF_WARN("Failed to create shader instance for %s", nodeId.asChar());
                break;
            }

            continue;
        }

        MStringArray outputNames, inputNames;

        for (const HdMaterialRelationship& rel : mat.relationships) {
            if (rel.inputId == node.path) {
                MString outputName = rel.inputName.GetText();
                outputNames.append(outputName);

                if (rel.outputId != _surfaceShaderId) {
                    std::string str = rel.outputId.GetName();
                    str += rel.outputName.GetString();
                    inputNames.append(str.c_str());
                } else {
                    inputNames.append(rel.outputName.GetText());
                }
            }
        }

        if (outputNames.length() > 0) {
            MUintArray invalidParamIndices;
            MStatus    status = shaderInstance->addInputFragmentForMultiParams(
                nodeId, nodeName, outputNames, inputNames, &invalidParamIndices);

            if (!status && TfDebug::IsEnabled(HDVP2_DEBUG_MATERIAL)) {
                TF_WARN(
                    "Error %s happened when connecting shader %s",
                    status.errorString().asChar(),
                    node.path.GetText());

                const unsigned int len = invalidParamIndices.length();
                for (unsigned int i = 0; i < len; i++) {
                    unsigned int   index = invalidParamIndices[i];
                    const MString& outputName = outputNames[index];
                    const MString& inputName = inputNames[index];
                    TF_WARN("  %s -> %s", outputName.asChar(), inputName.asChar());
                }
            }

            if (_IsUsdPrimvarReader(node)) {
                auto it = node.parameters.find(_tokens->varname);
                if (it != node.parameters.end()) {
                    const MString paramName = HdTokens->primvar.GetText();
                    const MString varname = TfStringify(it->second).c_str();
                    shaderInstance->renameParameter(paramName, varname);
                }
            }
        } else {
            TF_DEBUG(HDVP2_DEBUG_MATERIAL)
                .Msg("Failed to connect shader %s\n", node.path.GetText());
        }
    }

#elif MAYA_API_VERSION >= 20190000

    // UsdImagingMaterialAdapter has walked the shader graph and emitted nodes
    // and relationships in topological order to avoid forward-references, thus
    // we can run a reverse iteration to avoid connecting a fragment before any
    // of its downstream fragments.
    const auto rend = mat.nodes.rend();
    for (auto rit = mat.nodes.rbegin(); rit != rend; rit++) {
        const HdMaterialNode& node = *rit;

        const MString nodeId = node.identifier.GetText();
        const MString nodeName = node.path.GetNameToken().GetText();

        if (shaderInstance == nullptr) {
            shaderInstance = shaderMgr->getFragmentShader(nodeId, "outSurfaceFinal", true);
            if (shaderInstance == nullptr) {
                TF_WARN("Failed to create shader instance for %s", nodeId.asChar());
                break;
            }

            continue;
        }

        MStringArray outputNames, inputNames;

        std::string primvarname;

        for (const HdMaterialRelationship& rel : mat.relationships) {
            if (rel.inputId == node.path) {
                outputNames.append(rel.inputName.GetText());
                inputNames.append(rel.outputName.GetText());
            }

            if (_IsUsdUVTexture(node)) {
                if (rel.outputId == node.path && rel.outputName == _tokens->st) {
                    for (const HdMaterialNode& n : mat.nodes) {
                        if (n.path == rel.inputId && _IsUsdPrimvarReader(n)) {
                            auto it = n.parameters.find(_tokens->varname);
                            if (it != n.parameters.end()) {
                                primvarname = TfStringify(it->second);
                            }
                            break;
                        }
                    }
                }
            }
        }

        // Without multi-connection support for MShaderInstance, this code path
        // can only support common patterns of UsdShade material network, i.e.
        // a UsdUVTexture is connected to a single input of a USD Preview Surface.
        // More generic fix is coming.
        if (outputNames.length() == 1) {
            MStatus status
                = shaderInstance->addInputFragment(nodeId, outputNames[0], inputNames[0]);

            if (!status) {
                TF_DEBUG(HDVP2_DEBUG_MATERIAL)
                    .Msg(
                        "Error %s happened when connecting shader %s\n",
                        status.errorString().asChar(),
                        node.path.GetText());
            }

            if (_IsUsdUVTexture(node)) {
                const MString paramNames[]
                    = { "file", "fileSampler", "isColorSpaceSRGB", "fallback", "scale", "bias" };

                for (const MString& paramName : paramNames) {
                    const MString resolvedName = nodeName + paramName;
                    shaderInstance->renameParameter(paramName, resolvedName);
                }

                const MString paramName = _tokens->st.GetText();
                shaderInstance->setSemantic(paramName, "uvCoord");
                shaderInstance->setAsVarying(paramName, true);
                shaderInstance->renameParameter(paramName, primvarname.c_str());
            }
        } else {
            TF_DEBUG(HDVP2_DEBUG_MATERIAL)
                .Msg("Failed to connect shader %s\n", node.path.GetText());

            if (outputNames.length() > 1) {
                TF_DEBUG(HDVP2_DEBUG_MATERIAL)
                    .Msg("MShaderInstance doesn't support "
                         "multiple connections between shaders on the current Maya version.\n");
            }
        }
    }

#endif

    return shaderInstance;
}

/*! \brief  Updates parameters for the surface shader.
 */
void HdVP2Material::_UpdateShaderInstance(const HdMaterialNetwork& mat)
{
    if (!_surfaceShader) {
        return;
    }

    MProfilingScope profilingScope(
        HdVP2RenderDelegate::sProfilerCategory, MProfiler::kColorD_L2, "UpdateShaderInstance");

    for (const HdMaterialNode& node : mat.nodes) {
        MString nodeName = "";
#ifdef WANT_MATERIALX_BUILD
        const bool isMaterialXNode = _IsMaterialX(node);
        if (isMaterialXNode) {
            nodeName += _nodePathMap[node.path].GetName().c_str();
            if (node.path == _surfaceShaderId) {
                nodeName = "";
            } else {
                nodeName += "_";
            }
        } else
#endif
        {
            // Find the simplified path for the authored node path from the map which has been
            // created when applying VP2-specific fixes.
            const auto it = _nodePathMap.find(node.path);
            if (it == _nodePathMap.end()) {
                continue;
            }

            // The simplified path has only one token which is the node name.
            const SdfPath& nodePath = it->second;
            if (nodePath != _surfaceShaderId) {
                nodeName = nodePath.GetText();
            }
        }

        MStatus samplerStatus = MStatus::kFailure;

        if (_IsUsdUVTexture(node)) {
            const MHWRender::MSamplerStateDesc desc = _GetSamplerStateDesc(node);
            const MHWRender::MSamplerState*    sampler = _renderDelegate->GetSamplerState(desc);
            if (sampler) {
#ifdef WANT_MATERIALX_BUILD
                if (isMaterialXNode) {
                    const MString paramName = "_" + nodeName + "file_sampler";
                    samplerStatus = _surfaceShader->setParameter(paramName, *sampler);
                } else
#endif
                {
                    const MString paramName = nodeName + "fileSampler";
                    samplerStatus = _surfaceShader->setParameter(paramName, *sampler);
                }
            }
        }

        for (auto const& entry : node.parameters) {
            const TfToken& token = entry.first;
            const VtValue& value = entry.second;

            MString paramName = nodeName + token.GetText();

            MStatus status = MStatus::kFailure;

            if (value.IsHolding<float>()) {
                const float& val = value.UncheckedGet<float>();
                status = _surfaceShader->setParameter(paramName, val);

#ifdef WANT_MATERIALX_BUILD
                if (!status) {
                    status = _SetFAParameter(_surfaceShader.get(), node, paramName, val);
                }
#endif
                // The opacity parameter can be found and updated only when it
                // has no connection. In this case, transparency of the shader
                // is solely determined by the opacity value.
                if (status && nodeName.length() == 0 && token == _tokens->opacity) {
                    _surfaceShader->setIsTransparent(val < 0.999f);
                }
            } else if (value.IsHolding<GfVec2f>()) {
                const float* val = value.UncheckedGet<GfVec2f>().data();
                status = _surfaceShader->setParameter(paramName, val);
            } else if (value.IsHolding<GfVec3f>()) {
                const float* val = value.UncheckedGet<GfVec3f>().data();
                status = _surfaceShader->setParameter(paramName, val);
            } else if (value.IsHolding<GfVec4f>()) {
                const float* val = value.UncheckedGet<GfVec4f>().data();
                status = _surfaceShader->setParameter(paramName, val);
            } else if (value.IsHolding<TfToken>()) {
                // The two parameters have been converted to sampler state
                // before entering this loop.
                if (_IsUsdUVTexture(node)
                    && (token == UsdHydraTokens->wrapS || token == UsdHydraTokens->wrapT)) {
                    status = samplerStatus;
                }
            } else if (value.IsHolding<SdfAssetPath>()) {
                const SdfAssetPath& val = value.UncheckedGet<SdfAssetPath>();
                const std::string&  resolvedPath = val.GetResolvedPath();
                const std::string&  assetPath = val.GetAssetPath();
                if (_IsUsdUVTexture(node) && token == _tokens->file) {
                    const HdVP2TextureInfo& info
                        = _AcquireTexture(!resolvedPath.empty() ? resolvedPath : assetPath);

                    MHWRender::MTextureAssignment assignment;
                    assignment.texture = info._texture.get();
                    status = _surfaceShader->setParameter(paramName, assignment);

#ifdef WANT_MATERIALX_BUILD
                    // TODO: MaterialX image nodes have colorSpace metadata on the file attribute,
                    // and this can be found in the UsdShade version of the MaterialX document. At
                    // this point in time, there is no mechanism in Hydra to transmit metadata so
                    // this information will not reach the render delegate. Follow
                    // https://github.com/PixarAnimationStudios/USD/issues/1523 for future updates
                    // on colorspace handling in MaterialX/Hydra.
                    if (status && !isMaterialXNode) {
#else
                    if (status) {
#endif
                        paramName = nodeName + "isColorSpaceSRGB";
                        status = _surfaceShader->setParameter(paramName, info._isColorSpaceSRGB);
                    }
                    if (status) {
                        paramName = nodeName + "stScale";
                        status = _surfaceShader->setParameter(paramName, info._stScale.data());
                    }
                    if (status) {
                        paramName = nodeName + "stOffset";
                        status = _surfaceShader->setParameter(paramName, info._stOffset.data());
                    }
                }
            } else if (value.IsHolding<int>()) {
                const int& val = value.UncheckedGet<int>();
                status = _surfaceShader->setParameter(paramName, val);
            } else if (value.IsHolding<bool>()) {
                const bool& val = value.UncheckedGet<bool>();
                status = _surfaceShader->setParameter(paramName, val);
            } else if (value.IsHolding<GfMatrix4d>()) {
                MMatrix matrix;
                value.UncheckedGet<GfMatrix4d>().Get(matrix.matrix);
                status = _surfaceShader->setParameter(paramName, matrix);
            } else if (value.IsHolding<GfMatrix4f>()) {
                MFloatMatrix matrix;
                value.UncheckedGet<GfMatrix4f>().Get(matrix.matrix);
                status = _surfaceShader->setParameter(paramName, matrix);
#ifdef WANT_MATERIALX_BUILD
            } else if (value.IsHolding<std::string>()) {
                // Some MaterialX nodes have a string member that does not translate to a shader
                // parameter.
                if (isMaterialXNode
                    && (token == _mtlxTokens->geomprop || token == _mtlxTokens->uaddressmode
                        || token == _mtlxTokens->vaddressmode || token == _mtlxTokens->filtertype
                        || token == _mtlxTokens->channels)) {
                    status = MS::kSuccess;
                }
#endif
            }

            if (!status) {
                TF_DEBUG(HDVP2_DEBUG_MATERIAL)
                    .Msg("Failed to set shader parameter %s\n", paramName.asChar());
            }
        }
    }
}

/*! \brief  Acquires a texture for the given image path.
 */
const HdVP2TextureInfo& HdVP2Material::_AcquireTexture(const std::string& path)
{
    const auto it = _textureMap.find(path);
    if (it != _textureMap.end()) {
        return it->second;
    }

    bool                 isSRGB = false;
    MFloatArray          uvScaleOffset;
    MHWRender::MTexture* texture = _LoadTexture(path, isSRGB, uvScaleOffset);

    HdVP2TextureInfo& info = _textureMap[path];
    info._texture.reset(texture);
    info._isColorSpaceSRGB = isSRGB;
    if (uvScaleOffset.length() > 0) {
        TF_VERIFY(uvScaleOffset.length() == 4);
        info._stScale.Set(uvScaleOffset[0], uvScaleOffset[1]); // The first 2 elements are the scale
        info._stOffset.Set(
            uvScaleOffset[2], uvScaleOffset[3]); // The next two elements are the offset
    }
    return info;
}

#ifdef HDVP2_MATERIAL_CONSOLIDATION_UPDATE_WORKAROUND

void HdVP2Material::SubscribeForMaterialUpdates(const SdfPath& rprimId)
{
    std::lock_guard<std::mutex> lock(_materialSubscriptionsMutex);

    _materialSubscriptions.insert(rprimId);
}

void HdVP2Material::UnsubscribeFromMaterialUpdates(const SdfPath& rprimId)
{
    std::lock_guard<std::mutex> lock(_materialSubscriptionsMutex);

    _materialSubscriptions.erase(rprimId);
}

void HdVP2Material::_MaterialChanged(HdSceneDelegate* sceneDelegate)
{
    std::lock_guard<std::mutex> lock(_materialSubscriptionsMutex);

    HdChangeTracker& changeTracker = sceneDelegate->GetRenderIndex().GetChangeTracker();
    for (const SdfPath& rprimId : _materialSubscriptions) {
        changeTracker.MarkRprimDirty(rprimId, HdChangeTracker::DirtyMaterialId);
    }
}

#endif

PXR_NAMESPACE_CLOSE_SCOPE<|MERGE_RESOLUTION|>--- conflicted
+++ resolved
@@ -143,7 +143,6 @@
 );
 // clang-format on
 
-<<<<<<< HEAD
 #ifdef WANT_MATERIALX_BUILD
 
 // clang-format off
@@ -358,15 +357,14 @@
     return MS::kFailure;
 }
 
-#endif
-=======
+#endif // WANT_MATERIALX_BUILD
+
 bool _IsUsdDrawModeId(const TfToken& id)
 {
     return id == _tokens->DrawMode || id == _tokens->UsdDrawModeCards;
 }
 
 bool _IsUsdDrawModeNode(const HdMaterialNode& node) { return _IsUsdDrawModeId(node.identifier); }
->>>>>>> 06ffd434
 
 //! Helper utility function to test whether a node is a UsdShade primvar reader.
 bool _IsUsdPrimvarReader(const HdMaterialNode& node)
@@ -1700,7 +1698,7 @@
         // Add automatic tangent generation:
         shaderInstance->addInputFragment("materialXTw", "Tw", "Tw");
 
-    } catch (mx::Exception e) {
+    } catch (mx::Exception& e) {
         TF_RUNTIME_ERROR(
             "Caught exception '%s' while processing '%s'", e.what(), materialId.GetText());
         return nullptr;
