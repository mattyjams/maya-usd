--- conflicted
+++ resolved
@@ -3105,6 +3105,10 @@
         HdVP2RenderDelegate::sProfilerCategory, MProfiler::kColorD_L2, "UpdateShaderInstance");
 
     std::unordered_set<MString, MStringHash> updatedAttributes;
+    auto setShaderParam = [&updatedAttributes, this](auto&& paramName, auto&& paramValue) {
+        updatedAttributes.insert(paramName);
+        return SetShaderParameter(paramName, paramValue);
+    };
 
     const bool matIsTransparent = _IsTransparent(mat);
     if (matIsTransparent != _surfaceShader->isTransparent()) {
@@ -3156,22 +3160,12 @@
 #ifdef WANT_MATERIALX_BUILD
                 if (isMaterialXNode) {
                     const MString paramName = "_" + nodeName + "file_sampler";
-<<<<<<< HEAD
-                    samplerStatus = _surfaceShader->setParameter(paramName, *sampler);
-                    updatedAttributes.insert(paramName);
-=======
-                    samplerStatus = SetShaderParameter(paramName, *sampler);
->>>>>>> 329d37d0
+                    samplerStatus = setShaderParam(paramName, *sampler);
                 } else
 #endif
                 {
                     const MString paramName = nodeName + "fileSampler";
-<<<<<<< HEAD
-                    samplerStatus = _surfaceShader->setParameter(paramName, *sampler);
-                    updatedAttributes.insert(paramName);
-=======
-                    samplerStatus = SetShaderParameter(paramName, *sampler);
->>>>>>> 329d37d0
+                    samplerStatus = setShaderParam(paramName, *sampler);
                 }
             }
         }
@@ -3181,32 +3175,31 @@
             const VtValue& value = entry.second;
 
             MString paramName = nodeName + token.GetText();
-            updatedAttributes.insert(paramName);
 
             MStatus status = MStatus::kFailure;
 
             if (value.IsHolding<float>()) {
                 const float& val = value.UncheckedGet<float>();
-                status = SetShaderParameter(paramName, val);
+                status = setShaderParam(paramName, val);
 
 #ifdef WANT_MATERIALX_BUILD
                 if (!status) {
                     if (_IsFAParameter(node, paramName)) {
                         // Try as vector
                         float vec[4] { val, val, val, val };
-                        status = SetShaderParameter(paramName, &vec[0]);
+                        status = setShaderParam(paramName, &vec[0]);
                     }
                 }
 #endif
             } else if (value.IsHolding<GfVec2f>()) {
                 const float* val = value.UncheckedGet<GfVec2f>().data();
-                status = SetShaderParameter(paramName, val);
+                status = setShaderParam(paramName, val);
             } else if (value.IsHolding<GfVec3f>()) {
                 const float* val = value.UncheckedGet<GfVec3f>().data();
-                status = SetShaderParameter(paramName, val);
+                status = setShaderParam(paramName, val);
             } else if (value.IsHolding<GfVec4f>()) {
                 const float* val = value.UncheckedGet<GfVec4f>().data();
-                status = SetShaderParameter(paramName, val);
+                status = setShaderParam(paramName, val);
             } else if (value.IsHolding<TfToken>()) {
                 if (_IsUsdUVTexture(node)) {
                     if (token == UsdHydraTokens->wrapS || token == UsdHydraTokens->wrapT) {
@@ -3227,7 +3220,7 @@
 
                     MHWRender::MTextureAssignment assignment;
                     assignment.texture = info._texture.get();
-                    status = SetShaderParameter(paramName, assignment);
+                    status = setShaderParam(paramName, assignment);
 
 #ifdef WANT_MATERIALX_BUILD
                     // TODO: MaterialX image nodes have colorSpace metadata on the file attribute,
@@ -3254,12 +3247,7 @@
                                 }
                             }
                         }
-<<<<<<< HEAD
-                        status = _surfaceShader->setParameter(paramName, isSRGB);
-                        updatedAttributes.insert(paramName);
-=======
-                        status = SetShaderParameter(paramName, isSRGB);
->>>>>>> 329d37d0
+                        status = setShaderParam(paramName, isSRGB);
                     }
                     // These parameters allow scaling texcoords into the proper coordinates of the
                     // Maya UDIM texture atlas:
@@ -3269,12 +3257,7 @@
 #else
                         paramName = nodeName + "stScale";
 #endif
-<<<<<<< HEAD
-                        status = _surfaceShader->setParameter(paramName, info._stScale.data());
-                        updatedAttributes.insert(paramName);
-=======
-                        status = SetShaderParameter(paramName, info._stScale.data());
->>>>>>> 329d37d0
+                        status = setShaderParam(paramName, info._stScale.data());
                     }
                     if (status) {
 #ifdef WANT_MATERIALX_BUILD
@@ -3282,33 +3265,28 @@
 #else
                         paramName = nodeName + "stOffset";
 #endif
-<<<<<<< HEAD
-                        status = _surfaceShader->setParameter(paramName, info._stOffset.data());
-                        updatedAttributes.insert(paramName);
-=======
-                        status = SetShaderParameter(paramName, info._stOffset.data());
->>>>>>> 329d37d0
+                        status = setShaderParam(paramName, info._stOffset.data());
                     }
                 }
             } else if (value.IsHolding<int>()) {
                 const int& val = value.UncheckedGet<int>();
                 if (node.identifier == UsdImagingTokens->UsdPreviewSurface
                     && token == _tokens->useSpecularWorkflow) {
-                    status = SetShaderParameter(paramName, val != 0);
+                    status = setShaderParam(paramName, val != 0);
                 } else {
-                    status = SetShaderParameter(paramName, val);
+                    status = setShaderParam(paramName, val);
                 }
             } else if (value.IsHolding<bool>()) {
                 const bool& val = value.UncheckedGet<bool>();
-                status = SetShaderParameter(paramName, val);
+                status = setShaderParam(paramName, val);
             } else if (value.IsHolding<GfMatrix4d>()) {
                 MMatrix matrix;
                 value.UncheckedGet<GfMatrix4d>().Get(matrix.matrix);
-                status = SetShaderParameter(paramName, matrix);
+                status = setShaderParam(paramName, matrix);
             } else if (value.IsHolding<GfMatrix4f>()) {
                 MFloatMatrix matrix;
                 value.UncheckedGet<GfMatrix4f>().Get(matrix.matrix);
-                status = SetShaderParameter(paramName, matrix);
+                status = setShaderParam(paramName, matrix);
 #ifdef WANT_MATERIALX_BUILD
             } else if (value.IsHolding<std::string>()) {
                 // Some MaterialX nodes have a string member that does not translate to a shader
