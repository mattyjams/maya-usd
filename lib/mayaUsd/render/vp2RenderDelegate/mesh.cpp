--- conflicted
+++ resolved
@@ -54,81 +54,6 @@
 const TfTokenVector sFallbackShaderPrimvars
     = { HdTokens->displayColor, HdTokens->displayOpacity, HdTokens->normals };
 
-<<<<<<< HEAD
-=======
-const MColor       kOpaqueBlue(0.0f, 0.0f, 1.0f, 1.0f); //!< Opaque blue
-const MColor       kOpaqueGray(.18f, .18f, .18f, 1.0f); //!< Opaque gray
-const unsigned int kNumColorChannels = 4;               //!< The number of color channels
-
-const MString kPositionsStr("positions");       //!< Cached string for efficiency
-const MString kNormalsStr("normals");           //!< Cached string for efficiency
-const MString kDiffuseColorStr("diffuseColor"); //!< Cached string for efficiency
-const MString kSolidColorStr("solidColor");     //!< Cached string for efficiency
-
-//! A primvar vertex buffer data map indexed by primvar name.
-using PrimvarBufferDataMap = std::unordered_map<TfToken, void*, TfToken::HashFunctor>;
-
-//! \brief  Helper struct used to package all the changes into single commit task
-//!         (such commit task will be executed on main-thread)
-struct CommitState
-{
-    HdVP2DrawItem::RenderItemData& _renderItemData;
-
-    //! If valid, new index buffer data to commit
-    int* _indexBufferData { nullptr };
-    //! If valid, new primvar buffer data to commit
-    PrimvarBufferDataMap _primvarBufferDataMap;
-
-    //! If valid, world matrix to set on the render item
-    MMatrix* _worldMatrix { nullptr };
-
-    //! If valid, bounding box to set on the render item
-    MBoundingBox* _boundingBox { nullptr };
-
-    //! if valid, enable or disable the render item
-    bool* _enabled { nullptr };
-
-    //! Instancing doesn't have dirty bits, every time we do update, we must update instance
-    //! transforms
-    std::shared_ptr<MMatrixArray> _instanceTransforms;
-
-    //! Color parameter that _instanceColors should be bound to
-    MString _instanceColorParam;
-
-    //! Color array to support per-instance color and selection highlight.
-    std::shared_ptr<MFloatArray> _instanceColors;
-
-    MStringArray _ufeIdentifiers;
-
-    //! If valid, new shader instance to set
-    MHWRender::MShaderInstance* _shader { nullptr };
-
-    //! Is this object transparent
-    bool _isTransparent { false };
-
-    //! If true, associate geometric buffers to the render item and trigger consolidation/instancing
-    //! update
-    bool _geometryDirty { false };
-
-    //! Construct valid commit state
-    CommitState(HdVP2DrawItem::RenderItemData& renderItemData)
-        : _renderItemData(renderItemData)
-    {
-    }
-
-    //! No default constructor, we need draw item and dirty bits.
-    CommitState() = delete;
-
-    //! returns true if there is no state to commit
-    bool Empty()
-    {
-        return _indexBufferData == nullptr && _shader == nullptr && _enabled == nullptr
-            && !_geometryDirty && _boundingBox == nullptr && !_instanceTransforms
-            && !_instanceColors && _ufeIdentifiers.length() == 0 && _worldMatrix == nullptr;
-    }
-};
-
->>>>>>> 8b43ed35
 //! Helper utility function to fill primvar data to vertex buffer.
 template <class DEST_TYPE, class SRC_TYPE>
 void _FillPrimvarData(
@@ -445,17 +370,6 @@
 #endif
 }
 
-<<<<<<< HEAD
-=======
-void HdVP2Mesh::_CommitMVertexBuffer(MHWRender::MVertexBuffer* const buffer, void* bufferData) const
-{
-    const MString& rprimId = _rprimId;
-
-    _delegate->GetVP2ResourceRegistry().EnqueueCommit(
-        [buffer, bufferData, rprimId]() { buffer->commit(bufferData); });
-}
-
->>>>>>> 8b43ed35
 void HdVP2Mesh::_PrepareSharedVertexBuffers(
     HdSceneDelegate*   delegate,
     const HdDirtyBits& rprimDirtyBits,
@@ -511,7 +425,7 @@
                 if (!_meshSharedData->_adjacency) {
                     _meshSharedData->_adjacency.reset(new Hd_VertexAdjacency());
 
-                    HdBufferSourceSharedPtr adjacencyComputation
+                HdBufferSourceSharedPtr     adjacencyComputation
                         = _meshSharedData->_adjacency->GetSharedAdjacencyBuilderComputation(
                             &_meshSharedData->_topology);
                     MProfilingScope profilingScope(
@@ -520,7 +434,7 @@
                         _rprimId.asChar(),
                         "HdVP2Mesh::computeAdjacency");
 
-                    adjacencyComputation->Resolve();
+                adjacencyComputation->Resolve();
                 }
 
                 // Only the points referenced by the topology are used to compute
@@ -850,7 +764,7 @@
     HdDirtyBits*     dirtyBits,
     TfToken const&   reprToken)
 {
-    const SdfPath& id = GetId();
+    const SdfPath&       id = GetId();
     HdRenderIndex& renderIndex = delegate->GetRenderIndex();
     if (!_SyncCommon(dirtyBits, id, _GetRepr(reprToken), renderIndex)) {
         return;
@@ -927,42 +841,7 @@
     }
 
     if (*dirtyBits & HdChangeTracker::DirtyMaterialId) {
-<<<<<<< HEAD
         const SdfPath materialId = _GetUpdatedMaterialId(this, delegate);
-=======
-        const SdfPath materialId = delegate->GetMaterialId(id);
-
-        if (!materialId.IsEmpty()) {
-            auto* material = dynamic_cast<HdVP2Material*>(
-                renderIndex.GetSprim(HdPrimTypeTokens->material, materialId));
-            if (material) {
-                // Load the textures if any
-                material->EnqueueLoadTextures();
-            }
-        }
-
-#ifdef HDVP2_MATERIAL_CONSOLIDATION_UPDATE_WORKAROUND
-        const SdfPath& origMaterialId = GetMaterialId();
-        if (materialId != origMaterialId) {
-            if (!origMaterialId.IsEmpty()) {
-                HdVP2Material* material = static_cast<HdVP2Material*>(
-                    renderIndex.GetSprim(HdPrimTypeTokens->material, origMaterialId));
-                if (material) {
-                    material->UnsubscribeFromMaterialUpdates(id);
-                }
-            }
-
-            if (!materialId.IsEmpty()) {
-                HdVP2Material* material = static_cast<HdVP2Material*>(
-                    renderIndex.GetSprim(HdPrimTypeTokens->material, materialId));
-                if (material) {
-                    material->SubscribeForMaterialUpdates(id);
-                }
-            }
-        }
-#endif
-
->>>>>>> 8b43ed35
 #if HD_API_VERSION < 37
         _SetMaterialId(renderIndex.GetChangeTracker(), materialId);
 #else
@@ -1612,11 +1491,11 @@
         const HdMeshTopology& topologyToUse = _meshSharedData->_renderingTopology;
 
         if (desc.geomStyle == HdMeshGeomStyleHull) {
-            MProfilingScope profilingScope(
-                HdVP2RenderDelegate::sProfilerCategory,
-                MProfiler::kColorC_L2,
-                _rprimId.asChar(),
-                "HdVP2Mesh prepare index buffer");
+        MProfilingScope profilingScope(
+            HdVP2RenderDelegate::sProfilerCategory,
+            MProfiler::kColorC_L2,
+            _rprimId.asChar(),
+            "HdVP2Mesh prepare index buffer");
 
             // _trianglesFaceVertexIndices has the full triangulation calculated in
             // _updateRepr. Find the triangles which represent faces in the matching
@@ -2244,18 +2123,18 @@
             // without recreating render item, so we keep using GPU instancing.
             if (stateToCommit._renderItemData._usingInstancedDraw) {
                 if (stateToCommit._instanceTransforms) {
-                    if (oldInstanceCount == newInstanceCount) {
-                        for (unsigned int i = 0; i < newInstanceCount; i++) {
-                            // VP2 defines instance ID of the first instance to be 1.
-                            result = drawScene.updateInstanceTransform(
+                if (oldInstanceCount == newInstanceCount) {
+                    for (unsigned int i = 0; i < newInstanceCount; i++) {
+                        // VP2 defines instance ID of the first instance to be 1.
+                        result = drawScene.updateInstanceTransform(
                                 *renderItem, i + 1, (*stateToCommit._instanceTransforms)[i]);
-                            TF_VERIFY(result == MStatus::kSuccess);
-                        }
-                    } else {
-                        result = drawScene.setInstanceTransformArray(
-                            *renderItem, *stateToCommit._instanceTransforms);
                         TF_VERIFY(result == MStatus::kSuccess);
                     }
+                } else {
+                    result = drawScene.setInstanceTransformArray(
+                            *renderItem, *stateToCommit._instanceTransforms);
+                    TF_VERIFY(result == MStatus::kSuccess);
+                }
                 }
 
                 if (stateToCommit._instanceColors && stateToCommit._instanceColors->length() > 0) {
@@ -2284,9 +2163,9 @@
                 _SetWantConsolidation(*renderItem, false);
 #endif
                 if (stateToCommit._instanceTransforms) {
-                    result = drawScene.setInstanceTransformArray(
+                result = drawScene.setInstanceTransformArray(
                         *renderItem, *stateToCommit._instanceTransforms);
-                    TF_VERIFY(result == MStatus::kSuccess);
+                TF_VERIFY(result == MStatus::kSuccess);
                 }
 
                 if (stateToCommit._instanceColors->length() > 0) {
@@ -2309,7 +2188,7 @@
             }
 
             if (stateToCommit._instanceTransforms) {
-                oldInstanceCount = newInstanceCount;
+            oldInstanceCount = newInstanceCount;
             }
 #ifdef MAYA_MRENDERITEM_UFE_IDENTIFIER_SUPPORT
             if (stateToCommit._ufeIdentifiers.length() > 0) {
@@ -2323,8 +2202,6 @@
     renderItemData.ResetDirtyBits();
 }
 
-<<<<<<< HEAD
-=======
 void HdVP2Mesh::_HideAllDrawItems(const TfToken& reprToken)
 {
     auto hideDrawItem = [this](HdVP2DrawItem::RenderItemData& renderItemData) {
@@ -2362,7 +2239,7 @@
             func(renderItemData);
         }
     }
-}
+        }
 
 template <typename Func> void HdVP2Mesh::_ForEachRenderItem(Func func)
 {
@@ -2371,7 +2248,6 @@
     }
 }
 
->>>>>>> 8b43ed35
 #ifdef HDVP2_ENABLE_GPU_COMPUTE
 /*! \brief  Save topology information for later GPGPU evaluation
 
