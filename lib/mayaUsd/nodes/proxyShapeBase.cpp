--- conflicted
+++ resolved
@@ -1293,19 +1293,10 @@
     }
 
     // Get the prim
-<<<<<<< HEAD
     UsdPrim usdPrim;
     if (primPath == SdfPath::AbsoluteRootPath()) {
         usdPrim = usdStage->GetPseudoRoot();
     } else {
-=======
-    // If no primPath string specified, then use the pseudo-root.
-    UsdPrim     usdPrim;
-    std::string primPathStr(primPath.asChar(), primPath.length());
-    if (!primPathStr.empty()) {
-        SdfPath primPath(primPathStr);
-
->>>>>>> 33e256a3
         // Validate assumption: primPath is descendant of passed-in stage primPath
         //   Make sure that the primPath is a child of the passed in stage's primpath
         if (primPath.HasPrefix(inData->primPath)) {
