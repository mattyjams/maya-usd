--- conflicted
+++ resolved
@@ -119,7 +119,6 @@
     // No attribute for the input name was found -> create one.
     PXR_NS::TfToken      tok(name);
     PXR_NS::UsdAttribute usdAttr = fPrim.GetAttribute(tok);
-<<<<<<< HEAD
     Ufe::Attribute::Type newAttrType;
 #ifdef UFE_V4_FEATURES_AVAILABLE
     Ufe::AttributeDef::ConstPtr attributeDef = nullptr;
@@ -157,114 +156,43 @@
     }
 #endif
 
-    Ufe::Attribute::Ptr newAttr = nullptr;
-    if (newAttrType == Ufe::Attribute::kBool) {
-        newAttr = UsdAttributeBool::create(
-            fItem,
-            fPrim,
-#ifdef UFE_V4_FEATURES_AVAILABLE
-            attributeDef,
-#endif
-            usdAttr);
-    } else if (newAttrType == Ufe::Attribute::kInt) {
-        newAttr = UsdAttributeInt::create(
-            fItem,
-            fPrim,
-#ifdef UFE_V4_FEATURES_AVAILABLE
-            attributeDef,
-#endif
-            usdAttr);
-    } else if (newAttrType == Ufe::Attribute::kFloat) {
-        newAttr = UsdAttributeFloat::create(
-            fItem,
-            fPrim,
-#ifdef UFE_V4_FEATURES_AVAILABLE
-            attributeDef,
-#endif
-            usdAttr);
-    } else if (newAttrType == Ufe::Attribute::kDouble) {
-        newAttr = UsdAttributeDouble::create(
-            fItem,
-            fPrim,
-#ifdef UFE_V4_FEATURES_AVAILABLE
-            attributeDef,
-#endif
-            usdAttr);
-    } else if (newAttrType == Ufe::Attribute::kString) {
-        newAttr = UsdAttributeString::create(
-            fItem,
-            fPrim,
-#ifdef UFE_V4_FEATURES_AVAILABLE
-            attributeDef,
-#endif
-            usdAttr);
-    } else if (newAttrType == Ufe::Attribute::kColorFloat3) {
-        newAttr = UsdAttributeColorFloat3::create(
-            fItem,
-            fPrim,
-#ifdef UFE_V4_FEATURES_AVAILABLE
-            attributeDef,
-#endif
-            usdAttr);
-    } else if (newAttrType == Ufe::Attribute::kEnumString) {
-        newAttr = UsdAttributeEnumString::create(
-            fItem,
-            fPrim,
-#ifdef UFE_V4_FEATURES_AVAILABLE
-            attributeDef,
-#endif
-            usdAttr);
-    } else if (newAttrType == Ufe::Attribute::kInt3) {
-        newAttr = UsdAttributeInt3::create(
-            fItem,
-            fPrim,
-#ifdef UFE_V4_FEATURES_AVAILABLE
-            attributeDef,
-#endif
-            usdAttr);
-    } else if (newAttrType == Ufe::Attribute::kFloat3) {
-        newAttr = UsdAttributeFloat3::create(
-            fItem,
-            fPrim,
-#ifdef UFE_V4_FEATURES_AVAILABLE
-            attributeDef,
-#endif
-            usdAttr);
-    } else if (newAttrType == Ufe::Attribute::kDouble3) {
-        newAttr = UsdAttributeDouble3::create(
-            fItem,
-            fPrim,
-#ifdef UFE_V4_FEATURES_AVAILABLE
-            attributeDef,
-#endif
-            usdAttr);
-    } else if (newAttrType == Ufe::Attribute::kGeneric) {
-        newAttr = UsdAttributeGeneric::create(
-            fItem,
-            fPrim,
-#ifdef UFE_V4_FEATURES_AVAILABLE
-            attributeDef,
-#endif
-            usdAttr);
-    } else {
-        UFE_ASSERT_MSG(false, kErrorMsgUnknown);
-=======
-    Ufe::Attribute::Type newAttrType = getUfeTypeForAttribute(usdAttr);
-
     // Use a map of constructors to reduce the number of string comparisons. Since the naming
     // convention is extremely uniform, let's use a macro to simplify definition (and prevent
     // mismatch errors).
-#define ADD_UFE_USD_CTOR(TYPE)                                                         \
-    {                                                                                  \
-        Ufe::Attribute::k##TYPE, [](UsdSceneItem::Ptr si, PXR_NS::UsdAttribute attr) { \
-            return UsdAttribute##TYPE::create(si, attr);                               \
-        }                                                                              \
->>>>>>> 919d956b
-    }
-
+#ifdef UFE_V4_FEATURES_AVAILABLE
+#define ADD_UFE_USD_CTOR(TYPE)                                                 \
+    {                                                                          \
+        Ufe::Attribute::k##TYPE,                                               \
+            [](const UsdSceneItem::Ptr&           si,                          \
+               const PXR_NS::UsdPrim&             prim,                        \
+               const Ufe::AttributeDef::ConstPtr& attrDef,                     \
+               const PXR_NS::UsdAttribute&        usdAttr) {                          \
+                return UsdAttribute##TYPE::create(si, prim, attrDef, usdAttr); \
+            }                                                                  \
+    }
+#else
+#define ADD_UFE_USD_CTOR(TYPE)                                        \
+    {                                                                 \
+        Ufe::Attribute::k##TYPE,                                      \
+            [](const UsdSceneItem::Ptr&    si,                        \
+               const PXR_NS::UsdPrim&      prim,                      \
+               const PXR_NS::UsdAttribute& usdAttr) {                 \
+                return UsdAttribute##TYPE::create(si, prim, usdAttr); \
+            }                                                         \
+    }
+#endif
     static const std::unordered_map<
         std::string,
-        std::function<Ufe::Attribute::Ptr(UsdSceneItem::Ptr, PXR_NS::UsdAttribute)>>
+#ifdef UFE_V4_FEATURES_AVAILABLE
+        std::function<Ufe::Attribute::Ptr(
+            const UsdSceneItem::Ptr&,
+            const PXR_NS::UsdPrim&,
+            const Ufe::AttributeDef::ConstPtr&,
+            const PXR_NS::UsdAttribute&)>>
+#else
+        std::function<Ufe::Attribute::Ptr(
+            const UsdSceneItem::Ptr&, const PXR_NS::UsdPrim&, const PXR_NS::UsdAttribute&)>>
+#endif
         ctorMap
         = { ADD_UFE_USD_CTOR(Bool),
             ADD_UFE_USD_CTOR(Int),
@@ -291,7 +219,13 @@
 #undef ADD_UFE_USD_CTOR
     auto ctorIt = ctorMap.find(newAttrType);
     UFE_ASSERT_MSG(ctorIt != ctorMap.end(), kErrorMsgUnknown);
-    Ufe::Attribute::Ptr newAttr = ctorIt->second(fItem, usdAttr);
+    Ufe::Attribute::Ptr newAttr = ctorIt->second(
+        fItem,
+        fPrim,
+#ifdef UFE_V4_FEATURES_AVAILABLE
+        attributeDef,
+#endif
+        usdAttr);
 
     fAttributes[name] = newAttr;
     return newAttr;
