--- conflicted
+++ resolved
@@ -113,33 +113,27 @@
 
 Ufe::Attribute::Type UsdAttributes::attributeType(const std::string& name)
 {
-<<<<<<< HEAD
     // If we've already created an attribute for this name, just return the type.
     auto iter = fAttributes.find(name);
     if (iter != std::end(fAttributes))
         return iter->second->type();
 
     PXR_NS::TfToken      tok(name);
-    PXR_NS::UsdAttribute usdAttr = fPrim.GetAttribute(tok);
+    PXR_NS::UsdAttribute usdAttr = _GetAttributeType(fPrim, name);
     if (usdAttr.IsValid()) {
         return getUfeTypeForAttribute(usdAttr);
     }
 #ifdef UFE_V4_FEATURES_AVAILABLE
-    else {
-        Ufe::NodeDef::Ptr nodeDef = UsdAttributes::nodeDef();
-        if (!nodeDef) {
-            return Ufe::Attribute::kInvalid;
-        }
-        Ufe::AttributeDef::ConstPtr port = nameToAttrDef(tok, nodeDef);
-        if (port) {
-            return port->type();
-        }
+    Ufe::NodeDef::Ptr nodeDef = UsdAttributes::nodeDef();
+    if (!nodeDef) {
+        return Ufe::Attribute::kInvalid;
+    }
+    Ufe::AttributeDef::ConstPtr attrDef = nameToAttrDef(tok, nodeDef);
+    if (attrDef) {
+        return attrDef->type();
     }
 #endif
     return Ufe::Attribute::kInvalid;
-=======
-    return getUfeTypeForAttribute(_GetAttributeType(fPrim, name));
->>>>>>> 3b496b9c
 }
 
 Ufe::Attribute::Ptr UsdAttributes::attribute(const std::string& name)
@@ -155,9 +149,8 @@
         return iter->second;
 
     // No attribute for the input name was found -> create one.
-<<<<<<< HEAD
     PXR_NS::TfToken             tok(name);
-    PXR_NS::UsdAttribute        usdAttr = fPrim.GetAttribute(tok);
+    PXR_NS::UsdAttribute        usdAttr = _GetAttributeType(fPrim, name);
     Ufe::Attribute::Type        newAttrType;
     Ufe::AttributeDef::ConstPtr attributeDef = nullptr;
 #ifdef UFE_V4_FEATURES_AVAILABLE
@@ -170,16 +163,13 @@
     }
 #endif
     if (usdAttr.IsValid()) {
-        newAttrType = getUfeTypeForAttribute(usdAttr);
+        newAttrType = attributeType(name);
     }
 #ifdef UFE_V4_FEATURES_AVAILABLE
     else if (!nodeDef) {
         return nullptr;
     }
 #endif
-=======
-    Ufe::Attribute::Type newAttrType = attributeType(name);
->>>>>>> 3b496b9c
 
     // Use a map of constructors to reduce the number of string comparisons. Since the naming
     // convention is extremely uniform, let's use a macro to simplify definition (and prevent
@@ -246,16 +236,13 @@
     auto                ctorIt = ctorMap.find(newAttrType);
     Ufe::Attribute::Ptr newAttr;
     UFE_ASSERT_MSG(ctorIt != ctorMap.end(), kErrorMsgUnknown);
-<<<<<<< HEAD
-#ifdef UFE_V4_FEATURES_AVAILABLE
-    Ufe::Attribute::Ptr newAttr = ctorIt->second(fItem, fPrim, attributeDef, usdAttr);
+#ifdef UFE_V4_FEATURES_AVAILABLE
+    if (ctorIt != ctorMap.end())
+        newAttr = ctorIt->second(fItem, fPrim, attributeDef, usdAttr);
 #else
-    Ufe::Attribute::Ptr newAttr = ctorIt->second(fItem, usdAttr);
-#endif
-=======
     if (ctorIt != ctorMap.end())
-        newAttr = ctorIt->second(fItem, _GetAttributeType(fPrim, name));
->>>>>>> 3b496b9c
+        newAttr = ctorIt->second(fItem, usdAttr);
+#endif
 
     fAttributes[name] = newAttr;
     return newAttr;
