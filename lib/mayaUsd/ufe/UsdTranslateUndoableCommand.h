--- conflicted
+++ resolved
@@ -36,31 +36,6 @@
     , public UsdTRSUndoableCommandBase<GfVec3d>
 {
 public:
-<<<<<<< HEAD
-	typedef std::shared_ptr<UsdTranslateUndoableCommand> Ptr;
-
-	UsdTranslateUndoableCommand(const UsdTranslateUndoableCommand&) = delete;
-	UsdTranslateUndoableCommand& operator=(const UsdTranslateUndoableCommand&) = delete;
-	UsdTranslateUndoableCommand(UsdTranslateUndoableCommand&&) = delete;
-	UsdTranslateUndoableCommand& operator=(UsdTranslateUndoableCommand&&) = delete;
-
-	#ifdef UFE_V2_FEATURES_AVAILABLE
-	//! Create a UsdTranslateUndoableCommand from a UFE scene path. The
-	//! command is not executed.
-	static UsdTranslateUndoableCommand::Ptr create(
-        const Ufe::Path& path, double x, double y, double z);
-	#else
-	//! Create a UsdTranslateUndoableCommand from a UFE scene item.  The
-	//! command is not executed.
-	static UsdTranslateUndoableCommand::Ptr create(
-        const UsdSceneItem::Ptr& item, double x, double y, double z);
-	#endif
-
-	// Ufe::TranslateUndoableCommand overrides.  set() sets the command's
-	// translation value and executes the command.
-	void undo() override;
-	void redo() override;
-=======
     typedef std::shared_ptr<UsdTranslateUndoableCommand> Ptr;
 
     UsdTranslateUndoableCommand(const UsdTranslateUndoableCommand&) = delete;
@@ -80,11 +55,10 @@
          create(const UsdSceneItem::Ptr& item, double x, double y, double z);
 #endif
 
-    // Ufe::TranslateUndoableCommand overrides.  translate() sets the command's
+    // Ufe::TranslateUndoableCommand overrides.  set() sets the command's
     // translation value and executes the command.
     void undo() override;
     void redo() override;
->>>>>>> 7c64b5df
 #if UFE_PREVIEW_VERSION_NUM >= 2025
     //#ifdef UFE_V2_FEATURES_AVAILABLE
     bool set(double x, double y, double z) override;
