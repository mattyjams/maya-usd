--- conflicted
+++ resolved
@@ -185,22 +185,17 @@
     const PXR_NS::UsdTimeCode&        time)
 {
     VtValue vt;
-<<<<<<< HEAD
-    if (!attr.isValid() || !attr.hasValue()) {
+    if (!attr.isValid() ||
+#ifdef UFE_V4_FEATURES_AVAILABLE
+        !attr._hasValue()) {
+#else
+        !attr.hasValue()) {
+#endif
         if (!attr.defaultValue().empty()) {
             vt = MayaUsd::ufe::vtValueFromString(attr.typeName(), attr.defaultValue());
         } else {
             return U();
         }
-=======
-    if (!attr.isValid() ||
-#ifdef UFE_V4_FEATURES_AVAILABLE
-        !attr._hasValue()) {
-#else
-        !attr.hasValue()) {
-#endif
-        vt = MayaUsd::ufe::vtValueFromString(attr.typeName(), attr.defaultValue());
->>>>>>> a89afece
     } else if (!attr.get(vt, time) || !vt.IsHolding<T>()) {
         return U();
     }
@@ -226,22 +221,17 @@
 U getUsdAttributeColorAsUfe(const MayaUsd::ufe::UsdAttribute& attr, const PXR_NS::UsdTimeCode& time)
 {
     VtValue vt;
-<<<<<<< HEAD
-    if (!attr.isValid() || !attr.hasValue()) {
+    if (!attr.isValid() ||
+#ifdef UFE_V4_FEATURES_AVAILABLE
+        !attr._hasValue()) {
+#else
+        !attr.hasValue()) {
+#endif
         if (!attr.defaultValue().empty()) {
             vt = MayaUsd::ufe::vtValueFromString(attr.typeName(), attr.defaultValue());
         } else {
             return U();
         }
-=======
-    if (!attr.isValid() ||
-#ifdef UFE_V4_FEATURES_AVAILABLE
-        !attr._hasValue()) {
-#else
-        !attr.hasValue()) {
-#endif
-        vt = MayaUsd::ufe::vtValueFromString(attr.typeName(), attr.defaultValue());
->>>>>>> a89afece
     } else if (!attr.get(vt, time) || !vt.IsHolding<T>()) {
         return U();
     }
@@ -269,22 +259,17 @@
     const PXR_NS::UsdTimeCode&        time)
 {
     VtValue vt;
-<<<<<<< HEAD
-    if (!attr.isValid() || !attr.hasValue()) {
+    if (!attr.isValid() ||
+#ifdef UFE_V4_FEATURES_AVAILABLE
+        !attr._hasValue()) {
+#else
+        !attr.hasValue()) {
+#endif
         if (!attr.defaultValue().empty()) {
             vt = MayaUsd::ufe::vtValueFromString(attr.typeName(), attr.defaultValue());
         } else {
             return U();
         }
-=======
-    if (!attr.isValid() ||
-#ifdef UFE_V4_FEATURES_AVAILABLE
-        !attr._hasValue()) {
-#else
-        !attr.hasValue()) {
-#endif
-        vt = MayaUsd::ufe::vtValueFromString(attr.typeName(), attr.defaultValue());
->>>>>>> a89afece
     } else if (!attr.get(vt, time) || !vt.IsHolding<T>()) {
         return U();
     }
