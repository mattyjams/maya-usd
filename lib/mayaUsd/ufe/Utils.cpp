//
// Copyright 2021 Autodesk
//
// Licensed under the Apache License, Version 2.0 (the "License");
// you may not use this file except in compliance with the License.
// You may obtain a copy of the License at
//
//     http://www.apache.org/licenses/LICENSE-2.0
//
// Unless required by applicable law or agreed to in writing, software
// distributed under the License is distributed on an "AS IS" BASIS,
// WITHOUT WARRANTIES OR CONDITIONS OF ANY KIND, either express or implied.
// See the License for the specific language governing permissions and
// limitations under the License.
//
#include "Utils.h"

#include "private/Utils.h"

#include <mayaUsd/nodes/proxyShapeBase.h>
#include <mayaUsd/ufe/Global.h>
#include <mayaUsd/ufe/ProxyShapeHandler.h>
#include <mayaUsd/ufe/UsdStageMap.h>
#include <mayaUsd/utils/editability.h>
#include <mayaUsd/utils/util.h>

#include <pxr/base/tf/hashset.h>
#include <pxr/base/tf/stringUtils.h>
#include <pxr/usd/pcp/layerStack.h>
#include <pxr/usd/pcp/site.h>
#include <pxr/usd/sdf/path.h>
#include <pxr/usd/sdf/tokens.h>
#include <pxr/usd/sdr/shaderProperty.h>
#include <pxr/usd/usd/prim.h>
#include <pxr/usd/usd/stage.h>
#include <pxr/usd/usdGeom/pointInstancer.h>
#include <pxr/usd/usdGeom/tokens.h>
#include <pxr/usdImaging/usdImaging/delegate.h>

#include <maya/MFnDependencyNode.h>
#include <maya/MGlobal.h>
#include <maya/MObjectHandle.h>
#include <ufe/hierarchy.h>
#include <ufe/pathSegment.h>
#include <ufe/rtid.h>
#include <ufe/selection.h>

#include <cassert>
#include <cctype>
#include <memory>
#include <regex>
#include <stdexcept>
#include <string>
#include <unordered_map>

#ifdef UFE_V2_FEATURES_AVAILABLE
#include <ufe/pathString.h>
#endif

PXR_NAMESPACE_USING_DIRECTIVE

namespace {

<<<<<<< HEAD
constexpr auto kIllegalUSDPath = "Illegal USD run-time path %s.";
constexpr auto kInvalidValue = "Invalid value for data type";

typedef std::unordered_map<PXR_NS::TfToken, PXR_NS::SdfValueTypeName, PXR_NS::TfToken::HashFunctor>
    TokenToSdfTypeMap;
=======
constexpr auto kIllegalUFEPath = "Illegal UFE run-time path %s.";
>>>>>>> 919d956b

bool stringBeginsWithDigit(const std::string& inputString)
{
    if (inputString.empty()) {
        return false;
    }

    const char& firstChar = inputString.front();
    if (std::isdigit(static_cast<unsigned char>(firstChar))) {
        return true;
    }

    return false;
}

// This function calculates the position index for a given layer across all
// the site's local LayerStacks
uint32_t findLayerIndex(const UsdPrim& prim, const SdfLayerHandle& layer)
{
    uint32_t position { 0 };

    const PcpPrimIndex& primIndex = prim.GetPrimIndex();

    // iterate through the expanded primIndex
    for (PcpNodeRef node : primIndex.GetNodeRange()) {

        TF_AXIOM(node);

        const PcpLayerStackSite&   site = node.GetSite();
        const PcpLayerStackRefPtr& layerStack = site.layerStack;

        // iterate through the "local" Layer stack for each site
        // to find the layer
        for (SdfLayerRefPtr const& l : layerStack->GetLayers()) {
            if (l == layer) {
                return position;
            }
            ++position;
        }
    }

    return position;
}

} // anonymous namespace

namespace MAYAUSD_NS_DEF {
namespace ufe {

//------------------------------------------------------------------------------
// Global variables & macros
//------------------------------------------------------------------------------

extern UsdStageMap g_StageMap;
extern Ufe::Rtid   g_MayaRtid;

// Cache of Maya node types we've queried before for inheritance from the
// gateway node type.
std::unordered_map<std::string, bool> g_GatewayType;

//------------------------------------------------------------------------------
// Utility Functions
//------------------------------------------------------------------------------

UsdStageWeakPtr getStage(const Ufe::Path& path) { return g_StageMap.stage(path); }

Ufe::Path stagePath(UsdStageWeakPtr stage) { return g_StageMap.path(stage); }

TfHashSet<UsdStageWeakPtr, TfHash> getAllStages() { return g_StageMap.allStages(); }

Ufe::PathSegment usdPathToUfePathSegment(const SdfPath& usdPath, int instanceIndex)
{
    const Ufe::Rtid   usdRuntimeId = getUsdRunTimeId();
    static const char separator = SdfPathTokens->childDelimiter.GetText()[0u];

    if (usdPath.IsEmpty()) {
        // Return an empty segment.
        return Ufe::PathSegment(Ufe::PathSegment::Components(), usdRuntimeId, separator);
    }

    std::string pathString = usdPath.GetString();

    if (instanceIndex >= 0) {
        // Note here that we're taking advantage of the fact that identifiers
        // in SdfPaths must be C/Python identifiers; that is, they must *not*
        // begin with a digit. This means that when we see a path component at
        // the end of a USD path segment that does begin with a digit, we can
        // be sure that it represents an instance index and not a prim or other
        // USD entity.
        pathString += TfStringPrintf("%c%d", separator, instanceIndex);
    }

    return Ufe::PathSegment(pathString, usdRuntimeId, separator);
}

Ufe::Path stripInstanceIndexFromUfePath(const Ufe::Path& path)
{
    if (path.empty()) {
        return path;
    }

    // As with usdPathToUfePathSegment() above, we're taking advantage of the
    // fact that identifiers in SdfPaths must be C/Python identifiers; that is,
    // they must *not* begin with a digit. This means that when we see a path
    // component at the end of a USD path segment that does begin with a digit,
    // we can be sure that it represents an instance index and not a prim or
    // other USD entity.
    if (stringBeginsWithDigit(path.back().string())) {
        return path.pop();
    }

    return path;
}

UsdPrim ufePathToPrim(const Ufe::Path& path)
{
    // When called we do not make any assumption on whether or not the
    // input path is valid.

    const Ufe::Path ufePrimPath = stripInstanceIndexFromUfePath(path);

    const Ufe::Path::Segments& segments = ufePrimPath.getSegments();
    if (!TF_VERIFY(!segments.empty(), kIllegalUFEPath, path.string().c_str())) {
        return UsdPrim();
    }
    auto stage = getStage(Ufe::Path(segments[0]));
    if (!TF_VERIFY(stage, kIllegalUFEPath, path.string().c_str())) {
        return UsdPrim();
    }

    // If there is only a single segment in the path, it must point to the
    // proxy shape, otherwise we would not have retrieved a valid stage.
    // The second path segment is the USD path.
    return (segments.size() == 1u)
        ? stage->GetPseudoRoot()
        : stage->GetPrimAtPath(SdfPath(segments[1].string()).GetPrimPath());
}

int ufePathToInstanceIndex(const Ufe::Path& path, UsdPrim* prim)
{
    int instanceIndex = UsdImagingDelegate::ALL_INSTANCES;

    const UsdPrim usdPrim = ufePathToPrim(path);
    if (prim) {
        *prim = usdPrim;
    }
    if (!usdPrim || !usdPrim.IsA<UsdGeomPointInstancer>()) {
        return instanceIndex;
    }

    // Once more as above in usdPathToUfePathSegment() and
    // stripInstanceIndexFromUfePath(), a path component at the tail of the
    // path that begins with a digit is assumed to represent an instance index.
    const std::string& tailComponentString = path.back().string();
    if (stringBeginsWithDigit(path.back().string())) {
        instanceIndex = std::stoi(tailComponentString);
    }

    return instanceIndex;
}

bool isRootChild(const Ufe::Path& path)
{
    // When called we make the assumption that we are given a valid
    // path and we are only testing whether or not we are a root child.
    auto segments = path.getSegments();
    if (segments.size() != 2) {
        TF_RUNTIME_ERROR(kIllegalUFEPath, path.string().c_str());
    }
    return (segments[1].size() == 1);
}

UsdSceneItem::Ptr
createSiblingSceneItem(const Ufe::Path& ufeSrcPath, const std::string& siblingName)
{
    auto ufeSiblingPath = ufeSrcPath.sibling(Ufe::PathComponent(siblingName));
    return UsdSceneItem::create(ufeSiblingPath, ufePathToPrim(ufeSiblingPath));
}

std::string uniqueName(const TfToken::HashSet& existingNames, std::string srcName)
{
    // Compiled regular expression to find a numerical suffix to a path component.
    // It searches for any number of characters followed by a single non-numeric,
    // then one or more digits at end of string.
    std::regex  re("(.*)([^0-9])([0-9]+)$");
    std::string base { srcName };
    int         suffix { 1 };
    std::smatch match;
    if (std::regex_match(srcName, match, re)) {
        base = match[1].str() + match[2].str();
        suffix = std::stoi(match[3].str()) + 1;
    }
    std::string dstName = base + std::to_string(suffix);
    while (existingNames.count(TfToken(dstName)) > 0) {
        dstName = base + std::to_string(++suffix);
    }
    return dstName;
}

std::string uniqueChildName(const UsdPrim& usdParent, const std::string& name)
{
    if (!usdParent.IsValid())
        return std::string();

    TfToken::HashSet childrenNames;

    // The prim GetChildren method used the UsdPrimDefaultPredicate which includes
    // active prims. We also need the inactive ones.
    //
    // const Usd_PrimFlagsConjunction UsdPrimDefaultPredicate =
    //			UsdPrimIsActive && UsdPrimIsDefined &&
    //			UsdPrimIsLoaded && !UsdPrimIsAbstract;
    // Note: removed 'UsdPrimIsLoaded' from the predicate. When it is present the
    //		 filter doesn't properly return the inactive prims. UsdView doesn't
    //		 use loaded either in _computeDisplayPredicate().
    //
    // Note: our UsdHierarchy uses instance proxies, so we also use them here.
    for (auto child : usdParent.GetFilteredChildren(
             UsdTraverseInstanceProxies(UsdPrimIsDefined && !UsdPrimIsAbstract))) {
        childrenNames.insert(child.GetName());
    }
    std::string childName { name };
    if (childrenNames.find(TfToken(childName)) != childrenNames.end()) {
        childName = uniqueName(childrenNames, childName);
    }
    return childName;
}

bool isAGatewayType(const std::string& mayaNodeType)
{
    // If we've seen this node type before, return the cached value.
    auto iter = g_GatewayType.find(mayaNodeType);
    if (iter != std::end(g_GatewayType)) {
        return iter->second;
    }

    // Note: we are calling the MEL interpreter to determine the inherited types,
    //		 but we are then caching the result. So MEL will only be called once
    //		 for each node type.
    // Not seen before, so ask Maya.
    // When the inherited flag is used, the command returns a string array containing
    // the names of all the base node types inherited by the the given node.
    MString      cmd;
    MStringArray inherited;
    bool         isInherited = false;
    cmd.format("nodeType -inherited -isTypeName ^1s", mayaNodeType.c_str());
    if (MS::kSuccess == MGlobal::executeCommand(cmd, inherited)) {
        MString gatewayNodeType(ProxyShapeHandler::gatewayNodeType().c_str());
        isInherited = inherited.indexOf(gatewayNodeType) != -1;
        g_GatewayType[mayaNodeType] = isInherited;
    }
    return isInherited;
}

Ufe::Path dagPathToUfe(const MDagPath& dagPath)
{
    // This function can only create UFE Maya scene items with a single
    // segment, as it is only given a Dag path as input.
    return Ufe::Path(dagPathToPathSegment(dagPath));
}

Ufe::PathSegment dagPathToPathSegment(const MDagPath& dagPath)
{
    MStatus status;
    // The Ufe path includes a prepended "world" that the dag path doesn't have
    size_t                       numUfeComponents = dagPath.length(&status) + 1;
    Ufe::PathSegment::Components components;
    components.resize(numUfeComponents);
    components[0] = Ufe::PathComponent("world");
    MDagPath path = dagPath; // make an editable copy

    // Pop nodes off the path string one by one, adding them to the correct
    // position in the components vector as we go. Use i>0 as the stopping
    // condition because we've already written to element 0 of the components
    // vector.
    for (int i = numUfeComponents - 1; i > 0; i--) {
        MObject node = path.node(&status);

        if (MS::kSuccess != status)
            return Ufe::PathSegment("", g_MayaRtid, '|');

        std::string componentString(MFnDependencyNode(node).name(&status).asChar());

        if (MS::kSuccess != status)
            return Ufe::PathSegment("", g_MayaRtid, '|');

        components[i] = componentString;
        path.pop(1);
    }

    return Ufe::PathSegment(std::move(components), g_MayaRtid, '|');
}

MDagPath ufeToDagPath(const Ufe::Path& ufePath)
{
    if (ufePath.runTimeId() != g_MayaRtid ||
#ifdef UFE_V2_FEATURES_AVAILABLE
        ufePath.nbSegments()
#else
        ufePath.getSegments().size()
#endif
            > 1) {
        return MDagPath();
    }
    return UsdMayaUtil::nameToDagPath(
#ifdef UFE_V2_FEATURES_AVAILABLE
        Ufe::PathString::string(ufePath)
#else
        // We have a single segment, so no path segment separator to consider.
        ufePath.popHead().string()
#endif
    );
}

bool isMayaWorldPath(const Ufe::Path& ufePath)
{
    return (ufePath.runTimeId() == g_MayaRtid && ufePath.size() == 1);
}

MayaUsdProxyShapeBase* getProxyShape(const Ufe::Path& path)
{
    // Path should not be empty.
    if (!TF_VERIFY(!path.empty())) {
        return nullptr;
    }

    return g_StageMap.proxyShapeNode(path);
}

UsdTimeCode getTime(const Ufe::Path& path)
{
    // Path should not be empty.
    if (!TF_VERIFY(!path.empty())) {
        return UsdTimeCode::Default();
    }

    // Proxy shape node should not be null.
    auto proxyShape = g_StageMap.proxyShapeNode(path);
    if (!TF_VERIFY(proxyShape)) {
        return UsdTimeCode::Default();
    }

    return proxyShape->getTime();
}

TfTokenVector getProxyShapePurposes(const Ufe::Path& path)
{
    // Path should not be empty.
    if (!TF_VERIFY(!path.empty())) {
        return TfTokenVector();
    }

    // Proxy shape node should not be null.
    auto proxyShape = g_StageMap.proxyShapeNode(path);
    if (!TF_VERIFY(proxyShape)) {
        return TfTokenVector();
    }

    bool renderPurpose, proxyPurpose, guidePurpose;
    proxyShape->getDrawPurposeToggles(&renderPurpose, &proxyPurpose, &guidePurpose);
    TfTokenVector purposes;
    if (renderPurpose) {
        purposes.emplace_back(UsdGeomTokens->render);
    }
    if (proxyPurpose) {
        purposes.emplace_back(UsdGeomTokens->proxy);
    }
    if (guidePurpose) {
        purposes.emplace_back(UsdGeomTokens->guide);
    }

    return purposes;
}

bool isAttributeEditAllowed(const PXR_NS::UsdAttribute& attr, std::string* errMsg)
{
    if (Editability::isLocked(attr)) {
        if (errMsg) {
            *errMsg = TfStringPrintf(
                "Cannot edit [%s] attribute because its lock metadata is [on].",
                attr.GetBaseName().GetText());
        }
        return false;
    }

    // get the property spec in the edit target's layer
    const auto& prim = attr.GetPrim();
    const auto& stage = prim.GetStage();
    const auto& editTarget = stage->GetEditTarget();

    if (!isEditTargetLayerModifiable(stage, errMsg)) {
        return false;
    }

    // get the index to edit target layer
    const auto targetLayerIndex = findLayerIndex(prim, editTarget.GetLayer());

    // HS March 22th,2021
    // TODO: "Value Clips" are UsdStage-level feature, unknown to Pcp.So if the attribute in
    // question is affected by Value Clips, we would will likely get the wrong answer. See Spiff
    // comment for more information :
    // https://groups.google.com/g/usd-interest/c/xTxFYQA_bRs/m/lX_WqNLoBAAJ

    // Read on Value Clips here:
    // https://graphics.pixar.com/usd/docs/api/_usd__page__value_clips.html

    // get the strength-ordered ( strong-to-weak order ) list of property specs that provide
    // opinions for this property.
    const auto& propertyStack = attr.GetPropertyStack();

    if (!propertyStack.empty()) {
        // get the strongest layer that has the attr.
        auto strongestLayer = attr.GetPropertyStack().front()->GetLayer();

        // compare the calculated index between the "attr" and "edit target" layers.
        if (findLayerIndex(prim, strongestLayer) < targetLayerIndex) {
            if (errMsg) {
                *errMsg = TfStringPrintf(
                    "Cannot edit [%s] attribute because there is a stronger opinion in [%s].",
                    attr.GetBaseName().GetText(),
                    strongestLayer->GetDisplayName().c_str());
            }

            return false;
        }
    }

    return true;
}

bool isAttributeEditAllowed(const UsdPrim& prim, const TfToken& attrName)
{
    std::string errMsg;

    TF_AXIOM(prim);
    TF_AXIOM(!attrName.IsEmpty());

    UsdGeomXformable xformable(prim);
    if (xformable) {
        if (UsdGeomXformOp::IsXformOp(attrName)) {
            // check for the attribute in XformOpOrderAttr first
            if (!isAttributeEditAllowed(xformable.GetXformOpOrderAttr(), &errMsg)) {
                MGlobal::displayError(errMsg.c_str());
                return false;
            }
        }
    }
    // check the attribute itself
    if (!isAttributeEditAllowed(prim.GetAttribute(attrName), &errMsg)) {
        MGlobal::displayError(errMsg.c_str());
        return false;
    }

    return true;
}

bool isEditTargetLayerModifiable(const UsdStageWeakPtr stage, std::string* errMsg)
{
    const auto editTarget = stage->GetEditTarget();
    const auto editLayer = editTarget.GetLayer();

    if (editLayer && !editLayer->PermissionToEdit()) {
        if (errMsg) {
            std::string err = TfStringPrintf(
                "Cannot edit [%s] because it is read-only. Set PermissionToEdit = true to proceed.",
                editLayer->GetDisplayName().c_str());

            *errMsg = err;
        }

        return false;
    }

    if (stage->IsLayerMuted(editLayer->GetIdentifier())) {
        if (errMsg) {
            std::string err = TfStringPrintf(
                "Cannot edit [%s] because it is muted. Unmute [%s] to proceed.",
                editLayer->GetDisplayName().c_str(),
                editLayer->GetDisplayName().c_str());
            *errMsg = err;
        }

        return false;
    }

    return true;
}

#ifdef UFE_V2_FEATURES_AVAILABLE
Ufe::Attribute::Type usdTypeToUfe(const SdfValueTypeName& usdType)
{
    // Map the USD type into UFE type.
    static const std::unordered_map<size_t, Ufe::Attribute::Type> sUsdTypeToUfe
    {
        { SdfValueTypeNames->Bool.GetHash(), Ufe::Attribute::kBool },               // bool
            { SdfValueTypeNames->Int.GetHash(), Ufe::Attribute::kInt },             // int32_t
            { SdfValueTypeNames->Float.GetHash(), Ufe::Attribute::kFloat },         // float
            { SdfValueTypeNames->Double.GetHash(), Ufe::Attribute::kDouble },       // double
            { SdfValueTypeNames->String.GetHash(), Ufe::Attribute::kString },       // std::string
            { SdfValueTypeNames->Token.GetHash(), Ufe::Attribute::kEnumString },    // TfToken
            { SdfValueTypeNames->Int3.GetHash(), Ufe::Attribute::kInt3 },           // GfVec3i
            { SdfValueTypeNames->Float3.GetHash(), Ufe::Attribute::kFloat3 },       // GfVec3f
            { SdfValueTypeNames->Double3.GetHash(), Ufe::Attribute::kDouble3 },     // GfVec3d
            { SdfValueTypeNames->Color3f.GetHash(), Ufe::Attribute::kColorFloat3 }, // GfVec3f
            { SdfValueTypeNames->Color3d.GetHash(), Ufe::Attribute::kColorFloat3 }, // GfVec3d
#if (UFE_PREVIEW_VERSION_NUM >= 4015)
            { SdfValueTypeNames->Asset.GetHash(), Ufe::Attribute::kFilename },      // SdfAssetPath
            { SdfValueTypeNames->Float2.GetHash(), Ufe::Attribute::kFloat2 },       // GfVec2f
            { SdfValueTypeNames->Float4.GetHash(), Ufe::Attribute::kFloat4 },       // GfVec4f
            { SdfValueTypeNames->Color4f.GetHash(), Ufe::Attribute::kColorFloat4 }, // GfVec4f
            { SdfValueTypeNames->Color4d.GetHash(), Ufe::Attribute::kColorFloat4 }, // GfVec4d
            { SdfValueTypeNames->Matrix3d.GetHash(), Ufe::Attribute::kMatrix3d },   // GfMatrix3d
            { SdfValueTypeNames->Matrix4d.GetHash(), Ufe::Attribute::kMatrix4d },   // GfMatrix4d
#endif
    };

    const auto iter = sUsdTypeToUfe.find(usdType.GetHash());
    if (iter != sUsdTypeToUfe.end()) {
        return iter->second;
    } else {
        return Ufe::Attribute::kGeneric;
    }
}

Ufe::Attribute::Type usdTypeToUfe(const PXR_NS::SdrShaderPropertyConstPtr& shaderProperty)
{
    const PXR_NS::SdfValueTypeName typeName = shaderProperty->GetTypeAsSdfType().first;
    if (typeName.GetHash() == PXR_NS::SdfValueTypeNames->Token.GetHash()) {
        static const TokenToSdfTypeMap tokenTypeToSdfType
            = { { PXR_NS::SdrPropertyTypes->Int, PXR_NS::SdfValueTypeNames->Int },
                { PXR_NS::SdrPropertyTypes->String, PXR_NS::SdfValueTypeNames->String },
                { PXR_NS::SdrPropertyTypes->Float, PXR_NS::SdfValueTypeNames->Float },
                { PXR_NS::SdrPropertyTypes->Color, PXR_NS::SdfValueTypeNames->Color3f },
                { PXR_NS::SdrPropertyTypes->Point, PXR_NS::SdfValueTypeNames->Point3f },
                { PXR_NS::SdrPropertyTypes->Normal, PXR_NS::SdfValueTypeNames->Normal3f },
                { PXR_NS::SdrPropertyTypes->Vector, PXR_NS::SdfValueTypeNames->Vector3f },
                { PXR_NS::SdrPropertyTypes->Matrix, PXR_NS::SdfValueTypeNames->Matrix4d } };
        TokenToSdfTypeMap::const_iterator it
            = tokenTypeToSdfType.find(shaderProperty->GetTypeAsSdfType().second);
        if (it != tokenTypeToSdfType.end()) {
            return usdTypeToUfe(it->second);
        } else {
#if PXR_VERSION < 2205
            // Pre-22.05 boolean inputs are special:
            if (shaderProperty->GetType() == SdfValueTypeNames->Bool.GetAsToken()) {
                return usdTypeToUfe(PXR_NS::SdfValueTypeNames->Bool);
            }
#endif
            return usdTypeToUfe(PXR_NS::SdfValueTypeNames->Token);
        }
    } else {
        return usdTypeToUfe(typeName);
    }
}

PXR_NS::SdfValueTypeName ufeTypeToUsd(const std::string& ufeType)
{
    // Map the USD type into UFE type.
    static const std::unordered_map<Ufe::Attribute::Type, PXR_NS::SdfValueTypeName> sUfeTypeToUsd {
        { Ufe::Attribute::kBool, PXR_NS::SdfValueTypeNames->Bool },           // bool
        { Ufe::Attribute::kInt, PXR_NS::SdfValueTypeNames->Int },             // int32_t
        { Ufe::Attribute::kFloat, PXR_NS::SdfValueTypeNames->Float },         // float
        { Ufe::Attribute::kDouble, PXR_NS::SdfValueTypeNames->Double },       // double
        { Ufe::Attribute::kString, PXR_NS::SdfValueTypeNames->String },       // std::string
        { Ufe::Attribute::kEnumString, PXR_NS::SdfValueTypeNames->Token },    // TfToken
        { Ufe::Attribute::kInt3, PXR_NS::SdfValueTypeNames->Int3 },           // GfVec3i
        { Ufe::Attribute::kFloat3, PXR_NS::SdfValueTypeNames->Float3 },       // GfVec3f
        { Ufe::Attribute::kDouble3, PXR_NS::SdfValueTypeNames->Double3 },     // GfVec3d
        { Ufe::Attribute::kColorFloat3, PXR_NS::SdfValueTypeNames->Color3f }, // GfVec3f
        { Ufe::Attribute::kColorFloat3, PXR_NS::SdfValueTypeNames->Color3d }, // GfVec3d
    };

    const auto iter = sUfeTypeToUsd.find(ufeType);
    if (iter != sUfeTypeToUsd.end()) {
        return iter->second;
    } else {
        return SdfValueTypeName();
    }
}

bool vtValueFromString(
    const std::string& typeName,
    const std::string& strValue,
    PXR_NS::VtValue&   value)
{
    if (typeName == Ufe::Attribute::kBool) {
        value = "true" == strValue ? true : false;
        return true;
    } else if (typeName == Ufe::Attribute::kInt) {
        value = std::stoi(strValue.c_str());
        return true;
    } else if (typeName == Ufe::Attribute::kFloat) {
        value = std::stof(strValue.c_str());
        return true;
    } else if (typeName == Ufe::Attribute::kDouble) {
        value = std::stod(strValue.c_str());
        return true;
    } else if (typeName == Ufe::Attribute::kString) {
        value = strValue;
        return true;
    } else if (typeName == Ufe::Attribute::kEnumString) {
        value = PXR_NS::TfToken(strValue.c_str());
        return true;
    } else if (typeName == Ufe::Attribute::kInt3) {
        std::vector<std::string> tokens = splitString(strValue, "()[], ");
        if (tokens.size() == 3) {
            value = GfVec3i(
                std::stoi(tokens[0].c_str()),
                std::stoi(tokens[1].c_str()),
                std::stoi(tokens[2].c_str()));
            return true;
        } else {
            throw std::runtime_error(kInvalidValue);
        }
    } else if (typeName == Ufe::Attribute::kFloat3 || typeName == Ufe::Attribute::kColorFloat3) {
        std::vector<std::string> tokens = splitString(strValue, "()[], ");
        if (tokens.size() == 3) {
            value = GfVec3f(
                std::stof(tokens[0].c_str()),
                std::stof(tokens[1].c_str()),
                std::stof(tokens[2].c_str()));
            return true;
        } else {
            throw std::runtime_error(kInvalidValue);
        }
    } else if (typeName == Ufe::Attribute::kDouble3) {
        std::vector<std::string> tokens = splitString(strValue, "()[], ");
        if (tokens.size() == 3) {
            value = GfVec3d(
                std::stod(tokens[0].c_str()),
                std::stod(tokens[1].c_str()),
                std::stod(tokens[2].c_str()));
            return true;
        } else {
            throw std::runtime_error(kInvalidValue);
        }
    }
    // Returns false if the type is unknown
    return false;
}

#endif

Ufe::Selection removeDescendants(const Ufe::Selection& src, const Ufe::Path& filterPath)
{
    // Filter the src selection, removing items below the filterPath
    Ufe::Selection dst;
    for (const auto& item : src) {
        const auto& itemPath = item->path();
        // The filterPath itself is still valid.
        if (!itemPath.startsWith(filterPath) || itemPath == filterPath) {
            dst.append(item);
        }
    }
    return dst;
}

Ufe::Selection recreateDescendants(const Ufe::Selection& src, const Ufe::Path& filterPath)
{
    // If a src selection item starts with the filterPath, re-create it.
    Ufe::Selection dst;
    for (const auto& item : src) {
        const auto& itemPath = item->path();
        // The filterPath itself is still valid.
        if (!itemPath.startsWith(filterPath) || itemPath == filterPath) {
            dst.append(item);
        } else {
            auto recreatedItem = Ufe::Hierarchy::createItem(item->path());
            TF_AXIOM(recreatedItem);
            dst.append(recreatedItem);
        }
    }
    return dst;
}

std::vector<std::string> splitString(const std::string& str, const std::string& separators)
{
    std::vector<std::string> split;

    std::string::size_type lastPos = str.find_first_not_of(separators, 0);
    std::string::size_type pos = str.find_first_of(separators, lastPos);

    while (pos != std::string::npos || lastPos != std::string::npos) {
        split.push_back(str.substr(lastPos, pos - lastPos));
        lastPos = str.find_first_not_of(separators, pos);
        pos = str.find_first_of(separators, lastPos);
    }

    return split;
}

} // namespace ufe
} // namespace MAYAUSD_NS_DEF<|MERGE_RESOLUTION|>--- conflicted
+++ resolved
@@ -61,15 +61,12 @@
 
 namespace {
 
-<<<<<<< HEAD
 constexpr auto kIllegalUSDPath = "Illegal USD run-time path %s.";
+constexpr auto kIllegalUFEPath = "Illegal UFE run-time path %s.";
 constexpr auto kInvalidValue = "Invalid value for data type";
 
 typedef std::unordered_map<PXR_NS::TfToken, PXR_NS::SdfValueTypeName, PXR_NS::TfToken::HashFunctor>
     TokenToSdfTypeMap;
-=======
-constexpr auto kIllegalUFEPath = "Illegal UFE run-time path %s.";
->>>>>>> 919d956b
 
 bool stringBeginsWithDigit(const std::string& inputString)
 {
