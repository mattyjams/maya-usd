--- conflicted
+++ resolved
@@ -740,7 +740,6 @@
 }
 #endif
 
-<<<<<<< HEAD
 bool selectionSupportsShading()
 {
     if (auto globalSn = Ufe::GlobalSelection::get()) {
@@ -753,7 +752,6 @@
     return false;
 }
 
-=======
 #ifdef UFE_V3_FEATURES_AVAILABLE
 
 void executeEditAsMaya(const Ufe::Path& path)
@@ -769,7 +767,6 @@
 
 #endif
 
->>>>>>> 99dcfeea
 } // namespace
 
 namespace MAYAUSD_NS_DEF {
