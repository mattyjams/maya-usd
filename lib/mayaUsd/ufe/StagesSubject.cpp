//
// Copyright 2019 Autodesk
//
// Licensed under the Apache License, Version 2.0 (the "License");
// you may not use this file except in compliance with the License.
// You may obtain a copy of the License at
//
//     http://www.apache.org/licenses/LICENSE-2.0
//
// Unless required by applicable law or agreed to in writing, software
// distributed under the License is distributed on an "AS IS" BASIS,
// WITHOUT WARRANTIES OR CONDITIONS OF ANY KIND, either express or implied.
// See the License for the specific language governing permissions and
// limitations under the License.
//
#include "StagesSubject.h"

#include "private/UfeNotifGuard.h"

#include <mayaUsd/nodes/proxyShapeBase.h>
#include <mayaUsd/ufe/ProxyShapeHandler.h>
#include <mayaUsd/ufe/UsdStageMap.h>
#include <mayaUsd/ufe/Utils.h>

#include <pxr/usd/usdGeom/tokens.h>
#include <pxr/usd/usdGeom/xformOp.h>

#include <maya/MMessage.h>
#include <maya/MSceneMessage.h>
#include <ufe/hierarchy.h>
#include <ufe/path.h>
#include <ufe/scene.h>
#include <ufe/sceneNotification.h>
#include <ufe/transform3d.h>

#include <atomic>
#include <vector>

#ifdef UFE_V2_FEATURES_AVAILABLE
#include <ufe/attributes.h>
#include <ufe/object3d.h>
#include <ufe/object3dNotification.h>

#include <unordered_map>
#endif

namespace {

// Prevent re-entrant stage set.
std::atomic_bool stageSetGuardCount { false };

#ifdef UFE_V2_FEATURES_AVAILABLE
// The attribute change notification guard is not meant to be nested, but
// use a counter nonetheless to provide consistent behavior in such cases.
std::atomic_int attributeChangedNotificationGuardCount { 0 };

bool inAttributeChangedNotificationGuard()
{
    return attributeChangedNotificationGuardCount.load() > 0;
}

std::unordered_map<Ufe::Path, std::string> pendingAttributeChangedNotifications;

#endif
} // namespace

namespace MAYAUSD_NS_DEF {
namespace ufe {

//------------------------------------------------------------------------------
// Global variables & macros
//------------------------------------------------------------------------------
extern UsdStageMap g_StageMap;
extern Ufe::Rtid   g_USDRtid;

//------------------------------------------------------------------------------
// StagesSubject
//------------------------------------------------------------------------------

StagesSubject::StagesSubject()
{
    // Workaround to MAYA-65920: at startup, MSceneMessage.kAfterNew file
    // callback is incorrectly called by Maya before the
    // MSceneMessage.kBeforeNew file callback, which should be illegal.
    // Detect this and ignore illegal calls to after new file callbacks.
    // PPT, 19-Jan-16.
    fBeforeNewCallback = false;

    MStatus res;
    fCbIds.append(
        MSceneMessage::addCallback(MSceneMessage::kBeforeNew, beforeNewCallback, this, &res));
    CHECK_MSTATUS(res);
    fCbIds.append(
        MSceneMessage::addCallback(MSceneMessage::kBeforeOpen, beforeOpenCallback, this, &res));
    CHECK_MSTATUS(res);
    fCbIds.append(
        MSceneMessage::addCallback(MSceneMessage::kAfterOpen, afterOpenCallback, this, &res));
    CHECK_MSTATUS(res);
    fCbIds.append(
        MSceneMessage::addCallback(MSceneMessage::kAfterNew, afterNewCallback, this, &res));
    CHECK_MSTATUS(res);

    TfWeakPtr<StagesSubject> me(this);
    TfNotice::Register(me, &StagesSubject::onStageSet);
    TfNotice::Register(me, &StagesSubject::onStageInvalidate);
}

StagesSubject::~StagesSubject()
{
    MMessage::removeCallbacks(fCbIds);
    fCbIds.clear();
}

/*static*/
StagesSubject::Ptr StagesSubject::create() { return TfCreateWeakPtr(new StagesSubject); }

bool StagesSubject::beforeNewCallback() const { return fBeforeNewCallback; }

void StagesSubject::beforeNewCallback(bool b) { fBeforeNewCallback = b; }

/*static*/
void StagesSubject::beforeNewCallback(void* clientData)
{
    StagesSubject* ss = static_cast<StagesSubject*>(clientData);
    ss->beforeNewCallback(true);
}

/*static*/
void StagesSubject::beforeOpenCallback(void* clientData)
{
    // StagesSubject* ss = static_cast<StagesSubject*>(clientData);
    StagesSubject::beforeNewCallback(clientData);
}

/*static*/
void StagesSubject::afterNewCallback(void* clientData)
{
    StagesSubject* ss = static_cast<StagesSubject*>(clientData);

    // Workaround to MAYA-65920: detect and avoid illegal callback sequence.
    if (!ss->beforeNewCallback())
        return;

    ss->beforeNewCallback(false);
    StagesSubject::afterOpenCallback(clientData);
}

/*static*/
void StagesSubject::afterOpenCallback(void* clientData)
{
    StagesSubject* ss = static_cast<StagesSubject*>(clientData);
    ss->afterOpen();
}

void StagesSubject::afterOpen()
{
    // Observe stage changes, for all stages.  Return listener object can
    // optionally be used to call Revoke() to remove observation, but must
    // keep reference to it, otherwise its reference count is immediately
    // decremented, falls to zero, and no observation occurs.

    // Ideally, we would observe the data model only if there are observers,
    // to minimize cost of observation.  However, since observation is
    // frequent, we won't implement this for now.  PPT, 22-Dec-2017.
    std::for_each(
        std::begin(fStageListeners),
        std::end(fStageListeners),
        [](StageListenerMap::value_type element) { TfNotice::Revoke(element.second); });
    fStageListeners.clear();

    // Set up our stage to proxy shape UFE path (and reverse)
    // mapping.  We do this with the following steps:
    // - get all proxyShape nodes in the scene.
    // - get their Dag paths.
    // - convert the Dag paths to UFE paths.
    // - get their stage.
    g_StageMap.setDirty();
}

void StagesSubject::stageChanged(
    UsdNotice::ObjectsChanged const& notice,
    UsdStageWeakPtr const&           sender)
{
    // If the stage path has not been initialized yet, do nothing
    if (stagePath(sender).empty())
        return;

    auto stage = notice.GetStage();
    for (const auto& changedPath : notice.GetResyncedPaths()) {
        // When visibility is toggled for the first time or you add a xformop we enter
        // here with a resync path. However the changedPath is not a prim path, so we
        // don't care about it. In those cases, the changePath will contain something like:
        //   "/<prim>.visibility"
        //   "/<prim>.xformOp:translate"
        if (changedPath.IsPropertyPath())
            continue;

        // Assume proxy shapes (and thus stages) cannot be instanced.  We can
        // therefore map the stage to a single UFE path.  Lifting this
        // restriction would mean sending one add or delete notification for
        // each Maya Dag path instancing the proxy shape / stage.
        Ufe::Path ufePath;
        UsdPrim   prim;
        if (changedPath == SdfPath::AbsoluteRootPath()) {
            ufePath = stagePath(sender);
            prim = stage->GetPseudoRoot();
        } else {
            const std::string& usdPrimPathStr = changedPath.GetPrimPath().GetString();
            ufePath = stagePath(sender) + Ufe::PathSegment(usdPrimPathStr, g_USDRtid, '/');
            prim = stage->GetPrimAtPath(changedPath);
        }

        if (prim.IsValid() && !InPathChange::inPathChange()) {
            auto sceneItem = Ufe::Hierarchy::createItem(ufePath);

            // AL LayerCommands.addSubLayer test will cause Maya to crash
            // if we don't filter invalid sceneItems. This patch is provided
            // to prevent crashes, but more investigation will have to be
            // done to understand why ufePath in case of sub layer
            // creation causes Ufe::Hierarchy::createItem to fail.
            if (!sceneItem)
                continue;

            // Special case when we know the operation came from either
            // the add or delete of our UFE/USD implementation.
            if (InAddOrDeleteOperation::inAddOrDeleteOperation()) {
                if (prim.IsActive()) {
#ifdef UFE_V2_FEATURES_AVAILABLE
                    Ufe::Scene::instance().notify(Ufe::ObjectAdd(sceneItem));
#else
                    auto notification = Ufe::ObjectAdd(sceneItem);
                    Ufe::Scene::notifyObjectAdd(notification);
#endif
                } else {
#ifdef UFE_V2_FEATURES_AVAILABLE
                    Ufe::Scene::instance().notify(Ufe::ObjectPostDelete(sceneItem));
#else
                    auto notification = Ufe::ObjectPostDelete(sceneItem);
                    Ufe::Scene::notifyObjectDelete(notification);
#endif
                }
            }
#ifdef UFE_V2_FEATURES_AVAILABLE
            else {
                // According to USD docs for GetResyncedPaths():
                // - Resyncs imply entire subtree invalidation of all descendant prims and
                // properties. So we send the UFE subtree invalidate notif.
                Ufe::Scene::instance().notify(Ufe::SubtreeInvalidate(sceneItem));
            }
#endif
        }
#ifdef UFE_V2_FEATURES_AVAILABLE
        else if (!prim.IsValid() && !InPathChange::inPathChange()) {
            Ufe::SceneItem::Ptr sceneItem = Ufe::Hierarchy::createItem(ufePath);
            if (!sceneItem || InAddOrDeleteOperation::inAddOrDeleteOperation()) {
                Ufe::Scene::instance().notify(Ufe::ObjectDestroyed(ufePath));
            } else {
                Ufe::Scene::instance().notify(Ufe::SubtreeInvalidate(sceneItem));
            }
        }
#endif
    }

    for (const auto& changedPath : notice.GetChangedInfoOnlyPaths()) {
        auto usdPrimPathStr = changedPath.GetPrimPath().GetString();
        auto ufePath = stagePath(sender) + Ufe::PathSegment(usdPrimPathStr, g_USDRtid, '/');

#ifdef UFE_V2_FEATURES_AVAILABLE
        // isPrimPropertyPath() does not consider relational attributes
        // isPropertyPath() does consider relational attributes
        // isRelationalAttributePath() considers only relational attributes
        if (changedPath.IsPrimPropertyPath()) {
            if (inAttributeChangedNotificationGuard()) {
                pendingAttributeChangedNotifications[ufePath] = changedPath.GetName();
            } else {
                Ufe::Attributes::notify(ufePath, changedPath.GetName());
            }
        }

        // Send a special message when visibility has changed.
        if (changedPath.GetNameToken() == UsdGeomTokens->visibility) {
            Ufe::VisibilityChanged vis(ufePath);
            Ufe::Object3d::notify(vis);
        }
#endif

<<<<<<< HEAD
		if (!InTransform3dChange::inTransform3dChange()) {
			// Is the change a Transform3d change?
			const TfToken nameToken = changedPath.GetNameToken();
			if(nameToken == UsdGeomTokens->xformOpOrder || UsdGeomXformOp::IsXformOp(nameToken))
			{
				Ufe::Transform3d::notify(ufePath);
			}
		}
	}
=======
        // We need to determine if the change is a Transform3d change.
        // We must at least pick up xformOp:translate, xformOp:rotateXYZ,
        // and xformOp:scale.
        const TfToken nameToken = changedPath.GetNameToken();
        if (nameToken == UsdGeomTokens->xformOpOrder || UsdGeomXformOp::IsXformOp(nameToken)) {
            Ufe::Transform3d::notify(ufePath);
        }
    }
>>>>>>> 7c64b5df
}

void StagesSubject::onStageSet(const MayaUsdProxyStageSetNotice& notice)
{
    // Handle re-entrant onStageSet
    bool expectedState = false;
    if (stageSetGuardCount.compare_exchange_strong(expectedState, true)) {
        // We should have no listeners and stage map is dirty.
        TF_VERIFY(g_StageMap.isDirty());
        TF_VERIFY(fStageListeners.empty());

        StagesSubject::Ptr me(this);
        for (auto stage : ProxyShapeHandler::getAllStages()) {
            fStageListeners[stage] = TfNotice::Register(me, &StagesSubject::stageChanged, stage);
        }
        stageSetGuardCount = false;
    }
}

void StagesSubject::onStageInvalidate(const MayaUsdProxyStageInvalidateNotice& notice)
{
    afterOpen();

#ifdef UFE_V2_FEATURES_AVAILABLE
    Ufe::SceneItem::Ptr sceneItem = Ufe::Hierarchy::createItem(notice.GetProxyShape().ufePath());
    Ufe::Scene::instance().notify(Ufe::SubtreeInvalidate(sceneItem));
#endif
}

#ifdef UFE_V2_FEATURES_AVAILABLE
AttributeChangedNotificationGuard::AttributeChangedNotificationGuard()
{
    if (inAttributeChangedNotificationGuard()) {
        TF_CODING_ERROR("Attribute changed notification guard cannot be nested.");
    }

    if (attributeChangedNotificationGuardCount.load() == 0
        && !pendingAttributeChangedNotifications.empty()) {
        TF_CODING_ERROR("Stale pending attribute changed notifications.");
    }

    ++attributeChangedNotificationGuardCount;
}

AttributeChangedNotificationGuard::~AttributeChangedNotificationGuard()
{
    if (--attributeChangedNotificationGuardCount < 0) {
        TF_CODING_ERROR("Corrupt attribute changed notification guard.");
    }

    if (attributeChangedNotificationGuardCount.load() > 0) {
        return;
    }

    for (const auto& notificationInfo : pendingAttributeChangedNotifications) {
        Ufe::Attributes::notify(notificationInfo.first, notificationInfo.second);
    }

    pendingAttributeChangedNotifications.clear();
}
#endif

} // namespace ufe
} // namespace MAYAUSD_NS_DEF<|MERGE_RESOLUTION|>--- conflicted
+++ resolved
@@ -284,26 +284,14 @@
         }
 #endif
 
-<<<<<<< HEAD
-		if (!InTransform3dChange::inTransform3dChange()) {
-			// Is the change a Transform3d change?
-			const TfToken nameToken = changedPath.GetNameToken();
-			if(nameToken == UsdGeomTokens->xformOpOrder || UsdGeomXformOp::IsXformOp(nameToken))
-			{
-				Ufe::Transform3d::notify(ufePath);
-			}
-		}
-	}
-=======
-        // We need to determine if the change is a Transform3d change.
-        // We must at least pick up xformOp:translate, xformOp:rotateXYZ,
-        // and xformOp:scale.
-        const TfToken nameToken = changedPath.GetNameToken();
-        if (nameToken == UsdGeomTokens->xformOpOrder || UsdGeomXformOp::IsXformOp(nameToken)) {
-            Ufe::Transform3d::notify(ufePath);
-        }
-    }
->>>>>>> 7c64b5df
+        if (!InTransform3dChange::inTransform3dChange()) {
+            // Is the change a Transform3d change?
+            const TfToken nameToken = changedPath.GetNameToken();
+            if (nameToken == UsdGeomTokens->xformOpOrder || UsdGeomXformOp::IsXformOp(nameToken)) {
+                Ufe::Transform3d::notify(ufePath);
+            }
+        }
+    }
 }
 
 void StagesSubject::onStageSet(const MayaUsdProxyStageSetNotice& notice)
