#
# Copyright 2020 Autodesk
#
# Licensed under the Apache License, Version 2.0 (the "License");
# you may not use this file except in compliance with the License.
# You may obtain a copy of the License at
#
#     http://www.apache.org/licenses/LICENSE-2.0
#
# Unless required by applicable law or agreed to in writing, software
# distributed under the License is distributed on an "AS IS" BASIS,
# WITHOUT WARRANTIES OR CONDITIONS OF ANY KIND, either express or implied.
# See the License for the specific language governing permissions and
# limitations under the License.
#
project(mayaUsd)

add_library(${PROJECT_NAME} SHARED)

#------------------------------------------------------------------------------
# modules and definitions
#------------------------------------------------------------------------------
if(NOT DEFINED ENV{BOOST_ROOT})
    set(ENV{BOOST_ROOT} ${PXR_USD_LOCATION})
endif()
if(MAYAUSD_DEFINE_BOOST_DEBUG_PYTHON_FLAG)
    set(Boost_USE_DEBUG_PYTHON ON)
endif()

# -----------------------------------------------------------------------------
# compiler configuration
# -----------------------------------------------------------------------------
target_compile_definitions(${PROJECT_NAME}
    PUBLIC
        PXR_PLUGINPATH_NAME=${PXR_OVERRIDE_PLUGINPATH_NAME}
        $<$<STREQUAL:${CMAKE_BUILD_TYPE},Debug>:TBB_USE_DEBUG>
        $<$<STREQUAL:${CMAKE_BUILD_TYPE},Debug>:BOOST_DEBUG_PYTHON>
        $<$<STREQUAL:${CMAKE_BUILD_TYPE},Debug>:BOOST_LINKING_PYTHON>
        $<$<BOOL:${UFE_FOUND}>:WANT_UFE_BUILD>
        $<$<BOOL:${MAYA_ENABLE_NEW_PRIM_DELETE}>:MAYA_ENABLE_NEW_PRIM_DELETE>
    PRIVATE
        MAYAUSD_MACROS_EXPORT
        MAYAUSD_CORE_EXPORT
        MFB_PACKAGE_NAME="${PROJECT_NAME}"
        MFB_ALT_PACKAGE_NAME="${PROJECT_NAME}"
        MFB_PACKAGE_MODULE="${PROJECT_NAME}"
        $<$<BOOL:${IS_MACOSX}>:OSMac_>
        $<$<BOOL:${IS_LINUX}>:LINUX>
        $<$<BOOL:${IS_LINUX}>:GL_GLEXT_PROTOTYPES>
        $<$<BOOL:${IS_LINUX}>:GLX_GLXEXT_PROTOTYPES>
        $<$<BOOL:${CMAKE_WANT_MATERIALX_BUILD}>:WANT_MATERIALX_BUILD>
        $<$<BOOL:${Qt5_FOUND}>:WANT_QT_BUILD>
        $<$<BOOL:${BUILD_HDMAYA}>:BUILD_HDMAYA>

        # this flag is needed when building maya-usd in Maya
        $<$<BOOL:${IS_WINDOWS}>:WIN32>
)

if(DEFINED UFE_PREVIEW_VERSION_NUM)
    target_compile_definitions(${PROJECT_NAME}
        PUBLIC
            UFE_PREVIEW_VERSION_NUM=${UFE_PREVIEW_VERSION_NUM}
    )
endif()

message(STATUS "MAYA_HAS_DEFAULT_MATERIAL_API is ${MAYA_HAS_DEFAULT_MATERIAL_API}")
if (MAYA_HAS_DEFAULT_MATERIAL_API)
    target_compile_definitions(${PROJECT_NAME}
        PRIVATE
            HAS_DEFAULT_MATERIAL_SUPPORT_API=1
    )
endif()

message(STATUS "MAYA_NEW_POINT_SNAPPING_SUPPORT is ${MAYA_NEW_POINT_SNAPPING_SUPPORT}")
if (MAYA_NEW_POINT_SNAPPING_SUPPORT)
    target_compile_definitions(${PROJECT_NAME}
    PRIVATE
        MAYA_NEW_POINT_SNAPPING_SUPPORT=1
    )
endif()

message(STATUS "MAYA_HAS_CRASH_DETECTION is ${MAYA_HAS_CRASH_DETECTION}")
if (MAYA_HAS_CRASH_DETECTION)
    target_compile_definitions(${PROJECT_NAME}
        PRIVATE
        MAYA_HAS_CRASH_DETECTION=1
    )
endif()

message(STATUS "MAYA_CURRENT_UFE_CAMERA_SUPPORT is ${MAYA_CURRENT_UFE_CAMERA_SUPPORT}")
if (MAYA_CURRENT_UFE_CAMERA_SUPPORT)
    target_compile_definitions(${PROJECT_NAME}
    PRIVATE
    MAYA_CURRENT_UFE_CAMERA_SUPPORT=1
    )
endif()

message(STATUS "MAYA_MRENDERITEM_UFE_IDENTIFIER_SUPPORT is ${MAYA_MRENDERITEM_UFE_IDENTIFIER_SUPPORT}")
if (MAYA_MRENDERITEM_UFE_IDENTIFIER_SUPPORT)
    target_compile_definitions(${PROJECT_NAME}
    PRIVATE
    MAYA_MRENDERITEM_UFE_IDENTIFIER_SUPPORT=1
    )
endif()

message(STATUS "MAYA_UPDATE_UFE_IDENTIFIER_SUPPORT is ${MAYA_UPDATE_UFE_IDENTIFIER_SUPPORT}")
if (MAYA_UPDATE_UFE_IDENTIFIER_SUPPORT)
    target_compile_definitions(${PROJECT_NAME}
    PRIVATE
    MAYA_UPDATE_UFE_IDENTIFIER_SUPPORT=1
    )
endif()

message(STATUS "MAYA_HAS_DISPLAY_STYLE_ALL_VIEWPORTS is ${MAYA_HAS_DISPLAY_STYLE_ALL_VIEWPORTS}")
if (MAYA_HAS_DISPLAY_STYLE_ALL_VIEWPORTS)
    target_compile_definitions(${PROJECT_NAME}
    PRIVATE
    MAYA_HAS_DISPLAY_STYLE_ALL_VIEWPORTS=1
    )
endif()

message(STATUS "MAYA_ARRAY_ITERATOR_DIFFERENCE_TYPE_SUPPORT is ${MAYA_ARRAY_ITERATOR_DIFFERENCE_TYPE_SUPPORT}")
if (MAYA_ARRAY_ITERATOR_DIFFERENCE_TYPE_SUPPORT)
    target_compile_definitions(${PROJECT_NAME}
    PRIVATE
    MAYA_ARRAY_ITERATOR_DIFFERENCE_TYPE_SUPPORT=1
    )
endif()

message(STATUS "MAYA_HAS_GET_MEMBER_PATHS is ${MAYA_HAS_GET_MEMBER_PATHS}")
if (MAYA_HAS_GET_MEMBER_PATHS)
    target_compile_definitions(${PROJECT_NAME}
    PRIVATE
    MAYA_HAS_GET_MEMBER_PATHS=1
    )
endif()

<<<<<<< HEAD
message(STATUS "USD_HAS_COLOR4_SDR_SUPPORT is ${USD_HAS_COLOR4_SDR_SUPPORT}")
if (USD_HAS_COLOR4_SDR_SUPPORT)
    target_compile_definitions(${PROJECT_NAME}
        PRIVATE
        USD_HAS_COLOR4_SDR_SUPPORT=1
=======
message(STATUS "MAYA_HAS_DISPLAY_LAYER_API is ${MAYA_HAS_DISPLAY_LAYER_API}")
if (MAYA_HAS_DISPLAY_LAYER_API)
    target_compile_definitions(${PROJECT_NAME}
    PRIVATE
    MAYA_HAS_DISPLAY_LAYER_API=1
>>>>>>> a89afece
    )
endif()

if (MAYA_LIGHTAPI_VERSION GREATER_EQUAL 2)
    target_compile_definitions(${PROJECT_NAME}
        PRIVATE
            MAYA_LIGHTAPI_VERSION_2=${MAYA_LIGHTAPI_VERSION}
    )
endif()

# Some of the UFE classes are exporting STL classes which causes this warning.
if(UFE_FOUND AND MSVC)
    target_compile_options(${PROJECT_NAME}
        PUBLIC
            /wd4251
    )
endif()

target_compile_definitions(${PROJECT_NAME}
    PRIVATE
        MAYA_USD_VERSION=${USD_VERSION}
        MAYAUSD_VERSION=${MAYAUSD_VERSION}
        MAYA_PY_VERSION=${MAYA_PY_VERSION}
)

if(CMAKE_WANT_MATERIALX_BUILD)
# Path where MaterialX was found. Allows loading the required libraries.
string(REPLACE "\\" "/" Forward_MaterialX_DIR ${MaterialX_DIR})
target_compile_definitions(${PROJECT_NAME}
    PRIVATE
        MaterialX_DIR="${Forward_MaterialX_DIR}"
)
endif()

mayaUsd_compile_config(${PROJECT_NAME})

# -----------------------------------------------------------------------------
# include directories
# -----------------------------------------------------------------------------
target_include_directories(${PROJECT_NAME} 
    PUBLIC
        ${MAYA_INCLUDE_DIRS}
        ${PXR_INCLUDE_DIRS}
        $<$<BOOL:${UFE_FOUND}>:${UFE_INCLUDE_DIR}>
        ${CMAKE_BINARY_DIR}/include
)

# -----------------------------------------------------------------------------
# link libraries
# -----------------------------------------------------------------------------
target_link_libraries(${PROJECT_NAME}
    PUBLIC
        ar
        gf
        hd
        hdx
        js
        kind
        plug
        sdf
        tf
        trace
        usd
        usdGeom
        usdImaging
        usdImagingGL
        usdLux
        usdRender
        usdRi
        usdShade
        usdSkel
        usdUtils
        vt
        $<$<BOOL:${UFE_FOUND}>:${UFE_LIBRARY}>
        ${MAYA_LIBRARIES}
        mayaUsdUtils
    PRIVATE
        ghc_filesystem
        $<$<BOOL:${CMAKE_WANT_MATERIALX_BUILD}>:hdMtlx>
        $<$<BOOL:${CMAKE_WANT_MATERIALX_BUILD}>:MaterialXCore>
        $<$<BOOL:${CMAKE_WANT_MATERIALX_BUILD}>:MaterialXFormat>
        $<$<BOOL:${CMAKE_WANT_MATERIALX_BUILD}>:MaterialXRender>
        $<$<BOOL:${CMAKE_WANT_MATERIALX_BUILD}>:MaterialXGenShader>
        $<$<BOOL:${CMAKE_WANT_MATERIALX_BUILD}>:MaterialXGenGlsl>
)

# -----------------------------------------------------------------------------
# run-time search paths
# -----------------------------------------------------------------------------
if(IS_MACOSX OR IS_LINUX)
    mayaUsd_init_rpath(rpath "lib")
    if(DEFINED MAYAUSD_TO_USD_RELATIVE_PATH)
        mayaUsd_add_rpath(rpath "../${MAYAUSD_TO_USD_RELATIVE_PATH}/lib")
    elseif(DEFINED PXR_USD_LOCATION)
        mayaUsd_add_rpath(rpath "${PXR_USD_LOCATION}/lib")
    endif()
    if (IS_LINUX AND DEFINED MAYAUSD_TO_USD_RELATIVE_PATH)
        mayaUsd_add_rpath(rpath "../${MAYAUSD_TO_USD_RELATIVE_PATH}/lib64")
    endif()
    if(IS_MACOSX AND DEFINED MAYAUSD_TO_USD_RELATIVE_PATH)
        mayaUsd_add_rpath(rpath "../../../Maya.app/Contents/MacOS")
    endif()
    mayaUsd_install_rpath(rpath ${PROJECT_NAME})
endif()

# -----------------------------------------------------------------------------
# install
# -----------------------------------------------------------------------------
install(TARGETS ${PROJECT_NAME}
    LIBRARY
    DESTINATION ${CMAKE_INSTALL_PREFIX}/lib
    ARCHIVE
    DESTINATION ${CMAKE_INSTALL_PREFIX}/lib
    RUNTIME
    DESTINATION ${CMAKE_INSTALL_PREFIX}/lib
)

if(IS_WINDOWS)
    install(FILES $<TARGET_PDB_FILE:${PROJECT_NAME}> 
        DESTINATION ${CMAKE_INSTALL_PREFIX}/lib OPTIONAL
    )
endif()

#install top level plugInfo.json that includes the configured plugInfo.json
install(CODE
    "file(WRITE \"${CMAKE_CURRENT_BINARY_DIR}/lib/usd/plugInfo.json\" \"{\n    \\\"Includes\\\": [ \\\"*/resources/\\\" ]\n}\")"
)
install(FILES ${CMAKE_CURRENT_BINARY_DIR}/lib/usd/plugInfo.json
    DESTINATION ${CMAKE_INSTALL_PREFIX}/lib/usd
)

# -----------------------------------------------------------------------------
# subdirectories
# -----------------------------------------------------------------------------
add_subdirectory(base)
add_subdirectory(commands)
add_subdirectory(fileio)
add_subdirectory(listeners)
add_subdirectory(nodes)
add_subdirectory(python)
add_subdirectory(render)
add_subdirectory(resources)
if(UFE_FOUND)
    add_subdirectory(ufe)
endif()
add_subdirectory(undo)
add_subdirectory(utils)

if(BUILD_HDMAYA)
    add_subdirectory(render/mayaToHydra)
endif()<|MERGE_RESOLUTION|>--- conflicted
+++ resolved
@@ -135,19 +135,19 @@
     )
 endif()
 
-<<<<<<< HEAD
 message(STATUS "USD_HAS_COLOR4_SDR_SUPPORT is ${USD_HAS_COLOR4_SDR_SUPPORT}")
 if (USD_HAS_COLOR4_SDR_SUPPORT)
     target_compile_definitions(${PROJECT_NAME}
         PRIVATE
         USD_HAS_COLOR4_SDR_SUPPORT=1
-=======
+    )
+endif()
+
 message(STATUS "MAYA_HAS_DISPLAY_LAYER_API is ${MAYA_HAS_DISPLAY_LAYER_API}")
 if (MAYA_HAS_DISPLAY_LAYER_API)
     target_compile_definitions(${PROJECT_NAME}
     PRIVATE
     MAYA_HAS_DISPLAY_LAYER_API=1
->>>>>>> a89afece
     )
 endif()
 
