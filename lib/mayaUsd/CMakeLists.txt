#
# Copyright 2020 Autodesk
#
# Licensed under the Apache License, Version 2.0 (the "License");
# you may not use this file except in compliance with the License.
# You may obtain a copy of the License at
#
#     http://www.apache.org/licenses/LICENSE-2.0
#
# Unless required by applicable law or agreed to in writing, software
# distributed under the License is distributed on an "AS IS" BASIS,
# WITHOUT WARRANTIES OR CONDITIONS OF ANY KIND, either express or implied.
# See the License for the specific language governing permissions and
# limitations under the License.
#
project(mayaUsd)

add_library(${PROJECT_NAME} SHARED)

#------------------------------------------------------------------------------
# modules and definitions
#------------------------------------------------------------------------------
if(NOT DEFINED ENV{BOOST_ROOT})
    set(ENV{BOOST_ROOT} ${PXR_USD_LOCATION})
endif()
if(MAYAUSD_DEFINE_BOOST_DEBUG_PYTHON_FLAG)
    set(Boost_USE_DEBUG_PYTHON ON)
endif()

# -----------------------------------------------------------------------------
# compiler configuration
# -----------------------------------------------------------------------------
target_compile_definitions(${PROJECT_NAME}
    PUBLIC
        PXR_PLUGINPATH_NAME=${PXR_OVERRIDE_PLUGINPATH_NAME}
        $<$<STREQUAL:${CMAKE_BUILD_TYPE},Debug>:TBB_USE_DEBUG>
        $<$<STREQUAL:${CMAKE_BUILD_TYPE},Debug>:BOOST_DEBUG_PYTHON>
        $<$<STREQUAL:${CMAKE_BUILD_TYPE},Debug>:BOOST_LINKING_PYTHON>
        $<$<BOOL:${UFE_FOUND}>:WANT_UFE_BUILD>
    PRIVATE
        MAYAUSD_MACROS_EXPORT
        MAYAUSD_CORE_EXPORT
        MFB_PACKAGE_NAME="${PROJECT_NAME}"
        MFB_ALT_PACKAGE_NAME="${PROJECT_NAME}"
        MFB_PACKAGE_MODULE="${PROJECT_NAME}"
        $<$<BOOL:${IS_MACOSX}>:OSMac_>
        $<$<BOOL:${IS_LINUX}>:LINUX>
        $<$<BOOL:${IS_LINUX}>:GL_GLEXT_PROTOTYPES>
        $<$<BOOL:${IS_LINUX}>:GLX_GLXEXT_PROTOTYPES>
        $<$<BOOL:${CMAKE_WANT_MATERIALX_BUILD}>:WANT_MATERIALX_BUILD>
        $<$<BOOL:${Qt5_FOUND}>:WANT_QT_BUILD>
        $<$<BOOL:${BUILD_HDMAYA}>:BUILD_HDMAYA>

        # this flag is needed when building maya-usd in Maya
        $<$<BOOL:${IS_WINDOWS}>:WIN32>
)

if(DEFINED UFE_PREVIEW_VERSION_NUM)
    target_compile_definitions(${PROJECT_NAME}
        PUBLIC
            UFE_PREVIEW_VERSION_NUM=${UFE_PREVIEW_VERSION_NUM}
    )
endif()

<<<<<<< HEAD
if (MAYA_API_VERSION VERSION_GREATER_EQUAL 20220100 AND MAYA_API_VERSION VERSION_LESS 20230000)
    target_compile_definitions(${PROJECT_NAME}
        PRIVATE
            HAS_DEFAULT_MATERIAL_SUPPORT_API=1
    )
endif()

if (MAYA_API_VERSION VERSION_GREATER_EQUAL 20230000 AND UFE_VERSION VERSION_GREATER_EQUAL 0.2.3)
=======
message(STATUS "MAYA_HAS_DEFAULT_MATERIAL_API is ${MAYA_HAS_DEFAULT_MATERIAL_API}")
if (MAYA_HAS_DEFAULT_MATERIAL_API)
>>>>>>> ffae30b4
    target_compile_definitions(${PROJECT_NAME}
        PRIVATE
            HAS_DEFAULT_MATERIAL_SUPPORT_API=1
    )
endif()

if (MAYA_LIGHTAPI_VERSION EQUAL 2)
    target_compile_definitions(${PROJECT_NAME}
        PRIVATE
            MAYA_LIGHTAPI_VERSION_2=2
    )
endif()

# Some of the UFE classes are exporting STL classes which causes this warning.
if(UFE_FOUND AND MSVC)
    target_compile_options(${PROJECT_NAME}
        PUBLIC
            /wd4251
    )
endif()

target_compile_definitions(${PROJECT_NAME}
    PRIVATE
        MAYA_USD_VERSION=${USD_VERSION}
        MAYAUSD_VERSION=${MAYAUSD_VERSION}
        MAYA_PY_VERSION=${MAYA_PY_VERSION}
)

if(CMAKE_WANT_MATERIALX_BUILD)
# Path where MaterialX was found. Allows loading the required libraries.
string(REPLACE "\\" "/" Forward_MaterialX_DIR ${MaterialX_DIR})
target_compile_definitions(${PROJECT_NAME}
    PRIVATE
        MaterialX_DIR="${Forward_MaterialX_DIR}"
)
endif()

mayaUsd_compile_config(${PROJECT_NAME})

# -----------------------------------------------------------------------------
# include directories
# -----------------------------------------------------------------------------
target_include_directories(${PROJECT_NAME} 
    PUBLIC
        ${MAYA_INCLUDE_DIRS}
        ${PXR_INCLUDE_DIRS}
        $<$<BOOL:${UFE_FOUND}>:${UFE_INCLUDE_DIR}>
        ${CMAKE_BINARY_DIR}/include
)

# -----------------------------------------------------------------------------
# link libraries
# -----------------------------------------------------------------------------
target_link_libraries(${PROJECT_NAME}
    PUBLIC
        ar
        gf
        hd
        hdx
        js
        kind
        plug
        sdf
        tf
        trace
        usd
        usdGeom
        usdImaging
        usdImagingGL
        usdLux
        usdRender
        usdRi
        usdShade
        usdSkel
        usdUtils
        vt
        $<$<BOOL:${UFE_FOUND}>:${UFE_LIBRARY}>
        ${MAYA_LIBRARIES}
        mayaUsdUtils
    PRIVATE
        ghc_filesystem
        $<$<BOOL:${CMAKE_WANT_MATERIALX_BUILD}>:hdMtlx>
        $<$<BOOL:${CMAKE_WANT_MATERIALX_BUILD}>:MaterialXCore>
        $<$<BOOL:${CMAKE_WANT_MATERIALX_BUILD}>:MaterialXFormat>
        $<$<BOOL:${CMAKE_WANT_MATERIALX_BUILD}>:MaterialXRender>
        $<$<BOOL:${CMAKE_WANT_MATERIALX_BUILD}>:MaterialXGenOgsXml>
)

# -----------------------------------------------------------------------------
# run-time search paths
# -----------------------------------------------------------------------------
if(IS_MACOSX OR IS_LINUX)
    mayaUsd_init_rpath(rpath "lib")
    if(DEFINED MAYAUSD_TO_USD_RELATIVE_PATH)
        mayaUsd_add_rpath(rpath "../${MAYAUSD_TO_USD_RELATIVE_PATH}/lib")
    elseif(DEFINED PXR_USD_LOCATION)
        mayaUsd_add_rpath(rpath "${PXR_USD_LOCATION}/lib")
    endif()
    if (IS_LINUX AND DEFINED MAYAUSD_TO_USD_RELATIVE_PATH)
        mayaUsd_add_rpath(rpath "../${MAYAUSD_TO_USD_RELATIVE_PATH}/lib64")
    endif()
    if(IS_MACOSX AND DEFINED MAYAUSD_TO_USD_RELATIVE_PATH)
        mayaUsd_add_rpath(rpath "../../../Maya.app/Contents/MacOS")
    endif()
    mayaUsd_install_rpath(rpath ${PROJECT_NAME})
endif()

# -----------------------------------------------------------------------------
# install
# -----------------------------------------------------------------------------
install(TARGETS ${PROJECT_NAME}
    LIBRARY
    DESTINATION ${CMAKE_INSTALL_PREFIX}/lib
    ARCHIVE
    DESTINATION ${CMAKE_INSTALL_PREFIX}/lib
    RUNTIME
    DESTINATION ${CMAKE_INSTALL_PREFIX}/lib
)

if(IS_WINDOWS)
    install(FILES $<TARGET_PDB_FILE:${PROJECT_NAME}> 
        DESTINATION ${CMAKE_INSTALL_PREFIX}/lib OPTIONAL
    )
endif()

#install top level plugInfo.json that includes the configured plugInfo.json
install(CODE
    "file(WRITE \"${CMAKE_CURRENT_BINARY_DIR}/lib/usd/plugInfo.json\" \"{\n    \\\"Includes\\\": [ \\\"*/resources/\\\" ]\n}\")"
)
install(FILES ${CMAKE_CURRENT_BINARY_DIR}/lib/usd/plugInfo.json
    DESTINATION ${CMAKE_INSTALL_PREFIX}/lib/usd
)

# -----------------------------------------------------------------------------
# subdirectories
# -----------------------------------------------------------------------------
add_subdirectory(base)
add_subdirectory(commands)
add_subdirectory(fileio)
add_subdirectory(listeners)
add_subdirectory(nodes)
add_subdirectory(python)
add_subdirectory(render)
add_subdirectory(resources)
if(UFE_FOUND)
    add_subdirectory(ufe)
endif()
add_subdirectory(undo)
add_subdirectory(utils)

if(BUILD_HDMAYA)
    add_subdirectory(render/mayaToHydra)
endif()<|MERGE_RESOLUTION|>--- conflicted
+++ resolved
@@ -62,19 +62,8 @@
     )
 endif()
 
-<<<<<<< HEAD
-if (MAYA_API_VERSION VERSION_GREATER_EQUAL 20220100 AND MAYA_API_VERSION VERSION_LESS 20230000)
-    target_compile_definitions(${PROJECT_NAME}
-        PRIVATE
-            HAS_DEFAULT_MATERIAL_SUPPORT_API=1
-    )
-endif()
-
-if (MAYA_API_VERSION VERSION_GREATER_EQUAL 20230000 AND UFE_VERSION VERSION_GREATER_EQUAL 0.2.3)
-=======
 message(STATUS "MAYA_HAS_DEFAULT_MATERIAL_API is ${MAYA_HAS_DEFAULT_MATERIAL_API}")
 if (MAYA_HAS_DEFAULT_MATERIAL_API)
->>>>>>> ffae30b4
     target_compile_definitions(${PROJECT_NAME}
         PRIVATE
             HAS_DEFAULT_MATERIAL_SUPPORT_API=1
