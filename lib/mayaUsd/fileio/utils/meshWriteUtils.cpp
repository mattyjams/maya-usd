//
// Copyright 2016 Pixar
//
// Licensed under the Apache License, Version 2.0 (the "License");
// you may not use this file except in compliance with the License.
// You may obtain a copy of the License at
//
//     http://www.apache.org/licenses/LICENSE-2.0
//
// Unless required by applicable law or agreed to in writing, software
// distributed under the License is distributed on an "AS IS" BASIS,
// WITHOUT WARRANTIES OR CONDITIONS OF ANY KIND, either express or implied.
// See the License for the specific language governing permissions and
// limitations under the License.
//
// Modifications copyright (C) 2020 Autodesk
//
#include "meshWriteUtils.h"

#include <mayaUsd/fileio/utils/adaptor.h>
#include <mayaUsd/fileio/utils/roundTripUtil.h>
#include <mayaUsd/fileio/utils/writeUtil.h>

#include <maya/MFnSet.h>
#include <maya/MGlobal.h>
#include <maya/MIntArray.h>
#include <maya/MItMeshFaceVertex.h>
#include <maya/MPlug.h>
#include <maya/MPlugArray.h>
#include <maya/MStatus.h>
#include <maya/MUintArray.h>

#include <pxr/base/gf/vec3f.h>
#include <pxr/base/tf/diagnostic.h>
#include <pxr/base/tf/staticTokens.h>
#include <pxr/base/tf/token.h>
#include <pxr/base/vt/array.h>
#include <pxr/usd/usdGeom/mesh.h>
#include <pxr/usd/usdGeom/pointBased.h>
#include <pxr/usd/usdGeom/primvar.h>
#include <pxr/usd/usdGeom/tokens.h>
#include <pxr/usd/usdUtils/pipeline.h>

#include <mayaUsd/base/debugCodes.h>
#include <mayaUsd/utils/colorSpace.h>
#include <mayaUsd/utils/util.h>

PXR_NAMESPACE_OPEN_SCOPE

// These tokens are supported Maya attributes used for Mesh surfaces
TF_DEFINE_PRIVATE_TOKENS(
    _meshTokens,

    // we capitalize this because it doesn't correspond to an actual attribute
    (USD_EmitNormals)

    // This is a value for face varying interpolate boundary from OpenSubdiv 2
    // that we translate to face varying linear interpolation for OpenSubdiv 3.
    (alwaysSharp)

    // This token is deprecated as it is from OpenSubdiv 2 and the USD
    // schema now conforms to OpenSubdiv 3, but we continue to look for it
    // and translate to the equivalent new value for backwards compatibility.
    (USD_faceVaryingInterpolateBoundary)
);

namespace
{
    /// Default value to use when collecting UVs from a UV set and a component
    /// has no authored value.
    const GfVec2f UnauthoredUV = GfVec2f(0.f);

    // XXX: Note that this function is not exposed publicly since the USD schema
    // has been updated to conform to OpenSubdiv 3. We still look for this attribute
    // on Maya nodes specifying this value from OpenSubdiv 2, but we translate the
    // value to OpenSubdiv 3. This is to support legacy assets authored against
    // OpenSubdiv 2.
    static
    TfToken
    getOsd2FVInterpBoundary(const MFnMesh& mesh)
    {
        TfToken sdFVInterpBound;

        MPlug plug = mesh.findPlug(MString(
                _meshTokens->USD_faceVaryingInterpolateBoundary.GetText()));
        if (!plug.isNull()) {
            sdFVInterpBound = TfToken(plug.asString().asChar());

            // Translate OSD2 values to OSD3.
            if (sdFVInterpBound == UsdGeomTokens->bilinear) {
                sdFVInterpBound = UsdGeomTokens->all;
            } else if (sdFVInterpBound == UsdGeomTokens->edgeAndCorner) {
                sdFVInterpBound = UsdGeomTokens->cornersPlus1;
            } else if (sdFVInterpBound == _meshTokens->alwaysSharp) {
                sdFVInterpBound = UsdGeomTokens->boundaries;
            } else if (sdFVInterpBound == UsdGeomTokens->edgeOnly) {
                sdFVInterpBound = UsdGeomTokens->none;
            }
        } else {
            plug = mesh.findPlug(MString("rman__torattr___subdivFacevaryingInterp"));
            if (!plug.isNull()) {
                switch(plug.asInt()) {
                    case 0:
                        sdFVInterpBound = UsdGeomTokens->all;
                        break;
                    case 1:
                        sdFVInterpBound = UsdGeomTokens->cornersPlus1;
                        break;
                    case 2:
                        sdFVInterpBound = UsdGeomTokens->none;
                        break;
                    case 3:
                        sdFVInterpBound = UsdGeomTokens->boundaries;
                        break;
                    default:
                        break;
                }
            }
        }

        return sdFVInterpBound;
    }

    void
    compressCreases( const std::vector<int>& inCreaseIndices,
                     const std::vector<float>& inCreaseSharpnesses,
                     std::vector<int>* creaseLengths,
                     std::vector<int>* creaseIndices,
                     std::vector<float>* creaseSharpnesses)
    {
        // Process vertex pairs.
        for (size_t i = 0; i < inCreaseSharpnesses.size(); i++) {
            const float sharpness = inCreaseSharpnesses[i];
            const int v0 = inCreaseIndices[i*2+0];
            const int v1 = inCreaseIndices[i*2+1];
            // Check if this edge represents a continuation of the last crease.
            if (!creaseIndices->empty() && v0 == creaseIndices->back()
                && sharpness == creaseSharpnesses->back()) {
                // Extend the last crease.
                creaseIndices->push_back(v1);
                creaseLengths->back()++;
            } else {
                // Start a new crease.
                creaseIndices->push_back(v0);
                creaseIndices->push_back(v1);
                creaseLengths->push_back(2);
                creaseSharpnesses->push_back(sharpness);
            }
        }
    }

    void
    setPrimvar( const UsdGeomPrimvar& primvar,
                const VtIntArray& indices,
                const VtValue& values,
                const VtValue& defaultValue,
                const UsdTimeCode& usdTime,
                UsdUtilsSparseValueWriter& valueWriter)
    {
        // Simple case of non-indexed primvars.
        if (indices.empty()) {
            UsdMayaWriteUtil::SetAttribute(primvar.GetAttr(), values, valueWriter, usdTime);
            return;
        }

        // The mesh writer writes primvars only at default time or at time samples,
        // but never both. We depend on that fact here to do different things
        // depending on whether you ever export the default-time data or not.
        if (usdTime.IsDefault()) {
            // If we are only exporting the default values, then we know
            // definitively whether we need to pad the values array with the
            // unassigned value or not.
            if (UsdMayaUtil::containsUnauthoredValues(indices)) {
                primvar.SetUnauthoredValuesIndex(0);

                const VtValue paddedValues = UsdMayaUtil::pushFirstValue(values, defaultValue);
                if (!paddedValues.IsEmpty()) {
                    UsdMayaWriteUtil::SetAttribute(primvar.GetAttr(), paddedValues, valueWriter, usdTime);
                    UsdMayaWriteUtil::SetAttribute(primvar.CreateIndicesAttr(), UsdMayaUtil::shiftIndices(indices, 1), valueWriter, usdTime);
                }
                else {
                    TF_CODING_ERROR("Unable to pad values array for <%s>",
                            primvar.GetAttr().GetPath().GetText());
                }
            }
            else {
                UsdMayaWriteUtil::SetAttribute(primvar.GetAttr(), values, valueWriter, usdTime);
                UsdMayaWriteUtil::SetAttribute(primvar.CreateIndicesAttr(), indices, valueWriter, usdTime);
            }
        }
        else {
            // If we are exporting animation, then we don't know definitively
            // whether we need to set the unauthoredValuesIndex.
            // In order to keep the primvar valid throughout the entire export
            // process, _always_ pad the values array with the unassigned value,
            // then go back and clean it up during the post-export.
            if (primvar.GetUnauthoredValuesIndex() != 0 && UsdMayaUtil::containsUnauthoredValues(indices)) {
                primvar.SetUnauthoredValuesIndex(0);
            }

            const VtValue paddedValues = UsdMayaUtil::pushFirstValue(values, defaultValue);
            if (!paddedValues.IsEmpty()) {
                UsdMayaWriteUtil::SetAttribute(primvar.GetAttr(), paddedValues, valueWriter, usdTime);
                UsdMayaWriteUtil::SetAttribute(primvar.CreateIndicesAttr(), UsdMayaUtil::shiftIndices(indices, 1), valueWriter, usdTime);
            }
            else {
                TF_CODING_ERROR("Unable to pad values array for <%s>",
                        primvar.GetAttr().GetPath().GetText());
            }
        }
    }

    void 
    createUVPrimVar( UsdGeomGprim &primSchema,
                     const TfToken& name,
                     const UsdTimeCode& usdTime,
                     const VtArray<GfVec2f>& data,
                     const TfToken& interpolation,
                     const VtArray<int>& assignmentIndices,
                     UsdUtilsSparseValueWriter& valueWriter)
    {
        const unsigned int numValues = data.size();
        if (numValues == 0) {
            return;
        }

        TfToken interp = interpolation;
        if (numValues == 1 && interp == UsdGeomTokens->constant) {
            interp = TfToken();
        }

        SdfValueTypeName uvValueType = (UsdMayaWriteUtil::WriteUVAsFloat2())?
            (SdfValueTypeNames->Float2Array) : (SdfValueTypeNames->TexCoord2fArray); 

        UsdGeomPrimvar primVar = primSchema.CreatePrimvar(name, uvValueType, interp);

        setPrimvar(primVar, 
                   assignmentIndices,
                   VtValue(data),
                   VtValue(UnauthoredUV),
                   usdTime,
                   valueWriter);
    }

} // anonymous namespace

bool
UsdMayaMeshWriteUtils::getMeshNormals(const MFnMesh& mesh,
                                      VtVec3fArray* normalsArray,
                                      TfToken* interpolation)
{
    MStatus status{MS::kSuccess};

    // Sanity check first to make sure we can get this mesh's normals.
    const int numNormals = mesh.numNormals(&status);
    if (status != MS::kSuccess || numNormals == 0) {
        return false;
    }

    // Using itFV.getNormal() does not always give us the right answer, so
    // instead we have to use itFV.normalId() and use that to index into the
    // normals.
    MFloatVectorArray mayaNormals;
    status = mesh.getNormals(mayaNormals);
    if (status != MS::kSuccess) {
        return false;
    }

    const unsigned int numFaceVertices = mesh.numFaceVertices(&status);
    if (status != MS::kSuccess) {
        return false;
    }

    normalsArray->resize(numFaceVertices);
    *interpolation = UsdGeomTokens->faceVarying;

    // get normal indices for all vertices of faces
    MIntArray normalCounts, normalIndices;
    mesh.getNormalIds(normalCounts, normalIndices);

    for (size_t i = 0; i < normalIndices.length(); ++i) {
        MFloatVector normal = mayaNormals[normalIndices[i]];
        (*normalsArray)[i][0] = normal[0];
        (*normalsArray)[i][1] = normal[1];
        (*normalsArray)[i][2] = normal[2];
    }

    return true;
}

// This can be customized for specific pipelines.
// We first look for the USD string attribute, and if not present we look for
// the RenderMan for Maya int attribute.
// XXX Maybe we should come up with a OSD centric nomenclature ??
TfToken
UsdMayaMeshWriteUtils::getSubdivScheme(const MFnMesh& mesh)
{
    // Try grabbing the value via the adaptor first.
    TfToken schemeToken;
    UsdMayaAdaptor(mesh.object())
            .GetSchemaOrInheritedSchema<UsdGeomMesh>()
            .GetAttribute(UsdGeomTokens->subdivisionScheme)
            .Get<TfToken>(&schemeToken);

    // Fall back to the RenderMan for Maya attribute.
    if (schemeToken.IsEmpty()) {
        MPlug plug = mesh.findPlug(MString("rman__torattr___subdivScheme"));
        if (!plug.isNull()) {
            switch (plug.asInt()) {
                case 0:
                    schemeToken = UsdGeomTokens->catmullClark;
                    break;
                case 1:
                    schemeToken = UsdGeomTokens->loop;
                    break;
                default:
                    break;
            }
        }
    }

    if (schemeToken.IsEmpty()) {
        return TfToken();
    } else if (schemeToken != UsdGeomTokens->none &&
               schemeToken != UsdGeomTokens->catmullClark &&
               schemeToken != UsdGeomTokens->loop &&
               schemeToken != UsdGeomTokens->bilinear) {
        TF_RUNTIME_ERROR(
                "Unsupported subdivision scheme: %s on mesh: %s",
                schemeToken.GetText(), mesh.fullPathName().asChar());
        return TfToken();
    }

    return schemeToken;
}

// This can be customized for specific pipelines.
// We first look for the USD string attribute, and if not present we look for
// the RenderMan for Maya int attribute.
// XXX Maybe we should come up with a OSD centric nomenclature ??
TfToken UsdMayaMeshWriteUtils::getSubdivInterpBoundary(const MFnMesh& mesh)
{
    // Try grabbing the value via the adaptor first.
    TfToken interpBoundaryToken;
    UsdMayaAdaptor(mesh.object())
            .GetSchemaOrInheritedSchema<UsdGeomMesh>()
            .GetAttribute(UsdGeomTokens->interpolateBoundary)
            .Get<TfToken>(&interpBoundaryToken);

    // Fall back to the RenderMan for Maya attr.
    if (interpBoundaryToken.IsEmpty()) {
        MPlug plug = mesh.findPlug(MString("rman__torattr___subdivInterp"));
        if (!plug.isNull()) {
            switch (plug.asInt()) {
                case 0:
                    interpBoundaryToken = UsdGeomTokens->none;
                    break;
                case 1:
                    interpBoundaryToken = UsdGeomTokens->edgeAndCorner;
                    break;
                case 2:
                    interpBoundaryToken = UsdGeomTokens->edgeOnly;
                    break;
                default:
                    break;
            }
        }
    }

    if (interpBoundaryToken.IsEmpty()) {
        return TfToken();
    } else if (interpBoundaryToken != UsdGeomTokens->none &&
               interpBoundaryToken != UsdGeomTokens->edgeAndCorner &&
               interpBoundaryToken != UsdGeomTokens->edgeOnly) {
        TF_RUNTIME_ERROR(
                "Unsupported interpolate boundary setting: %s on mesh: %s",
                interpBoundaryToken.GetText(), mesh.fullPathName().asChar());
        return TfToken();
    }

    return interpBoundaryToken;
}

TfToken UsdMayaMeshWriteUtils::getSubdivFVLinearInterpolation(const MFnMesh& mesh)
{
    // Try grabbing the value via the adaptor first.
    TfToken sdFVLinearInterpolation;
    UsdMayaAdaptor(mesh.object())
            .GetSchemaOrInheritedSchema<UsdGeomMesh>()
            .GetAttribute(UsdGeomTokens->faceVaryingLinearInterpolation)
            .Get<TfToken>(&sdFVLinearInterpolation);

    // If the OpenSubdiv 3-style face varying linear interpolation value
    // wasn't specified, fall back to the old OpenSubdiv 2-style face
    // varying interpolate boundary value if we have that.
    if (sdFVLinearInterpolation.IsEmpty()) {
        sdFVLinearInterpolation = getOsd2FVInterpBoundary(mesh);
    }

    if (!sdFVLinearInterpolation.IsEmpty() &&
            sdFVLinearInterpolation != UsdGeomTokens->all &&
            sdFVLinearInterpolation != UsdGeomTokens->none &&
            sdFVLinearInterpolation != UsdGeomTokens->boundaries &&
            sdFVLinearInterpolation != UsdGeomTokens->cornersOnly &&
            sdFVLinearInterpolation != UsdGeomTokens->cornersPlus1 &&
            sdFVLinearInterpolation != UsdGeomTokens->cornersPlus2) {
        TF_RUNTIME_ERROR(
                "Unsupported face-varying linear interpolation: %s "
                "on mesh: %s",
                sdFVLinearInterpolation.GetText(),
                mesh.fullPathName().asChar());
        return TfToken();
    }

    return sdFVLinearInterpolation;
}

bool
UsdMayaMeshWriteUtils::isMeshValid(const MDagPath& dagPath)
{
    MStatus status{MS::kSuccess};

    // sanity checks
    MFnMesh lMesh(dagPath, &status);

    if (!status) {
        TF_RUNTIME_ERROR(
                "MFnMesh() failed for mesh at DAG path: %s",
                dagPath.fullPathName().asChar());
        return false;
    }

    const auto numVertices = lMesh.numVertices();
    const auto numPolygons = lMesh.numPolygons();

    if (numVertices < 3 && numVertices > 0)
    {
        TF_RUNTIME_ERROR(
                "%s is not a valid mesh, because it only has %u points,",
                lMesh.fullPathName().asChar(), numVertices);
    }
    if (numPolygons == 0)
    {
        TF_WARN("%s has no polygons.", lMesh.fullPathName().asChar());
    }
    return true;
}

void
UsdMayaMeshWriteUtils::exportReferenceMesh(UsdGeomMesh& primSchema, MObject obj)
{
    MStatus status{MS::kSuccess};

    MFnDependencyNode dNode(obj, &status);
    if (!status) {
        return;
    }

    MPlug referencePlug = dNode.findPlug("referenceObject", &status);
    if (!status || referencePlug.isNull()) {
        return;
    }

    MPlugArray conns;
    referencePlug.connectedTo(conns, true, false);
    if (conns.length() == 0) {
        return;
    }

    MObject referenceObject = conns[0].node();
    if (!referenceObject.hasFn(MFn::kMesh)) {
        return;
    }

    MFnMesh referenceMesh(referenceObject, &status);
    if (!status) {
        return;
    }

    const float* mayaRawPoints = referenceMesh.getRawPoints(&status);
    const int numVertices = referenceMesh.numVertices();
    VtVec3fArray points(numVertices);

    memcpy(points.data(), mayaRawPoints, numVertices * sizeof(float) * 3);

    UsdGeomPrimvar primVar = primSchema.CreatePrimvar(
        UsdUtilsGetPrefName(),
        SdfValueTypeNames->Point3fArray,
        UsdGeomTokens->varying);

    if (!primVar) {
        return;
    }

    primVar.GetAttr().Set(VtValue(points));
}

void
UsdMayaMeshWriteUtils::assignSubDivTagsToUSDPrim(MFnMesh& meshFn,
                                                 UsdGeomMesh& primSchema,
                                                 UsdUtilsSparseValueWriter& valueWriter)
{
    // Vert Creasing
    MUintArray mayaCreaseVertIds;
    MDoubleArray mayaCreaseVertValues;
    meshFn.getCreaseVertices(mayaCreaseVertIds, mayaCreaseVertValues);
    if (!TF_VERIFY(mayaCreaseVertIds.length() == mayaCreaseVertValues.length())) {
        return;
    }
    if (mayaCreaseVertIds.length() > 0u) {
        VtIntArray subdCornerIndices(mayaCreaseVertIds.length());
        VtFloatArray subdCornerSharpnesses(mayaCreaseVertIds.length());
        for (unsigned int i = 0u; i < mayaCreaseVertIds.length(); ++i) {
            subdCornerIndices[i] = mayaCreaseVertIds[i];
            subdCornerSharpnesses[i] = mayaCreaseVertValues[i];
        }

        // not animatable
        UsdMayaWriteUtil::SetAttribute(primSchema.GetCornerIndicesAttr(), &subdCornerIndices, valueWriter);

        // not animatable
        UsdMayaWriteUtil::SetAttribute(primSchema.GetCornerSharpnessesAttr(), &subdCornerSharpnesses, valueWriter);
    }

    // Edge Creasing
    int edgeVerts[2];
    MUintArray mayaCreaseEdgeIds;
    MDoubleArray mayaCreaseEdgeValues;
    meshFn.getCreaseEdges(mayaCreaseEdgeIds, mayaCreaseEdgeValues);
    if (!TF_VERIFY(mayaCreaseEdgeIds.length() == mayaCreaseEdgeValues.length())) {
        return;
    }
    if (mayaCreaseEdgeIds.length() > 0u) {
        std::vector<int> subdCreaseIndices(mayaCreaseEdgeIds.length() * 2);
        // just construct directly from the array data
        // by moving this out of the loop, you'll leverage SIMD ops here.
        std::vector<float> subdCreaseSharpnesses(&mayaCreaseEdgeIds[0], &mayaCreaseEdgeIds[0] + mayaCreaseEdgeIds.length());
        // avoid dso call by taking a copy of length. 
        for (unsigned int i = 0u, n = mayaCreaseEdgeIds.length(); i < n; ++i) {
            meshFn.getEdgeVertices(mayaCreaseEdgeIds[i], edgeVerts);
            subdCreaseIndices[i * 2] = edgeVerts[0];
            subdCreaseIndices[i * 2 + 1] = edgeVerts[1];
        }

        std::vector<int> numCreases;
        std::vector<int> creases;
        std::vector<float> creaseSharpnesses;
        compressCreases(subdCreaseIndices, subdCreaseSharpnesses,
                &numCreases, &creases, &creaseSharpnesses);

        if (!creases.empty()) {
            VtIntArray creaseIndicesVt(creases.size());
            std::copy(creases.begin(), creases.end(), creaseIndicesVt.begin());
            UsdMayaWriteUtil::SetAttribute(primSchema.GetCreaseIndicesAttr(), &creaseIndicesVt, valueWriter);
        }
        if (!numCreases.empty()) {
            VtIntArray creaseLengthsVt(numCreases.size());
            std::copy(numCreases.begin(), numCreases.end(), creaseLengthsVt.begin());
            UsdMayaWriteUtil::SetAttribute(primSchema.GetCreaseLengthsAttr(), &creaseLengthsVt, valueWriter);
        }
        if (!creaseSharpnesses.empty()) {
            VtFloatArray creaseSharpnessesVt(creaseSharpnesses.size());
            std::copy(
                creaseSharpnesses.begin(),
                creaseSharpnesses.end(),
                creaseSharpnessesVt.begin());
            UsdMayaWriteUtil::SetAttribute(primSchema.GetCreaseSharpnessesAttr(), &creaseSharpnessesVt, valueWriter);
        }
    }
}

void
<<<<<<< HEAD
UsdMayaMeshWriteUtils::writePointsData(const MFnMesh& meshFn,
                                       UsdGeomMesh& primSchema,
                                       const UsdTimeCode& usdTime,
                                       UsdUtilsSparseValueWriter& valueWriter)
=======
UsdMayaMeshUtil::writeVertexData(const MFnMesh& meshFn,
                                 UsdGeomMesh& primSchema,
                                 const UsdTimeCode& usdTime,
                                 UsdUtilsSparseValueWriter& valueWriter)
>>>>>>> d5426d32
{
    MStatus status{MS::kSuccess};

    const uint32_t numVertices = meshFn.numVertices();
<<<<<<< HEAD
    VtVec3fArray points(numVertices);
    const float* pointsData = meshFn.getRawPoints(&status);

    if(!status) {
        MGlobal::displayError(MString("Unable to access mesh vertices on mesh: ") + meshFn.fullPathName());
        return;
    }

    // use memcpy() to copy the data. HS April 09, 2020
    memcpy((GfVec3f*)points.data(), pointsData, sizeof(float) * 3 * numVertices);

    VtVec3fArray extent(2);
    // Compute the extent using the raw points
    UsdGeomPointBased::ComputeExtent(points, &extent);

    UsdMayaWriteUtil::SetAttribute(primSchema.GetPointsAttr(), &points, valueWriter, usdTime);
    UsdMayaWriteUtil::SetAttribute(primSchema.CreateExtentAttr(), &extent, valueWriter,usdTime);
}

void 
UsdMayaMeshWriteUtils::writeFaceVertexIndicesData(const MFnMesh& meshFn, 
                                                  UsdGeomMesh& primSchema, 
                                                  const UsdTimeCode& usdTime, 
                                                  UsdUtilsSparseValueWriter& valueWriter)
=======
    VtArray<GfVec3f> points(numVertices);
    const float* pointsData = meshFn.getRawPoints(&status);
    if(status)
    {
        // use memcpy() to copy the data. HS April 09, 2020
        memcpy((GfVec3f*)points.data(), pointsData, sizeof(float) * 3 * numVertices);

        VtArray<GfVec3f> extent(2);
        // Compute the extent using the raw points
        UsdGeomPointBased::ComputeExtent(points, &extent);

        UsdMayaWriteUtil::SetAttribute(primSchema.GetPointsAttr(), &points, valueWriter, usdTime);
        UsdMayaWriteUtil::SetAttribute(primSchema.CreateExtentAttr(), &extent, valueWriter,usdTime);
    }
    else
    {
        MGlobal::displayError(MString("Unable to access mesh vertices on mesh: ") + meshFn.fullPathName());
    }
}

void 
UsdMayaMeshUtil::writeFaceVertexIndicesData(const MFnMesh& meshFn, 
                                            UsdGeomMesh& primSchema, 
                                            const UsdTimeCode& usdTime, 
                                            UsdUtilsSparseValueWriter& valueWriter)
>>>>>>> d5426d32
{
    const int numFaceVertices = meshFn.numFaceVertices();
    const int numPolygons = meshFn.numPolygons();

<<<<<<< HEAD
    VtIntArray faceVertexCounts(numPolygons);
    VtIntArray faceVertexIndices(numFaceVertices);
=======
    VtArray<int> faceVertexCounts(numPolygons);
    VtArray<int> faceVertexIndices(numFaceVertices);
>>>>>>> d5426d32
    MIntArray mayaFaceVertexIndices; // used in loop below
    unsigned int curFaceVertexIndex = 0;
    for (int i = 0; i < numPolygons; i++) {
        meshFn.getPolygonVertices(i, mayaFaceVertexIndices);
        faceVertexCounts[i] = mayaFaceVertexIndices.length();
        for (unsigned int j=0; j < mayaFaceVertexIndices.length(); j++) {
            faceVertexIndices[ curFaceVertexIndex ] = mayaFaceVertexIndices[j]; // push_back
            curFaceVertexIndex++;
        }
    }
    UsdMayaWriteUtil::SetAttribute(primSchema.GetFaceVertexCountsAttr(), &faceVertexCounts, valueWriter, usdTime);
    UsdMayaWriteUtil::SetAttribute(primSchema.GetFaceVertexIndicesAttr(), &faceVertexIndices, valueWriter, usdTime);
}

void 
<<<<<<< HEAD
UsdMayaMeshWriteUtils::writeInvisibleFacesData(const MFnMesh& meshFn, 
                                               UsdGeomMesh& primSchema, 
                                               UsdUtilsSparseValueWriter& valueWriter)
=======
UsdMayaMeshUtil::writeInvisibleFacesData(const MFnMesh& meshFn, 
                                         UsdGeomMesh& primSchema, 
                                         UsdUtilsSparseValueWriter& valueWriter)
>>>>>>> d5426d32
{
    MUintArray mayaHoles = meshFn.getInvisibleFaces();
    const uint32_t count = mayaHoles.length();
    if (count)
    {
<<<<<<< HEAD
        VtIntArray subdHoles(count);
        uint32_t* ptr = &mayaHoles[0];
        // use memcpy() to copy the data. HS April 20, 2019
=======
        VtArray<int32_t> subdHoles(count);
        uint32_t* ptr = &mayaHoles[0];
        // use memcpy() to copy the date HS November 20, 2019
>>>>>>> d5426d32
        memcpy((int32_t*)subdHoles.data(), ptr, count * sizeof(uint32_t));
        // not animatable in Maya, so we'll set default only
        UsdMayaWriteUtil::SetAttribute(primSchema.GetHoleIndicesAttr(), &subdHoles, valueWriter);
    }
}

<<<<<<< HEAD
=======
bool
UsdMayaMeshUtil::getMeshUVSetData(const MFnMesh& mesh,
                                  const MString& uvSetName,
                                  VtArray<GfVec2f>* uvArray,
                                  TfToken* interpolation,
                                  VtArray<int>* assignmentIndices)
{
    MStatus status{MS::kSuccess};

    // Sanity check first to make sure this UV set even has assigned values
    // before we attempt to do anything with the data.
    MIntArray uvCounts, uvIds;
    status = mesh.getAssignedUVs(uvCounts, uvIds, &uvSetName);
    if (status != MS::kSuccess) {
        return false;
    }
    if (uvCounts.length() == 0 || uvIds.length() == 0) {
        return false;
    }

    // using itFV.getUV() does not always give us the right answer, so
    // instead, we have to use itFV.getUVIndex() and use that to index into the
    // UV set.
    MFloatArray uArray;
    MFloatArray vArray;
    mesh.getUVs(uArray, vArray, &uvSetName);
    if (uArray.length() != vArray.length()) {
        return false;
    }

    // We'll populate the assignment indices for every face vertex, but we'll
    // only push values into the data if the face vertex has a value. All face
    // vertices are initially unassigned/unauthored.
    const unsigned int numFaceVertices = mesh.numFaceVertices(&status);
    uvArray->clear();
    assignmentIndices->assign((size_t)numFaceVertices, -1);
    *interpolation = UsdGeomTokens->faceVarying;

    MItMeshFaceVertex itFV(mesh.object());
    unsigned int fvi = 0;
    for (itFV.reset(); !itFV.isDone(); itFV.next(), ++fvi) {
        if (!itFV.hasUVs(uvSetName)) {
            // No UVs for this faceVertex, so leave it unassigned.
            continue;
        }

        int uvIndex;
        itFV.getUVIndex(uvIndex, &uvSetName);
        if (uvIndex < 0 || static_cast<size_t>(uvIndex) >= uArray.length()) {
            return false;
        }

        GfVec2f value(uArray[uvIndex], vArray[uvIndex]);
        uvArray->push_back(value);
        (*assignmentIndices)[fvi] = uvArray->size() - 1;
    }

    UsdMayaUtil::MergeEquivalentIndexedValues(uvArray, assignmentIndices);
    UsdMayaUtil::CompressFaceVaryingPrimvarIndices(mesh, interpolation, assignmentIndices);

    return true;
}

bool 
UsdMayaMeshUtil::writeUVSetsAsVec2fPrimvars(const MFnMesh& meshFn, UsdGeomMesh& primSchema, const UsdTimeCode& usdTime, UsdUtilsSparseValueWriter& valueWriter)
{
    MStatus status{MS::kSuccess};

    MStringArray uvSetNames;

    status = meshFn.getUVSetNames(uvSetNames);

    if(!status) {
        return false;
    }

    for (unsigned int i = 0; i < uvSetNames.length(); ++i) {
        VtArray<GfVec2f> uvValues;
        TfToken interpolation;
        VtArray<int> assignmentIndices;

        if (!UsdMayaMeshUtil::getMeshUVSetData( meshFn,
                                                uvSetNames[i],
                                                &uvValues,
                                                &interpolation,
                                                &assignmentIndices)) {
            continue;
        }

        // XXX: We should be able to configure the UV map name that triggers this
        // behavior, and the name to which it exports.
        // The UV Set "map1" is renamed st. This is a Pixar/USD convention.
        TfToken setName(uvSetNames[i].asChar());
        if (setName == "map1") {
            setName = UsdUtilsGetPrimaryUVSetName();
        }

        // create UV PrimVar
        createUVPrimVar(primSchema,
                        setName,
                        usdTime,
                        uvValues,
                        interpolation,
                        assignmentIndices,
                        valueWriter);
    }

    return true;
}

>>>>>>> d5426d32
PXR_NAMESPACE_CLOSE_SCOPE<|MERGE_RESOLUTION|>--- conflicted
+++ resolved
@@ -570,22 +570,14 @@
 }
 
 void
-<<<<<<< HEAD
 UsdMayaMeshWriteUtils::writePointsData(const MFnMesh& meshFn,
                                        UsdGeomMesh& primSchema,
                                        const UsdTimeCode& usdTime,
                                        UsdUtilsSparseValueWriter& valueWriter)
-=======
-UsdMayaMeshUtil::writeVertexData(const MFnMesh& meshFn,
-                                 UsdGeomMesh& primSchema,
-                                 const UsdTimeCode& usdTime,
-                                 UsdUtilsSparseValueWriter& valueWriter)
->>>>>>> d5426d32
 {
     MStatus status{MS::kSuccess};
 
     const uint32_t numVertices = meshFn.numVertices();
-<<<<<<< HEAD
     VtVec3fArray points(numVertices);
     const float* pointsData = meshFn.getRawPoints(&status);
 
@@ -610,44 +602,12 @@
                                                   UsdGeomMesh& primSchema, 
                                                   const UsdTimeCode& usdTime, 
                                                   UsdUtilsSparseValueWriter& valueWriter)
-=======
-    VtArray<GfVec3f> points(numVertices);
-    const float* pointsData = meshFn.getRawPoints(&status);
-    if(status)
-    {
-        // use memcpy() to copy the data. HS April 09, 2020
-        memcpy((GfVec3f*)points.data(), pointsData, sizeof(float) * 3 * numVertices);
-
-        VtArray<GfVec3f> extent(2);
-        // Compute the extent using the raw points
-        UsdGeomPointBased::ComputeExtent(points, &extent);
-
-        UsdMayaWriteUtil::SetAttribute(primSchema.GetPointsAttr(), &points, valueWriter, usdTime);
-        UsdMayaWriteUtil::SetAttribute(primSchema.CreateExtentAttr(), &extent, valueWriter,usdTime);
-    }
-    else
-    {
-        MGlobal::displayError(MString("Unable to access mesh vertices on mesh: ") + meshFn.fullPathName());
-    }
-}
-
-void 
-UsdMayaMeshUtil::writeFaceVertexIndicesData(const MFnMesh& meshFn, 
-                                            UsdGeomMesh& primSchema, 
-                                            const UsdTimeCode& usdTime, 
-                                            UsdUtilsSparseValueWriter& valueWriter)
->>>>>>> d5426d32
 {
     const int numFaceVertices = meshFn.numFaceVertices();
     const int numPolygons = meshFn.numPolygons();
 
-<<<<<<< HEAD
     VtIntArray faceVertexCounts(numPolygons);
     VtIntArray faceVertexIndices(numFaceVertices);
-=======
-    VtArray<int> faceVertexCounts(numPolygons);
-    VtArray<int> faceVertexIndices(numFaceVertices);
->>>>>>> d5426d32
     MIntArray mayaFaceVertexIndices; // used in loop below
     unsigned int curFaceVertexIndex = 0;
     for (int i = 0; i < numPolygons; i++) {
@@ -663,37 +623,23 @@
 }
 
 void 
-<<<<<<< HEAD
 UsdMayaMeshWriteUtils::writeInvisibleFacesData(const MFnMesh& meshFn, 
                                                UsdGeomMesh& primSchema, 
                                                UsdUtilsSparseValueWriter& valueWriter)
-=======
-UsdMayaMeshUtil::writeInvisibleFacesData(const MFnMesh& meshFn, 
-                                         UsdGeomMesh& primSchema, 
-                                         UsdUtilsSparseValueWriter& valueWriter)
->>>>>>> d5426d32
 {
     MUintArray mayaHoles = meshFn.getInvisibleFaces();
     const uint32_t count = mayaHoles.length();
     if (count)
     {
-<<<<<<< HEAD
         VtIntArray subdHoles(count);
         uint32_t* ptr = &mayaHoles[0];
         // use memcpy() to copy the data. HS April 20, 2019
-=======
-        VtArray<int32_t> subdHoles(count);
-        uint32_t* ptr = &mayaHoles[0];
-        // use memcpy() to copy the date HS November 20, 2019
->>>>>>> d5426d32
         memcpy((int32_t*)subdHoles.data(), ptr, count * sizeof(uint32_t));
         // not animatable in Maya, so we'll set default only
         UsdMayaWriteUtil::SetAttribute(primSchema.GetHoleIndicesAttr(), &subdHoles, valueWriter);
     }
 }
 
-<<<<<<< HEAD
-=======
 bool
 UsdMayaMeshUtil::getMeshUVSetData(const MFnMesh& mesh,
                                   const MString& uvSetName,
@@ -804,5 +750,4 @@
     return true;
 }
 
->>>>>>> d5426d32
 PXR_NAMESPACE_CLOSE_SCOPE