--- conflicted
+++ resolved
@@ -201,7 +201,6 @@
         const class UsdMayaPrimReaderContext* context,
         const MDistance::Unit                 convertToUnit = MDistance::kMillimeters)
     {
-<<<<<<< HEAD
         TsKnotMap knots = spline.GetKnots();
         if (knots.empty()) {
             return false;
@@ -319,9 +318,6 @@
             context->RegisterNewMayaNode(animFn.name().asChar(), animObj);
         }
         return true;
-=======
-        return WriteUsdSplineToPlug(plug, spline, context, TfType::Find<T>(), convertToUnit);
->>>>>>> cf575e6a
     }
 
     /**
