--- conflicted
+++ resolved
@@ -595,236 +595,6 @@
     }
 }
 
-<<<<<<< HEAD
-bool
-UsdMayaMeshReadUtils::getMeshNormals(
-        const MFnMesh& mesh,
-        VtArray<GfVec3f>* normalsArray,
-        TfToken* interpolation)
-{
-    MStatus status{MS::kSuccess};
-
-    // Sanity check first to make sure we can get this mesh's normals.
-    int numNormals = mesh.numNormals(&status);
-    if (status != MS::kSuccess || numNormals == 0) {
-        return false;
-    }
-
-    // Using itFV.getNormal() does not always give us the right answer, so
-    // instead we have to use itFV.normalId() and use that to index into the
-    // normals.
-    MFloatVectorArray mayaNormals;
-    status = mesh.getNormals(mayaNormals);
-    if (status != MS::kSuccess) {
-        return false;
-    }
-
-    const unsigned int numFaceVertices = mesh.numFaceVertices(&status);
-    if (status != MS::kSuccess) {
-        return false;
-    }
-
-    normalsArray->resize(numFaceVertices);
-    *interpolation = UsdGeomTokens->faceVarying;
-
-    MItMeshFaceVertex itFV(mesh.object());
-    unsigned int fvi = 0;
-    for (itFV.reset(); !itFV.isDone(); itFV.next(), ++fvi) {
-        int normalId = itFV.normalId();
-        if (normalId < 0 ||
-                static_cast<size_t>(normalId) >= mayaNormals.length()) {
-            return false;
-        }
-
-        MFloatVector normal = mayaNormals[normalId];
-        (*normalsArray)[fvi][0] = normal[0];
-        (*normalsArray)[fvi][1] = normal[1];
-        (*normalsArray)[fvi][2] = normal[2];
-    }
-
-    return true;
-}
-
-// This can be customized for specific pipelines.
-// We first look for the USD string attribute, and if not present we look for
-// the RenderMan for Maya int attribute.
-// XXX Maybe we should come up with a OSD centric nomenclature ??
-TfToken
-UsdMayaMeshReadUtils::getSubdivScheme(const MFnMesh& mesh)
-{
-    // Try grabbing the value via the adaptor first.
-    TfToken schemeToken;
-    UsdMayaAdaptor(mesh.object())
-            .GetSchemaOrInheritedSchema<UsdGeomMesh>()
-            .GetAttribute(UsdGeomTokens->subdivisionScheme)
-            .Get<TfToken>(&schemeToken);
-
-    // Fall back to the RenderMan for Maya attribute.
-    if (schemeToken.IsEmpty()) {
-        MPlug plug = mesh.findPlug(MString("rman__torattr___subdivScheme"));
-        if (!plug.isNull()) {
-            switch (plug.asInt()) {
-                case 0:
-                    schemeToken = UsdGeomTokens->catmullClark;
-                    break;
-                case 1:
-                    schemeToken = UsdGeomTokens->loop;
-                    break;
-                default:
-                    break;
-            }
-        }
-    }
-
-    if (schemeToken.IsEmpty()) {
-        return TfToken();
-    } else if (schemeToken != UsdGeomTokens->none &&
-               schemeToken != UsdGeomTokens->catmullClark &&
-               schemeToken != UsdGeomTokens->loop &&
-               schemeToken != UsdGeomTokens->bilinear) {
-        TF_RUNTIME_ERROR(
-                "Unsupported subdivision scheme: %s on mesh: %s",
-                schemeToken.GetText(), mesh.fullPathName().asChar());
-        return TfToken();
-    }
-
-    return schemeToken;
-}
-
-// This can be customized for specific pipelines.
-// We first look for the USD string attribute, and if not present we look for
-// the RenderMan for Maya int attribute.
-// XXX Maybe we should come up with a OSD centric nomenclature ??
-TfToken UsdMayaMeshReadUtils::getSubdivInterpBoundary(const MFnMesh& mesh)
-{
-    // Try grabbing the value via the adaptor first.
-    TfToken interpBoundaryToken;
-    UsdMayaAdaptor(mesh.object())
-            .GetSchemaOrInheritedSchema<UsdGeomMesh>()
-            .GetAttribute(UsdGeomTokens->interpolateBoundary)
-            .Get<TfToken>(&interpBoundaryToken);
-
-    // Fall back to the RenderMan for Maya attr.
-    if (interpBoundaryToken.IsEmpty()) {
-        MPlug plug = mesh.findPlug(MString("rman__torattr___subdivInterp"));
-        if (!plug.isNull()) {
-            switch (plug.asInt()) {
-                case 0:
-                    interpBoundaryToken = UsdGeomTokens->none;
-                    break;
-                case 1:
-                    interpBoundaryToken = UsdGeomTokens->edgeAndCorner;
-                    break;
-                case 2:
-                    interpBoundaryToken = UsdGeomTokens->edgeOnly;
-                    break;
-                default:
-                    break;
-            }
-        }
-    }
-
-    if (interpBoundaryToken.IsEmpty()) {
-        return TfToken();
-    } else if (interpBoundaryToken != UsdGeomTokens->none &&
-               interpBoundaryToken != UsdGeomTokens->edgeAndCorner &&
-               interpBoundaryToken != UsdGeomTokens->edgeOnly) {
-        TF_RUNTIME_ERROR(
-                "Unsupported interpolate boundary setting: %s on mesh: %s",
-                interpBoundaryToken.GetText(), mesh.fullPathName().asChar());
-        return TfToken();
-    }
-
-    return interpBoundaryToken;
-}
-
-// XXX: Note that this function is not exposed publicly since the USD schema
-// has been updated to conform to OpenSubdiv 3. We still look for this attribute
-// on Maya nodes specifying this value from OpenSubdiv 2, but we translate the
-// value to OpenSubdiv 3. This is to support legacy assets authored against
-// OpenSubdiv 2.
-static
-TfToken
-_GetOsd2FVInterpBoundary(const MFnMesh& mesh)
-{
-    TfToken sdFVInterpBound;
-
-    MPlug plug = mesh.findPlug(MString(
-            _meshTokens->USD_faceVaryingInterpolateBoundary.GetText()));
-    if (!plug.isNull()) {
-        sdFVInterpBound = TfToken(plug.asString().asChar());
-
-        // Translate OSD2 values to OSD3.
-        if (sdFVInterpBound == UsdGeomTokens->bilinear) {
-            sdFVInterpBound = UsdGeomTokens->all;
-        } else if (sdFVInterpBound == UsdGeomTokens->edgeAndCorner) {
-            sdFVInterpBound = UsdGeomTokens->cornersPlus1;
-        } else if (sdFVInterpBound == _meshTokens->alwaysSharp) {
-            sdFVInterpBound = UsdGeomTokens->boundaries;
-        } else if (sdFVInterpBound == UsdGeomTokens->edgeOnly) {
-            sdFVInterpBound = UsdGeomTokens->none;
-        }
-    } else {
-        plug = mesh.findPlug(MString("rman__torattr___subdivFacevaryingInterp"));
-        if (!plug.isNull()) {
-            switch(plug.asInt()) {
-                case 0:
-                    sdFVInterpBound = UsdGeomTokens->all;
-                    break;
-                case 1:
-                    sdFVInterpBound = UsdGeomTokens->cornersPlus1;
-                    break;
-                case 2:
-                    sdFVInterpBound = UsdGeomTokens->none;
-                    break;
-                case 3:
-                    sdFVInterpBound = UsdGeomTokens->boundaries;
-                    break;
-                default:
-                    break;
-            }
-        }
-    }
-
-    return sdFVInterpBound;
-}
-
-TfToken UsdMayaMeshReadUtils::getSubdivFVLinearInterpolation(const MFnMesh& mesh)
-{
-    // Try grabbing the value via the adaptor first.
-    TfToken sdFVLinearInterpolation;
-    UsdMayaAdaptor(mesh.object())
-            .GetSchemaOrInheritedSchema<UsdGeomMesh>()
-            .GetAttribute(UsdGeomTokens->faceVaryingLinearInterpolation)
-            .Get<TfToken>(&sdFVLinearInterpolation);
-
-    // If the OpenSubdiv 3-style face varying linear interpolation value
-    // wasn't specified, fall back to the old OpenSubdiv 2-style face
-    // varying interpolate boundary value if we have that.
-    if (sdFVLinearInterpolation.IsEmpty()) {
-        sdFVLinearInterpolation = _GetOsd2FVInterpBoundary(mesh);
-    }
-
-    if (!sdFVLinearInterpolation.IsEmpty() &&
-            sdFVLinearInterpolation != UsdGeomTokens->all &&
-            sdFVLinearInterpolation != UsdGeomTokens->none &&
-            sdFVLinearInterpolation != UsdGeomTokens->boundaries &&
-            sdFVLinearInterpolation != UsdGeomTokens->cornersOnly &&
-            sdFVLinearInterpolation != UsdGeomTokens->cornersPlus1 &&
-            sdFVLinearInterpolation != UsdGeomTokens->cornersPlus2) {
-        TF_RUNTIME_ERROR(
-                "Unsupported face-varying linear interpolation: %s "
-                "on mesh: %s",
-                sdFVLinearInterpolation.GetText(),
-                mesh.fullPathName().asChar());
-        return TfToken();
-    }
-
-    return sdFVLinearInterpolation;
-}
-
-=======
->>>>>>> 2b1e3043
 void
 UsdMayaMeshReadUtils::assignPrimvarsToMesh(const UsdGeomMesh& mesh, 
                                       const MObject& meshObj,
