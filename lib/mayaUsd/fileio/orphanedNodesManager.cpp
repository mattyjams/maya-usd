--- conflicted
+++ resolved
@@ -76,7 +76,7 @@
 using VariantSetDescriptor = OrphanedNodesManager::VariantSetDescriptor;
 using VariantSelection = OrphanedNodesManager::VariantSelection;
 
-Ufe::Path trieNodeToPullePrimUfePath(Ufe::TrieNode<PullVariantInfo>::Ptr trieNode);
+Ufe::Path trieNodeToPulledPrimUfePath(Ufe::TrieNode<PullVariantInfo>::Ptr trieNode);
 
 void renameVariantDescriptors(
     std::list<VariantSetDescriptor>& descriptors,
@@ -106,7 +106,7 @@
     //       hidden by that point. So the node visibility change must be done *first*.
     renameVariantDescriptors(newVariantInfo.variantSetDescriptors, oldPath, newPath);
 
-    Ufe::Path pulledPath = trieNodeToPullePrimUfePath(trieNode);
+    Ufe::Path pulledPath = trieNodeToPulledPrimUfePath(trieNode);
     TF_VERIFY(writePullInformation(pulledPath, newVariantInfo.editedAsMayaRoot));
 
     trieNode->setData(newVariantInfo);
@@ -405,27 +405,12 @@
 
 namespace {
 
-<<<<<<< HEAD
-Ufe::Path trieNodeToPullePrimUfePath(Ufe::TrieNode<PullVariantInfo>::Ptr trieNode)
-{
-    const PullVariantInfo& variantInfo = trieNode->data();
-
-    Ufe::Path proxyShapeUfePath = ufe::dagPathToUfe(variantInfo.proxyShapePath);
-    if (proxyShapeUfePath.getSegments().size() < 1)
-        return Ufe::Path();
-
-    UsdStagePtr stage = ufe::getStage(proxyShapeUfePath);
-    if (!stage)
-        return Ufe::Path();
-
-=======
 Ufe::Path
 trieNodeToPulledPrimUfePath(Ufe::TrieNode<OrphanedNodesManager::PullVariantInfo>::Ptr trieNode)
 {
     // Accumulate all UFE path components, in reverse order. We will pop them
     // from the back while building the pulled prim path.
     //
->>>>>>> 4959f642
     // Note: the trie root node is not really part of the hierarchy, so do not
     //       include it in the components. We detect we are at the root when
     //       the node has no parent.
@@ -497,18 +482,6 @@
     //       the outliner reacts to UFE notifications received following the USD edits
     //       to rebuild the node tree and the Maya node we want to hide must have been
     //       hidden by that point. So the node visibility change must be done *first*.
-<<<<<<< HEAD
-    CHECK_MSTATUS_AND_RETURN(setNodeVisibility(variantInfo.pulledParentPath, !orphaned), false);
-
-    const Ufe::Path pulledPrimPath = trieNodeToPullePrimUfePath(trieNode);
-
-    if (orphaned) {
-        removePulledPrimMetadata(pulledPrimPath);
-        removeExcludeFromRendering(pulledPrimPath);
-    } else {
-        TF_VERIFY(writePulledPrimMetadata(pulledPrimPath, variantInfo.editedAsMayaRoot));
-        TF_VERIFY(addExcludeFromRendering(pulledPrimPath));
-=======
     MDagPath pullParentPath = variantInfo.editedAsMayaRoot;
     pullParentPath.pop();
     CHECK_MSTATUS_AND_RETURN(setNodeVisibility(pullParentPath, !orphaned), false);
@@ -526,7 +499,6 @@
             writePulledPrimMetadata(pulledPrimPath, variantInfo.editedAsMayaRoot);
             addExcludeFromRendering(pulledPrimPath);
         }
->>>>>>> 4959f642
     }
 
     return true;
