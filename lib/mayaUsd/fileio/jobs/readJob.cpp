//
// Copyright 2016 Pixar
//
// Licensed under the Apache License, Version 2.0 (the "License");
// you may not use this file except in compliance with the License.
// You may obtain a copy of the License at
//
//     http://www.apache.org/licenses/LICENSE-2.0
//
// Unless required by applicable law or agreed to in writing, software
// distributed under the License is distributed on an "AS IS" BASIS,
// WITHOUT WARRANTIES OR CONDITIONS OF ANY KIND, either express or implied.
// See the License for the specific language governing permissions and
// limitations under the License.
//
#include "readJob.h"

#include <mayaUsd/fileio/chaser/importChaserRegistry.h>
#include <mayaUsd/fileio/primReaderRegistry.h>
#include <mayaUsd/fileio/translators/translatorMaterial.h>
#include <mayaUsd/fileio/translators/translatorXformable.h>
#include <mayaUsd/fileio/utils/readUtil.h>
#include <mayaUsd/nodes/stageNode.h>
#include <mayaUsd/undo/OpUndoItemMuting.h>
#include <mayaUsd/utils/stageCache.h>
#include <mayaUsd/utils/util.h>
#include <mayaUsd/utils/utilFileSystem.h>

#include <pxr/base/tf/debug.h>
#include <pxr/base/tf/token.h>
#include <pxr/usd/sdf/fileFormat.h>
#include <pxr/usd/sdf/layer.h>
#include <pxr/usd/sdf/path.h>
#include <pxr/usd/usd/editcontext.h>
#include <pxr/usd/usd/prim.h>
#include <pxr/usd/usd/primFlags.h>
#include <pxr/usd/usd/primRange.h>
#include <pxr/usd/usd/stage.h>
#include <pxr/usd/usd/stageCacheContext.h>
#include <pxr/usd/usd/timeCode.h>
#include <pxr/usd/usd/variantSets.h>
#include <pxr/usd/usd/zipFile.h>
#include <pxr/usd/usdGeom/metrics.h>
#include <pxr/usd/usdGeom/xform.h>
#include <pxr/usd/usdGeom/xformCommonAPI.h>
#include <pxr/usd/usdUtils/pipeline.h>
#include <pxr/usd/usdUtils/stageCache.h>

#include <maya/MAnimControl.h>
#include <maya/MDGModifier.h>
#include <maya/MDagModifier.h>
#include <maya/MDagPathArray.h>
#include <maya/MDistance.h>
#include <maya/MFnDependencyNode.h>
#include <maya/MItDependencyGraph.h>
#include <maya/MObject.h>
#include <maya/MPlug.h>
#include <maya/MStatus.h>
#include <maya/MTime.h>

#include <ghc/filesystem.hpp>

#include <map>
#include <string>
#include <unordered_map>
#include <utility>
#include <vector>

using namespace MAYAUSD_NS_DEF;

PXR_NAMESPACE_OPEN_SCOPE

namespace {
// Simple RAII class to ensure tracking does not extend past the scope.
struct TempNodeTrackerScope
{
    TempNodeTrackerScope(UsdMayaPrimReaderContext& context)
        : _context(context)
    {
        _context.StartNewMayaNodeTracking();
    }

    ~TempNodeTrackerScope() { _context.StopNewMayaNodeTracking(); }

    UsdMayaPrimReaderContext& _context;
};
} // namespace

UsdMaya_ReadJob::UsdMaya_ReadJob(
    const MayaUsd::ImportData&  iImportData,
    const UsdMayaJobImportArgs& iArgs)
    : mArgs(iArgs)
    , mImportData(iImportData)
    , mMayaRootDagPath()
    , mDagModifierUndo()
    , mDagModifierSeeded(false)
{
}

UsdMaya_ReadJob::~UsdMaya_ReadJob() { }

bool UsdMaya_ReadJob::Read(std::vector<MDagPath>* addedDagPaths)
{
    // Do not use the global undo info recording system.
    // The read job Undo() / redo() functions will handle all operations.
    OpUndoItemMuting undoMuting;

    MStatus status;

    if (!TF_VERIFY(!mImportData.empty())) {
        return false;
    }

    SdfLayerRefPtr rootLayer = SdfLayer::FindOrOpen(mImportData.filename());
    if (!rootLayer) {
        return false;
    }

    TfToken modelName = UsdUtilsGetModelNameFromRootLayer(rootLayer);

    SdfVariantSelectionMap varSelsMap = mImportData.rootVariantSelections();
    std::vector<std::pair<std::string, std::string>> varSelsVec;
    TF_FOR_ALL(iter, varSelsMap)
    {
        const std::string& variantSetName = iter->first;
        const std::string& variantSelectionName = iter->second;
        varSelsVec.push_back(std::make_pair(variantSetName, variantSelectionName));
    }

    SdfLayerRefPtr sessionLayer
        = UsdUtilsStageCache::GetSessionLayerForVariantSelections(modelName, varSelsVec);

    // Layer and Stage used to Read in the USD file
    UsdStageRefPtr stage;
    if (mImportData.hasPopulationMask()) {
        // OpenMasked doesn't use the UsdStageCache, so don't create a UsdStageCacheContext
        stage = UsdStage::OpenMasked(
            rootLayer,
            sessionLayer,
            mImportData.stagePopulationMask(),
            mImportData.stageInitialLoadSet());
    } else {
        UsdStageCacheContext stageCacheContext(UsdMayaStageCache::Get(
            mImportData.stageInitialLoadSet() == UsdStage::InitialLoadSet::LoadAll));
<<<<<<< HEAD

        if (mArgs.pullImportStage)
            stage = mArgs.pullImportStage;
        else
            stage = UsdStage::Open(rootLayer, sessionLayer, mImportData.stageInitialLoadSet());
=======
        stage = UsdStage::Open(rootLayer, sessionLayer, mImportData.stageInitialLoadSet());
>>>>>>> 7ee36d73
    }
    if (!stage) {
        return false;
    }

    UsdEditContext editContext(stage, stage->GetSessionLayer());
    stage->SetEditTarget(stage->GetSessionLayer());
    _setTimeSampleMultiplierFrom(stage->GetTimeCodesPerSecond());

    // XXX Currently all distance values are set directly from USD and will be
    // interpreted as centimeters (Maya's internal distance unit). Future work
    // could include converting distance values based on the specified meters-
    // per-unit in the USD stage metadata. For now, simply warn.
    if (UsdGeomStageHasAuthoredMetersPerUnit(stage)) {
        MDistance::Unit mdistanceUnit = UsdMayaUtil::ConvertUsdGeomLinearUnitToMDistanceUnit(
            UsdGeomGetStageMetersPerUnit(stage));

        if (mdistanceUnit != MDistance::internalUnit()) {
            TF_WARN("Distance unit conversion is not yet supported. "
                    "All distance values will be imported in Maya's internal "
                    "distance unit.");
        }
    }

    // If the import time interval isn't empty, we expand the Min/Max time
    // sliders to include the stage's range if necessary.
    if (!mArgs.timeInterval.IsEmpty()) {
        MTime currentMinTime = MAnimControl::minTime();
        MTime currentMaxTime = MAnimControl::maxTime();

        GfInterval stageInterval;
        if (mArgs.timeInterval.IsFinite()) {
            if (mArgs.timeInterval.GetMin() > mArgs.timeInterval.GetMax()) {
                TF_RUNTIME_ERROR(
                    "Frame range start (%f) was greater than end (%f)",
                    mArgs.timeInterval.GetMin(),
                    mArgs.timeInterval.GetMax());
                return false;
            }
            stageInterval = mArgs.timeInterval;
        } else {
            stageInterval.SetMin(stage->GetStartTimeCode());
            stageInterval.SetMax(stage->GetEndTimeCode());
        }

        MTime::Unit timeUnit = MTime::uiUnit();
        if (stageInterval.GetMin() < currentMinTime.value()) {
            MAnimControl::setMinTime(
                MTime(stageInterval.GetMin() * mTimeSampleMultiplier, timeUnit));
        }
        if (stageInterval.GetMax() > currentMaxTime.value()) {
            MAnimControl::setMaxTime(
                MTime(stageInterval.GetMax() * mTimeSampleMultiplier, timeUnit));
        }
    }

    // Use the primPath to get the root usdNode
    std::string primPath = mImportData.rootPrimPath();
    UsdPrim     usdRootPrim
        = primPath.empty() ? stage->GetDefaultPrim() : stage->GetPrimAtPath(SdfPath(primPath));
    if (!usdRootPrim && !(primPath.empty() || primPath == "/")) {
        TF_RUNTIME_ERROR(
            "Unable to set root prim to <%s> when reading USD file '%s'; "
            "using the pseudo-root </> instead",
            primPath.c_str(),
            mImportData.filename().c_str());
        usdRootPrim = stage->GetPseudoRoot();
    }

    bool isImportingPseudoRoot = (usdRootPrim == stage->GetPseudoRoot());

    if (!usdRootPrim) {
        TF_RUNTIME_ERROR("No default prim found in USD file '%s'", mImportData.filename().c_str());
        return false;
    }

    // Set the variants on the usdRootPrim
    for (auto& variant : mImportData.rootVariantSelections()) {
        usdRootPrim.GetVariantSet(variant.first).SetVariantSelection(variant.second);
    }

    // Set the variants on all the import data prims.
    for (auto& varPrim : mImportData.primVariantSelections()) {
        for (auto& variant : varPrim.second) {
            UsdPrim usdVarPrim = stage->GetPrimAtPath(varPrim.first);
            usdVarPrim.GetVariantSet(variant.first).SetVariantSelection(variant.second);
        }
    }

    Usd_PrimFlagsPredicate predicate = UsdPrimDefaultPredicate;

    PreImport(predicate);

    UsdPrimRange range(usdRootPrim, predicate);
    if (range.empty()) {
        // XXX: This shouldn't really be possible, but it currently is because
        // combinations of nested assembly nodes with variant set selections
        // made in Maya are not being handled correctly. usdRootPrim can end up
        // being an "over" prim spec created by the parent assembly with no
        // scene description underneath, which results in an empty range.
        return false;
    }

    // We maintain a registry mapping SdfPaths to MObjects as we create Maya
    // nodes, so prime the registry with the root Maya node and the
    // usdRootPrim's path.
    SdfPath rootPathToRegister = usdRootPrim.GetPath();

    if (SkipRootPrim(isImportingPseudoRoot)) {
        range.increment_begin();
    } else {
        // Otherwise, associate the usdRootPrim's *parent* with the root Maya
        // node instead.
        rootPathToRegister = rootPathToRegister.GetParentPath();
    }

    mNewNodeRegistry.insert(
        std::make_pair(rootPathToRegister.GetString(), mMayaRootDagPath.node()));

    if (mArgs.useAsAnimationCache) {
        MDGModifier dgMod;
        MObject     usdStageNode = dgMod.createNode(UsdMayaStageNode::typeId, &status);
        CHECK_MSTATUS_AND_RETURN(status, false);

        // We only ever create a single stage node per usdImport, so we can
        // simply register it and later look it up in the registry using its
        // type name.
        mNewNodeRegistry.insert(
            std::make_pair(UsdMayaStageNodeTokens->MayaTypeName.GetString(), usdStageNode));

        MFnDependencyNode depNodeFn(usdStageNode, &status);
        CHECK_MSTATUS_AND_RETURN(status, false);

        MPlug filePathPlug = depNodeFn.findPlug(UsdMayaStageNode::filePathAttr, true, &status);
        CHECK_MSTATUS_AND_RETURN(status, false);

        status = dgMod.newPlugValueString(filePathPlug, mImportData.filename().c_str());
        CHECK_MSTATUS_AND_RETURN(status, false);

        status = dgMod.doIt();
        CHECK_MSTATUS_AND_RETURN(status, false);
    }

    // check if "USDZ Texture Import" option is checked and the archive in question is a USDZ.
    if (mArgs.importUSDZTextures && stage->GetRootLayer()->GetFileFormat()->IsPackage()) {
        if (mArgs.importUSDZTexturesFilePath.length() == 0) {
            MString currentMayaWorkspacePath = UsdMayaUtil::GetCurrentMayaWorkspacePath();
            TF_WARN(
                "Because -importUSDZTexturesFilePath was not explicitly specified, textures "
                "will be imported to the workspace folder: %s.",
                currentMayaWorkspacePath.asChar());
        }
    }

    DoImport(range, usdRootPrim);

    // NOTE: (yliangsiew) Storage to later pass on to `PostImport` for import chasers.
    MDagPathArray currentAddedDagPaths;
    SdfPathVector fromSdfPaths;

    SdfPathSet topImportedPaths;
    if (isImportingPseudoRoot) {
        // get all the dag paths for the root prims
        TF_FOR_ALL(childIter, stage->GetPseudoRoot().GetChildren())
        {
            topImportedPaths.insert(childIter->GetPath());
        }
    } else {
        topImportedPaths.insert(usdRootPrim.GetPath());
    }

    TF_FOR_ALL(pathsIter, topImportedPaths)
    {
        std::string key = pathsIter->GetString();
        MObject     obj;
        if (TfMapLookup(mNewNodeRegistry, key, &obj)) {
            if (obj.hasFn(MFn::kDagNode)) {
                addedDagPaths->push_back(MDagPath::getAPathTo(obj));
                currentAddedDagPaths.append(MDagPath::getAPathTo(obj));
                fromSdfPaths.push_back(pathsIter->GetPrimPath());
            }
        }
    }

    // NOTE: (yliangsiew) Look into a registry of post-import "chasers" here
    // and call `PostImport` on each of them.
    this->mImportChasers.clear();
    UsdMayaImportChaserRegistry::FactoryContext ctx(
        predicate, stage, currentAddedDagPaths, fromSdfPaths, this->mArgs);
    for (const std::string& importChaserName : this->mArgs.chaserNames) {
        if (UsdMayaImportChaserRefPtr fn
            = UsdMayaImportChaserRegistry::GetInstance().Create(importChaserName.c_str(), ctx)) {
            this->mImportChasers.emplace_back(fn);
        } else {
            TF_RUNTIME_ERROR("Failed to create import chaser: %s", importChaserName.c_str());
        }
    }

    for (const UsdMayaImportChaserRefPtr& chaser : this->mImportChasers) {
        bool bStat
            = chaser->PostImport(predicate, stage, currentAddedDagPaths, fromSdfPaths, this->mArgs);
        if (!bStat) {
            TF_WARN("Failed to execute import chaser!");
            return false;
        }
    }

    UsdMayaReadUtil::mapFileHashes.clear();

    return (status == MS::kSuccess);
}

bool UsdMaya_ReadJob::DoImport(UsdPrimRange& rootRange, const UsdPrim& usdRootPrim)
{
    return _DoImport(rootRange, usdRootPrim);
}

bool UsdMaya_ReadJob::OverridePrimReader(
    const UsdPrim&               usdRootPrim,
    const UsdPrim&               prim,
    const UsdMayaPrimReaderArgs& args,
    UsdMayaPrimReaderContext&    readCtx,
    UsdPrimRange::iterator&      primIt)
{
    return false;
}

void UsdMaya_ReadJob::_DoImportPrimIt(
    UsdPrimRange::iterator&   primIt,
    const UsdPrim&            usdRootPrim,
    UsdMayaPrimReaderContext& readCtx,
    _PrimReaderMap&           primReaderMap)
{
    const UsdPrim& prim = *primIt;
    // The iterator will hit each prim twice. IsPostVisit tells us if
    // this is the pre-visit (Read) step or post-visit (PostReadSubtree)
    // step.
    if (primIt.IsPostVisit()) {
        // This is the PostReadSubtree step, if the PrimReader has
        // specified one.
        auto primReaderIt = primReaderMap.find(prim.GetPath());
        if (primReaderIt != primReaderMap.end()) {
            primReaderIt->second->PostReadSubtree(readCtx);
        }
    } else {
        // This is the normal Read step (pre-visit).
        UsdMayaPrimReaderArgs args(prim, mArgs);
        if (OverridePrimReader(usdRootPrim, prim, args, readCtx, primIt)) {
            return;
        }

        TfToken typeName = prim.GetTypeName();
        if (UsdMayaPrimReaderRegistry::ReaderFactoryFn factoryFn
            = UsdMayaPrimReaderRegistry::FindOrFallback(typeName)) {
            UsdMayaPrimReaderSharedPtr primReader = factoryFn(args);
            if (primReader) {
                TempNodeTrackerScope scope(readCtx);
                primReader->Read(readCtx);
                if (primReader->HasPostReadSubtree()) {
                    primReaderMap[prim.GetPath()] = primReader;
                }
                if (readCtx.GetPruneChildren()) {
                    primIt.PruneChildren();
                }
                UsdMayaReadUtil::ReadAPISchemaAttributesFromPrim(args, readCtx);
            }
        }
    }
}

void UsdMaya_ReadJob::_DoImportInstanceIt(
    UsdPrimRange::iterator&   primIt,
    const UsdPrim&            usdRootPrim,
    UsdMayaPrimReaderContext& readCtx,
    _PrimReaderMap&           primReaderMap)
{
    const UsdPrim& prim = *primIt;
    if (!primIt.IsPostVisit()) {
        return;
    }
    const UsdPrim prototype =
#if PXR_VERSION < 2011
        prim.GetMaster();
#else
        prim.GetPrototype();
#endif
    if (!prototype) {
        return;
    }

    const SdfPath prototypePath = prototype.GetPath();
    MObject       prototypeObject = readCtx.GetMayaNode(prototypePath, false);
    if (prototypeObject == MObject::kNullObj) {
        _ImportPrototype(prototype, usdRootPrim, readCtx);
        prototypeObject = readCtx.GetMayaNode(prototypePath, false);
        if (prototypeObject == MObject::kNullObj) {
            return;
        }
    }
    MStatus    status;
    MFnDagNode prototypeNode(prototypeObject, &status);
    if (!status) {
        return;
    }
    const auto primPath = prim.GetPath();
    MObject    parentObject = readCtx.GetMayaNode(primPath.GetParentPath(), false);
    MFnDagNode duplicateNode;
    MObject    duplicateObject
        = duplicateNode.create("transform", primPath.GetName().c_str(), parentObject, &status);
    if (!status) {
        return;
    }

    const unsigned int childCount = prototypeNode.childCount();
    for (unsigned int child = 0; child < childCount; ++child) {
        MObject childObject = prototypeNode.child(child);
        duplicateNode.addChild(childObject, MFnDagNode::kNextPos, true);
    }

    // Add duplicate node to registry.
    readCtx.RegisterNewMayaNode(primPath.GetString(), duplicateObject);

    // Read xformable attributes from the
    // UsdPrim on to the transform node.
    UsdGeomXformable      xformable(prim);
    UsdMayaPrimReaderArgs readerArgs(prim, mArgs);
    UsdMayaTranslatorXformable::Read(xformable, duplicateObject, readerArgs, &readCtx);
}

void UsdMaya_ReadJob::_ImportPrototype(
    const UsdPrim&            prototype,
    const UsdPrim&            usdRootPrim,
    UsdMayaPrimReaderContext& readCtx)
{
    _PrimReaderMap     primReaderMap;
    const UsdPrimRange range = UsdPrimRange::PreAndPostVisit(prototype);
    for (auto primIt = range.begin(); primIt != range.end(); ++primIt) {
        const UsdPrim&           prim = *primIt;
        UsdMayaPrimReaderContext readCtx(&mNewNodeRegistry);
        readCtx.SetTimeSampleMultiplier(mTimeSampleMultiplier);
        if (prim.IsInstance()) {
            _DoImportInstanceIt(primIt, usdRootPrim, readCtx, primReaderMap);
        } else {
            _DoImportPrimIt(primIt, usdRootPrim, readCtx, primReaderMap);
        }
    }
}

bool UsdMaya_ReadJob::_DoImport(UsdPrimRange& rootRange, const UsdPrim& usdRootPrim)
{
    const bool buildInstances = mArgs.importInstances;

    // We want both pre- and post- visit iterations over the prims in this
    // method. To do so, iterate over all the root prims of the input range,
    // and create new PrimRanges to iterate over their subtrees.
    for (auto rootIt = rootRange.begin(); rootIt != rootRange.end(); ++rootIt) {
        const UsdPrim& rootPrim = *rootIt;
        rootIt.PruneChildren();

        _PrimReaderMap     primReaderMap;
        const UsdPrimRange range = buildInstances
            ? UsdPrimRange::PreAndPostVisit(rootPrim)
            : UsdPrimRange::PreAndPostVisit(
                rootPrim, UsdTraverseInstanceProxies(UsdPrimAllPrimsPredicate));
        for (auto primIt = range.begin(); primIt != range.end(); ++primIt) {
            const UsdPrim&           prim = *primIt;
            UsdMayaPrimReaderContext readCtx(&mNewNodeRegistry);
            readCtx.SetTimeSampleMultiplier(mTimeSampleMultiplier);

            if (buildInstances && prim.IsInstance()) {
                _DoImportInstanceIt(primIt, usdRootPrim, readCtx, primReaderMap);
            } else {
                _DoImportPrimIt(primIt, usdRootPrim, readCtx, primReaderMap);
            }
        }
    }

    if (buildInstances) {
        MDGModifier              deletePrototypeMod;
        UsdMayaPrimReaderContext readCtx(&mNewNodeRegistry);
        readCtx.SetTimeSampleMultiplier(mTimeSampleMultiplier);

#if PXR_VERSION < 2011
        for (const auto& prototype : usdRootPrim.GetStage()->GetMasters()) {
#else
        for (const auto& prototype : usdRootPrim.GetStage()->GetPrototypes()) {
#endif
            const SdfPath prototypePath = prototype.GetPath();
            MObject       prototypeObject = readCtx.GetMayaNode(prototypePath, false);
            if (prototypeObject != MObject::kNullObj) {
                MStatus    status;
                MFnDagNode prototypeNode(prototypeObject, &status);
                if (status) {
                    while (prototypeNode.childCount()) {
                        prototypeNode.removeChildAt(prototypeNode.childCount() - 1);
                    }
                }
#if MAYA_API_VERSION > 20200200
                deletePrototypeMod.deleteNode(prototypeObject, false);
#else
                deletePrototypeMod.deleteNode(prototypeObject);
#endif
            }
        }
        deletePrototypeMod.doIt();
    }

    return true;
}

void UsdMaya_ReadJob::PreImport(Usd_PrimFlagsPredicate& returnPredicate) { }

bool UsdMaya_ReadJob::SkipRootPrim(bool isImportingPseudoRoot) { return isImportingPseudoRoot; }

bool UsdMaya_ReadJob::Redo()
{
    // Do not use the global undo info recording system.
    // The read job Undo() / redo() functions will handle all operations.
    OpUndoItemMuting undoMuting;

    // Undo the undo
    MStatus status = mDagModifierUndo.undoIt();

    // NOTE: (yliangsiew) All chasers need to have their Redo run as well.
    for (const UsdMayaImportChaserRefPtr& chaser : this->mImportChasers) {
        bool bStat = chaser->Redo();
        if (!bStat) {
            TF_WARN("Failed to execute import chaser's Redo()!");
            return false;
        }
    }

    return (status == MS::kSuccess);
}

bool UsdMaya_ReadJob::Undo()
{
    // Do not use the global undo info recording system.
    // The read job Undo() / redo() functions will handle all operations.
    OpUndoItemMuting undoMuting;

    // NOTE: (yliangsiew) All chasers need to have their Undo run as well.
    for (const UsdMayaImportChaserRefPtr& chaser : this->mImportChasers) {
        bool bStat = chaser->Undo();
        if (!bStat) {
            TF_WARN("Failed to execute import chaser's Redo()!");
            return false;
        }
    }

    if (!mDagModifierSeeded) {
        mDagModifierSeeded = true;
        MStatus dagStatus;
        // Construct list of top level DAG nodes to delete and any DG nodes
        for (auto& it : mNewNodeRegistry) {
            if (it.second != mMayaRootDagPath.node()) { // if not the parent root node
                MFnDagNode dagFn(it.second, &dagStatus);
                if (dagStatus == MS::kSuccess) {
                    if (mMayaRootDagPath.node() != MObject::kNullObj) {
                        if (!dagFn.hasParent(mMayaRootDagPath.node())) { // skip if a DAG Node, but
                                                                         // not under the root
                            continue;
                        }
                    } else {
                        if (dagFn.parentCount() == 0) { // under scene root
                            continue;
                        }
                    }
                }
#if MAYA_API_VERSION > 20200200
                mDagModifierUndo.deleteNode(it.second, false);
#else
                mDagModifierUndo.deleteNode(it.second);
#endif
            }
        }
    }

    MStatus status = mDagModifierUndo.doIt();

    return (status == MS::kSuccess);
}

void UsdMaya_ReadJob::SetMayaRootDagPath(const MDagPath& mayaRootDagPath)
{
    mMayaRootDagPath = mayaRootDagPath;
}

const MDagPath& UsdMaya_ReadJob::GetMayaRootDagPath() const { return mMayaRootDagPath; }

double UsdMaya_ReadJob::timeSampleMultiplier() const { return mTimeSampleMultiplier; }

const UsdMayaPrimReaderContext::ObjectRegistry& UsdMaya_ReadJob::GetNewNodeRegistry() const
{
    return mNewNodeRegistry;
}

double UsdMaya_ReadJob::_setTimeSampleMultiplierFrom(const double layerFPS)
{
    double sceneFPS = UsdMayaUtil::GetSceneMTimeUnitAsDouble();
    mTimeSampleMultiplier = sceneFPS / layerFPS;
    return mTimeSampleMultiplier;
}

PXR_NAMESPACE_CLOSE_SCOPE<|MERGE_RESOLUTION|>--- conflicted
+++ resolved
@@ -142,15 +142,10 @@
     } else {
         UsdStageCacheContext stageCacheContext(UsdMayaStageCache::Get(
             mImportData.stageInitialLoadSet() == UsdStage::InitialLoadSet::LoadAll));
-<<<<<<< HEAD
-
         if (mArgs.pullImportStage)
             stage = mArgs.pullImportStage;
         else
             stage = UsdStage::Open(rootLayer, sessionLayer, mImportData.stageInitialLoadSet());
-=======
-        stage = UsdStage::Open(rootLayer, sessionLayer, mImportData.stageInitialLoadSet());
->>>>>>> 7ee36d73
     }
     if (!stage) {
         return false;
