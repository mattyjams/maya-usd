//
// Copyright 2016 Pixar
//
// Licensed under the Apache License, Version 2.0 (the "License");
// you may not use this file except in compliance with the License.
// You may obtain a copy of the License at
//
//     http://www.apache.org/licenses/LICENSE-2.0
//
// Unless required by applicable law or agreed to in writing, software
// distributed under the License is distributed on an "AS IS" BASIS,
// WITHOUT WARRANTIES OR CONDITIONS OF ANY KIND, either express or implied.
// See the License for the specific language governing permissions and
// limitations under the License.
//
#include "jobArgs.h"

#include <mayaUsd/fileio/jobContextRegistry.h>
#include <mayaUsd/fileio/registryHelper.h>
#include <mayaUsd/fileio/shading/shadingModeRegistry.h>
#include <mayaUsd/fileio/utils/writeUtil.h>
#include <mayaUsd/utils/utilFileSystem.h>
#include <mayaUsdUtils/DiffPrims.h>

#include <pxr/base/tf/diagnostic.h>
#include <pxr/base/tf/envSetting.h>
#include <pxr/base/tf/fileUtils.h>
#include <pxr/base/tf/staticTokens.h>
#include <pxr/base/tf/token.h>
#include <pxr/base/vt/array.h>
#include <pxr/base/vt/dictionary.h>
#include <pxr/usd/sdf/path.h>
#include <pxr/usd/sdf/schema.h>
#include <pxr/usd/usd/usdaFileFormat.h>
#include <pxr/usd/usd/usdcFileFormat.h>
#include <pxr/usd/usdGeom/tokens.h>
#include <pxr/usd/usdUtils/pipeline.h>
#include <pxr/usdImaging/usdImaging/tokens.h>

#include <maya/MDagPath.h>
#include <maya/MFileObject.h>
#include <maya/MGlobal.h>
#include <maya/MNodeClass.h>
#include <maya/MTypeId.h>

#include <ghc/filesystem.hpp>

#include <ostream>
#include <string>

PXR_NAMESPACE_OPEN_SCOPE

TF_DEFINE_PUBLIC_TOKENS(UsdMayaTranslatorTokens, PXRUSDMAYA_TRANSLATOR_TOKENS);

TF_DEFINE_PUBLIC_TOKENS(UsdMayaJobExportArgsTokens, PXRUSDMAYA_JOB_EXPORT_ARGS_TOKENS);

TF_DEFINE_PUBLIC_TOKENS(UsdMayaJobImportArgsTokens, PXRUSDMAYA_JOB_IMPORT_ARGS_TOKENS);

// clang-format off
TF_DEFINE_PRIVATE_TOKENS(
    _usdExportInfoScope,

    (UsdMaya)
        (UsdExport)
);
// clang-format on

// clang-format off
TF_DEFINE_PRIVATE_TOKENS(
    _usdImportInfoScope,

    (UsdMaya)
        (UsdImport)
);
// clang-format on

namespace {
/// Extracts a bool at \p key from \p userArgs, or false if it can't extract.
bool _Boolean(const VtDictionary& userArgs, const TfToken& key)
{
    if (!VtDictionaryIsHolding<bool>(userArgs, key)) {
        TF_CODING_ERROR(
            "Dictionary is missing required key '%s' or key is "
            "not bool type",
            key.GetText());
        return false;
    }
    return VtDictionaryGet<bool>(userArgs, key);
}

<<<<<<< HEAD
/// Extracts a pointer at \p key from \p userArgs, or nullptr if it can't extract.
UsdStageRefPtr _UsdStageRefPtr(const VtDictionary& userArgs, const TfToken& key)
{
    if (!VtDictionaryIsHolding<UsdStageRefPtr>(userArgs, key)) {
        TF_CODING_ERROR(
            "Dictionary is missing required key '%s' or key is "
            "not pointer type",
            key.GetText());
        return nullptr;
    }
    return VtDictionaryGet<UsdStageRefPtr>(userArgs, key);
=======
/// Extracts a double at \p key from \p userArgs, or defaultValue if it can't extract.
double _Double(const VtDictionary& userArgs, const TfToken& key, double defaultValue)
{
    if (VtDictionaryIsHolding<double>(userArgs, key))
        return VtDictionaryGet<double>(userArgs, key);

    // Since user dictionary can be provided from Python and in Python it is easy to
    // mix int and double, especially since value literal will take the simplest value
    // they can, for example 0 will be an int, support receiving the value as an integer.
    if (VtDictionaryIsHolding<int>(userArgs, key))
        return VtDictionaryGet<int>(userArgs, key);

    TF_CODING_ERROR(
        "Dictionary is missing required key '%s' or key is "
        "not double type",
        key.GetText());
    return defaultValue;
>>>>>>> 7ee36d73
}

/// Extracts a string at \p key from \p userArgs, or "" if it can't extract.
std::string _String(const VtDictionary& userArgs, const TfToken& key)
{
    if (!VtDictionaryIsHolding<std::string>(userArgs, key)) {
        TF_CODING_ERROR(
            "Dictionary is missing required key '%s' or key is "
            "not string type",
            key.GetText());
        return std::string();
    }
    return VtDictionaryGet<std::string>(userArgs, key);
}

/// Extracts a token at \p key from \p userArgs.
/// If the token value is not either \p defaultToken or one of the
/// \p otherTokens, then returns \p defaultToken instead.
TfToken _Token(
    const VtDictionary&         userArgs,
    const TfToken&              key,
    const TfToken&              defaultToken,
    const std::vector<TfToken>& otherTokens)
{
    const TfToken tok(_String(userArgs, key));
    for (const TfToken& allowedTok : otherTokens) {
        if (tok == allowedTok) {
            return tok;
        }
    }

    // Empty token will silently be promoted to default value.
    // Warning for non-empty tokens that don't match.
    if (tok != defaultToken && !tok.IsEmpty()) {
        TF_WARN(
            "Value '%s' is not allowed for flag '%s'; using fallback '%s' "
            "instead",
            tok.GetText(),
            key.GetText(),
            defaultToken.GetText());
    }
    return defaultToken;
}

/// Extracts an absolute path at \p key from \p userArgs, or the empty path if
/// it can't extract.
SdfPath _AbsolutePath(const VtDictionary& userArgs, const TfToken& key)
{
    const std::string s = _String(userArgs, key);
    // Assume that empty strings are empty paths. (This might be an error case.)
    if (s.empty()) {
        return SdfPath();
    }
    // Make all relative paths into absolute paths.
    SdfPath path(s);
    if (path.IsAbsolutePath()) {
        return path;
    } else {
        return SdfPath::AbsoluteRootPath().AppendPath(path);
    }
}

/// Extracts an vector<T> from the vector<VtValue> at \p key in \p userArgs.
/// Returns an empty vector if it can't convert the entire value at \p key into
/// a vector<T>.
template <typename T> std::vector<T> _Vector(const VtDictionary& userArgs, const TfToken& key)
{
    // Check that vector exists.
    if (VtDictionaryIsHolding<std::vector<T>>(userArgs, key)) {
        std::vector<T> vals = VtDictionaryGet<std::vector<T>>(userArgs, key);
        return vals;
    }

    if (!VtDictionaryIsHolding<std::vector<VtValue>>(userArgs, key)) {
        TF_CODING_ERROR(
            "Dictionary is missing required key '%s' or key is "
            "not vector type",
            key.GetText());
        return std::vector<T>();
    }

    // Check that vector is correctly-typed.
    std::vector<VtValue> vals = VtDictionaryGet<std::vector<VtValue>>(userArgs, key);
    if (!std::all_of(vals.begin(), vals.end(), [](const VtValue& v) { return v.IsHolding<T>(); })) {
        TF_CODING_ERROR(
            "Vector at dictionary key '%s' contains elements of "
            "the wrong type",
            key.GetText());
        return std::vector<T>();
    }

    // Extract values.
    std::vector<T> result;
    for (const VtValue& v : vals) {
        result.push_back(v.UncheckedGet<T>());
    }
    return result;
}

/// Convenience function that takes the result of _Vector and converts it to a
/// TfToken::Set.
TfToken::Set _TokenSet(const VtDictionary& userArgs, const TfToken& key)
{
    const std::vector<std::string> vec = _Vector<std::string>(userArgs, key);
    TfToken::Set                   result;
    for (const std::string& s : vec) {
        result.insert(TfToken(s));
    }
    return result;
}

// The chaser args are stored as vectors of vectors (since this is how you
// would need to pass them in the Maya Python command API). Convert this to a
// map of maps.
std::map<std::string, UsdMayaJobExportArgs::ChaserArgs>
_ChaserArgs(const VtDictionary& userArgs, const TfToken& key)
{
    const std::vector<std::vector<VtValue>> chaserArgs
        = _Vector<std::vector<VtValue>>(userArgs, key);

    std::map<std::string, UsdMayaJobExportArgs::ChaserArgs> result;
    for (const std::vector<VtValue>& argTriple : chaserArgs) {
        if (argTriple.size() != 3) {
            TF_CODING_ERROR("Each chaser arg must be a triple (chaser, arg, value)");
            return std::map<std::string, UsdMayaJobExportArgs::ChaserArgs>();
        }

        const std::string& chaser = argTriple[0].Get<std::string>();
        const std::string& arg = argTriple[1].Get<std::string>();
        const std::string& value = argTriple[2].Get<std::string>();
        result[chaser][arg] = value;
    }
    return result;
}

// The shadingMode args are stored as vectors of vectors (since this is how you
// would need to pass them in the Maya Python command API).
UsdMayaJobImportArgs::ShadingModes
_shadingModesImportArgs(const VtDictionary& userArgs, const TfToken& key)
{
    const std::vector<std::vector<VtValue>> shadingModeArgs
        = _Vector<std::vector<VtValue>>(userArgs, key);

    const TfTokenVector modes = UsdMayaShadingModeRegistry::ListImporters();

    UsdMayaJobImportArgs::ShadingModes result;
    for (const std::vector<VtValue>& argTuple : shadingModeArgs) {
        if (argTuple.size() != 2) {
            TF_CODING_ERROR(
                "Each shadingMode arg must be a tuple (shadingMode, convertMaterialFrom)");
            return UsdMayaJobImportArgs::ShadingModes();
        }

        TfToken shadingMode = TfToken(argTuple[0].Get<std::string>().c_str());
        TfToken convertMaterialFrom = TfToken(argTuple[1].Get<std::string>().c_str());

        if (shadingMode == UsdMayaShadingModeTokens->none) {
            break;
        }

        if (std::find(modes.cbegin(), modes.cend(), shadingMode) == modes.cend()) {
            TF_CODING_ERROR("Unknown shading mode '%s'", shadingMode.GetText());
            return UsdMayaJobImportArgs::ShadingModes();
        }

        if (shadingMode == UsdMayaShadingModeTokens->useRegistry) {
            auto const& info
                = UsdMayaShadingModeRegistry::GetMaterialConversionInfo(convertMaterialFrom);
            if (!info.hasImporter) {
                TF_CODING_ERROR("Unknown material conversion '%s'", convertMaterialFrom.GetText());
                return UsdMayaJobImportArgs::ShadingModes();
            }
            // Do not validate second parameter if not in a useRegistry scenario.
        }

        result.push_back(UsdMayaJobImportArgs::ShadingMode { shadingMode, convertMaterialFrom });
    }
    return result;
}

TfToken _GetMaterialsScopeName(const std::string& materialsScopeName)
{
    const TfToken defaultMaterialsScopeName = UsdUtilsGetMaterialsScopeName();

    if (TfGetEnvSetting(USD_FORCE_DEFAULT_MATERIALS_SCOPE_NAME)) {
        // If the env setting is set, make sure we don't allow the materials
        // scope name to be overridden by a parameter value.
        return defaultMaterialsScopeName;
    }

    if (SdfPath::IsValidIdentifier(materialsScopeName)) {
        return TfToken(materialsScopeName);
    }

    TF_CODING_ERROR(
        "'%s' value '%s' is not a valid identifier. Using default "
        "value of '%s' instead.",
        UsdMayaJobExportArgsTokens->materialsScopeName.GetText(),
        materialsScopeName.c_str(),
        defaultMaterialsScopeName.GetText());

    return defaultMaterialsScopeName;
}

PcpMapFunction::PathMap _ExportRootsMap(
    const VtDictionary&             userArgs,
    const TfToken&                  key,
    bool                            stripNamespaces,
    const UsdMayaUtil::MDagPathSet& dagPaths)
{
    PcpMapFunction::PathMap pathMap;

    auto addExportRootPathPairFn = [&pathMap, stripNamespaces](const MDagPath& rootDagPath) {
        if (!rootDagPath.isValid())
            return;

        SdfPath rootSdfPath = UsdMayaUtil::MDagPathToUsdPath(rootDagPath, false, stripNamespaces);

        if (rootSdfPath.IsEmpty())
            return;

        SdfPath newRootSdfPath
            = rootSdfPath.ReplacePrefix(rootSdfPath.GetParentPath(), SdfPath::AbsoluteRootPath());

        pathMap[rootSdfPath] = newRootSdfPath;
    };

    bool includeEntireSelection = false;

    const std::vector<std::string> exportRoots = _Vector<std::string>(userArgs, key);
    for (const std::string& rootPath : exportRoots) {
        if (!rootPath.empty()) {
            MDagPath rootDagPath = UsdMayaUtil::nameToDagPath(rootPath);
            addExportRootPathPairFn(rootDagPath);
        } else {
            includeEntireSelection = true;
        }
    }

    if (includeEntireSelection) {
        for (const MDagPath& dagPath : dagPaths) {
            addExportRootPathPairFn(dagPath);
        }
    }

    return pathMap;
}

void _AddFilteredTypeName(const MString& typeName, std::set<unsigned int>& filteredTypeIds)
{
    MNodeClass   cls(typeName);
    unsigned int id = cls.typeId().id();
    if (id == 0) {
        TF_WARN("Given excluded node type '%s' does not exist; ignoring", typeName.asChar());
        return;
    }
    filteredTypeIds.insert(id);
    // We also insert all inherited types - only way to query this is through mel,
    // which is slower, but this should be ok, as these queries are only done
    // "up front" when the export starts, not per-node
    MString queryCommand("nodeType -isTypeName -derived ");
    queryCommand += typeName;
    MStringArray inheritedTypes;
    MStatus      status = MGlobal::executeCommand(queryCommand, inheritedTypes, false, false);
    if (!status) {
        TF_WARN(
            "Error querying derived types for '%s': %s",
            typeName.asChar(),
            status.errorString().asChar());
        return;
    }

    for (unsigned int i = 0; i < inheritedTypes.length(); ++i) {
        if (inheritedTypes[i].length() == 0)
            continue;
        id = MNodeClass(inheritedTypes[i]).typeId().id();
        if (id == 0) {
            // Unfortunately, the returned list will often include weird garbage, like
            // "THconstraint" for "constraint", which cannot be converted to a MNodeClass,
            // so just ignore these...
            continue;
        }
        filteredTypeIds.insert(id);
    }
}

std::set<unsigned int> _FilteredTypeIds(const VtDictionary& userArgs)
{
    const std::vector<std::string> vec
        = _Vector<std::string>(userArgs, UsdMayaJobExportArgsTokens->filterTypes);
    std::set<unsigned int> result;
    for (const std::string& s : vec) {
        _AddFilteredTypeName(s.c_str(), result);
    }
    return result;
}

// Merges all the jobContext arguments dictionaries found while exploring the jobContexts into a
// single one. Also checks for conflicts and errors.
//
// Inputs:
// isExport: determines if we are calling the import or the export jobContext callback.
// userArgs: original user arguments, potentially containing jobContexts to merge.
//
// Outputs:
// allContextArgs: dictionary of all extra jobContext arguments merged together.
// return value: true if the merge was successful, false if a conflict or an error was detected.
bool _MergeJobContexts(bool isExport, const VtDictionary& userArgs, VtDictionary& allContextArgs)
{
    // List of all argument dictionaries found while exploring jobContexts
    std::vector<VtDictionary> contextArgs;

    bool canMergeContexts = true;

    // This first loop gathers all job context argument dictionaries found in the userArgs
    const TfToken& jcKey = UsdMayaJobExportArgsTokens->jobContext;
    if (VtDictionaryIsHolding<std::vector<VtValue>>(userArgs, jcKey)) {
        for (const VtValue& v : VtDictionaryGet<std::vector<VtValue>>(userArgs, jcKey)) {
            if (v.IsHolding<std::string>()) {
                const TfToken jobContext(v.UncheckedGet<std::string>());
                const UsdMayaJobContextRegistry::ContextInfo& ci
                    = UsdMayaJobContextRegistry::GetJobContextInfo(jobContext);
                auto enablerCallback
                    = isExport ? ci.exportEnablerCallback : ci.importEnablerCallback;
                if (enablerCallback) {
                    VtDictionary extraArgs = enablerCallback();
                    // Add the job context name to the args (for reference when merging):
                    VtDictionary::iterator jobContextNamesIt = extraArgs.find(jcKey);
                    if (jobContextNamesIt != extraArgs.end()) {
                        // We already have a vector. Ensure it is of size 1 and contains only the
                        // current context name:
                        const std::vector<VtValue>& currContextNames
                            = VtDictionaryGet<std::vector<VtValue>>(extraArgs, jcKey);
                        if ((currContextNames.size() == 1 && currContextNames.front() != v)
                            || currContextNames.size() > 1) {
                            TF_RUNTIME_ERROR(TfStringPrintf(
                                "Arguments for job context '%s' can not include extra contexts.",
                                jobContext.GetText()));
                            canMergeContexts = false;
                        }
                    }
                    std::vector<VtValue> jobContextNames;
                    jobContextNames.push_back(v);
                    extraArgs[jcKey] = jobContextNames;
                    contextArgs.push_back(extraArgs);
                } else {
                    MGlobal::displayWarning(
                        TfStringPrintf("Ignoring unknown job context '%s'.", jobContext.GetText())
                            .c_str());
                }
            }
        }
    }

    // Convenience map holding the jobContext that first introduces an argument to the final
    // dictionary. Allows printing meaningful error messages.
    std::map<std::string, std::string> argInitialSource;

    // Traverse argument dictionaries and look for merge conflicts while building the returned
    // allContextArgs.
    for (auto const& dict : contextArgs) {
        // We made sure the value exists in the above loop, so we can fetch without fear:
        const std::string& sourceName = VtDictionaryGet<std::vector<VtValue>>(dict, jcKey)
                                            .front()
                                            .UncheckedGet<std::string>();
        for (auto const& dictTuple : dict) {
            const std::string& k = dictTuple.first;
            const VtValue&     v = dictTuple.second;

            auto allContextIt = allContextArgs.find(k);
            if (allContextIt == allContextArgs.end()) {
                // First time we see this argument. Store and remember source.
                allContextArgs[k] = v;
                argInitialSource[k] = sourceName;
            } else {
                // We have already seen this argument from another jobContext. Look for conflicts:
                const VtValue& allContextValue = allContextIt->second;

                if (allContextValue.IsHolding<std::vector<VtValue>>()) {
                    if (v.IsHolding<std::vector<VtValue>>()) {
                        // We merge arrays:
                        std::vector<VtValue> mergedValues
                            = allContextValue.UncheckedGet<std::vector<VtValue>>();
                        for (const VtValue& element : v.UncheckedGet<std::vector<VtValue>>()) {
                            if (element.IsHolding<std::vector<VtValue>>()) {
                                // vector<vector<string>> is common for chaserArgs and shadingModes
                                auto findElement = [&element](const VtValue& a) {
                                    return MayaUsdUtils::compareValues(element, a)
                                        == MayaUsdUtils::DiffResult::Same;
                                };
                                if (std::find_if(
                                        mergedValues.begin(), mergedValues.end(), findElement)
                                    == mergedValues.end()) {
                                    mergedValues.push_back(element);
                                }
                            } else {
                                if (std::find(mergedValues.begin(), mergedValues.end(), element)
                                    == mergedValues.end()) {
                                    mergedValues.push_back(element);
                                }
                            }
                        }
                        allContextArgs[k] = mergedValues;
                    } else {
                        // We have both an array and a scalar under the same argument name.
                        TF_RUNTIME_ERROR(TfStringPrintf(
                            "Context '%s' and context '%s' do not agree on type of argument '%s'.",
                            sourceName.c_str(),
                            argInitialSource[k].c_str(),
                            k.c_str()));
                        canMergeContexts = false;
                    }
                } else {
                    // Scalar value already exists. Check for value conflicts:
                    if (allContextValue != v) {
                        TF_RUNTIME_ERROR(TfStringPrintf(
                            "Context '%s' and context '%s' do not agree on argument '%s'.",
                            sourceName.c_str(),
                            argInitialSource[k].c_str(),
                            k.c_str()));
                        canMergeContexts = false;
                    }
                }
            }
        }
    }
    return canMergeContexts;
}

} // namespace
UsdMayaJobExportArgs::UsdMayaJobExportArgs(
    const VtDictionary&             userArgs,
    const UsdMayaUtil::MDagPathSet& dagPaths,
    const std::vector<double>&      timeSamples)
    : compatibility(_Token(
        userArgs,
        UsdMayaJobExportArgsTokens->compatibility,
        UsdMayaJobExportArgsTokens->none,
        { UsdMayaJobExportArgsTokens->appleArKit }))
    , defaultMeshScheme(_Token(
          userArgs,
          UsdMayaJobExportArgsTokens->defaultMeshScheme,
          UsdGeomTokens->catmullClark,
          { UsdGeomTokens->loop, UsdGeomTokens->bilinear, UsdGeomTokens->none }))
    , defaultUSDFormat(_Token(
          userArgs,
          UsdMayaJobExportArgsTokens->defaultUSDFormat,
          UsdUsdcFileFormatTokens->Id,
          { UsdUsdaFileFormatTokens->Id }))
    , eulerFilter(_Boolean(userArgs, UsdMayaJobExportArgsTokens->eulerFilter))
    , excludeInvisible(_Boolean(userArgs, UsdMayaJobExportArgsTokens->renderableOnly))
    , exportCollectionBasedBindings(
          _Boolean(userArgs, UsdMayaJobExportArgsTokens->exportCollectionBasedBindings))
    , exportColorSets(_Boolean(userArgs, UsdMayaJobExportArgsTokens->exportColorSets))
    , exportDefaultCameras(_Boolean(userArgs, UsdMayaJobExportArgsTokens->defaultCameras))
    , exportDisplayColor(_Boolean(userArgs, UsdMayaJobExportArgsTokens->exportDisplayColor))
    , exportInstances(_Boolean(userArgs, UsdMayaJobExportArgsTokens->exportInstances))
    , exportMaterialCollections(
          _Boolean(userArgs, UsdMayaJobExportArgsTokens->exportMaterialCollections))
    , exportMeshUVs(_Boolean(userArgs, UsdMayaJobExportArgsTokens->exportUVs))
    , exportNurbsExplicitUV(_Boolean(userArgs, UsdMayaJobExportArgsTokens->exportUVs))
    , referenceObjectMode(_Token(
          userArgs,
          UsdMayaJobExportArgsTokens->referenceObjectMode,
          UsdMayaJobExportArgsTokens->none,
          { UsdMayaJobExportArgsTokens->attributeOnly, UsdMayaJobExportArgsTokens->defaultToMesh }))
    , exportRefsAsInstanceable(
          _Boolean(userArgs, UsdMayaJobExportArgsTokens->exportRefsAsInstanceable))
    , exportSkels(_Token(
          userArgs,
          UsdMayaJobExportArgsTokens->exportSkels,
          UsdMayaJobExportArgsTokens->none,
          { UsdMayaJobExportArgsTokens->auto_, UsdMayaJobExportArgsTokens->explicit_ }))
    , exportSkin(_Token(
          userArgs,
          UsdMayaJobExportArgsTokens->exportSkin,
          UsdMayaJobExportArgsTokens->none,
          { UsdMayaJobExportArgsTokens->auto_, UsdMayaJobExportArgsTokens->explicit_ }))
    , exportBlendShapes(_Boolean(userArgs, UsdMayaJobExportArgsTokens->exportBlendShapes))
    , exportVisibility(_Boolean(userArgs, UsdMayaJobExportArgsTokens->exportVisibility))
    , exportComponentTags(_Boolean(userArgs, UsdMayaJobExportArgsTokens->exportComponentTags))
    , file(_String(userArgs, UsdMayaJobExportArgsTokens->file))
    , ignoreWarnings(_Boolean(userArgs, UsdMayaJobExportArgsTokens->ignoreWarnings))
    , materialCollectionsPath(
          _AbsolutePath(userArgs, UsdMayaJobExportArgsTokens->materialCollectionsPath))
    , materialsScopeName(
          _GetMaterialsScopeName(_String(userArgs, UsdMayaJobExportArgsTokens->materialsScopeName)))
    , mergeTransformAndShape(_Boolean(userArgs, UsdMayaJobExportArgsTokens->mergeTransformAndShape))
    , normalizeNurbs(_Boolean(userArgs, UsdMayaJobExportArgsTokens->normalizeNurbs))
    , stripNamespaces(_Boolean(userArgs, UsdMayaJobExportArgsTokens->stripNamespaces))
    , parentScope(_AbsolutePath(userArgs, UsdMayaJobExportArgsTokens->parentScope))
    , renderLayerMode(_Token(
          userArgs,
          UsdMayaJobExportArgsTokens->renderLayerMode,
          UsdMayaJobExportArgsTokens->defaultLayer,
          { UsdMayaJobExportArgsTokens->currentLayer,
            UsdMayaJobExportArgsTokens->modelingVariant }))
    , rootKind(_String(userArgs, UsdMayaJobExportArgsTokens->kind))
    , disableModelKindProcessor(
          _Boolean(userArgs, UsdMayaJobExportArgsTokens->disableModelKindProcessor))
    , shadingMode(_Token(
          userArgs,
          UsdMayaJobExportArgsTokens->shadingMode,
          UsdMayaShadingModeTokens->none,
          UsdMayaShadingModeRegistry::ListExporters()))
    , allMaterialConversions(_TokenSet(userArgs, UsdMayaJobExportArgsTokens->convertMaterialsTo))
    , verbose(_Boolean(userArgs, UsdMayaJobExportArgsTokens->verbose))
    , staticSingleSample(_Boolean(userArgs, UsdMayaJobExportArgsTokens->staticSingleSample))
    , geomSidedness(_Token(
          userArgs,
          UsdMayaJobExportArgsTokens->geomSidedness,
          UsdMayaJobExportArgsTokens->derived,
          { UsdMayaJobExportArgsTokens->single, UsdMayaJobExportArgsTokens->double_ }))
    , includeAPINames(_TokenSet(userArgs, UsdMayaJobExportArgsTokens->apiSchema))
    , jobContextNames(_TokenSet(userArgs, UsdMayaJobExportArgsTokens->jobContext))
    , chaserNames(_Vector<std::string>(userArgs, UsdMayaJobExportArgsTokens->chaser))
    , allChaserArgs(_ChaserArgs(userArgs, UsdMayaJobExportArgsTokens->chaserArgs))
    ,

    melPerFrameCallback(_String(userArgs, UsdMayaJobExportArgsTokens->melPerFrameCallback))
    , melPostCallback(_String(userArgs, UsdMayaJobExportArgsTokens->melPostCallback))
    , pythonPerFrameCallback(_String(userArgs, UsdMayaJobExportArgsTokens->pythonPerFrameCallback))
    , pythonPostCallback(_String(userArgs, UsdMayaJobExportArgsTokens->pythonPostCallback))
    , dagPaths(dagPaths)
    , timeSamples(timeSamples)
    , rootMapFunction(PcpMapFunction::Create(
          _ExportRootsMap(
              userArgs,
              UsdMayaJobExportArgsTokens->exportRoots,
              stripNamespaces,
              dagPaths),
          SdfLayerOffset()))
    , filteredTypeIds(_FilteredTypeIds(userArgs))
{
}

std::ostream& operator<<(std::ostream& out, const UsdMayaJobExportArgs& exportArgs)
{
    out << "compatibility: " << exportArgs.compatibility << std::endl
        << "defaultMeshScheme: " << exportArgs.defaultMeshScheme << std::endl
        << "defaultUSDFormat: " << exportArgs.defaultUSDFormat << std::endl
        << "eulerFilter: " << TfStringify(exportArgs.eulerFilter) << std::endl
        << "excludeInvisible: " << TfStringify(exportArgs.excludeInvisible) << std::endl
        << "exportCollectionBasedBindings: "
        << TfStringify(exportArgs.exportCollectionBasedBindings) << std::endl
        << "exportColorSets: " << TfStringify(exportArgs.exportColorSets) << std::endl
        << "exportDefaultCameras: " << TfStringify(exportArgs.exportDefaultCameras) << std::endl
        << "exportDisplayColor: " << TfStringify(exportArgs.exportDisplayColor) << std::endl
        << "exportInstances: " << TfStringify(exportArgs.exportInstances) << std::endl
        << "exportMaterialCollections: " << TfStringify(exportArgs.exportMaterialCollections)
        << std::endl
        << "exportMeshUVs: " << TfStringify(exportArgs.exportMeshUVs) << std::endl
        << "exportNurbsExplicitUV: " << TfStringify(exportArgs.exportNurbsExplicitUV) << std::endl
        << "referenceObjectMode: " << exportArgs.referenceObjectMode << std::endl
        << "exportRefsAsInstanceable: " << TfStringify(exportArgs.exportRefsAsInstanceable)
        << std::endl
        << "exportSkels: " << TfStringify(exportArgs.exportSkels) << std::endl
        << "exportSkin: " << TfStringify(exportArgs.exportSkin) << std::endl
        << "exportBlendShapes: " << TfStringify(exportArgs.exportBlendShapes) << std::endl
        << "exportVisibility: " << TfStringify(exportArgs.exportVisibility) << std::endl
        << "exportComponentTags: " << TfStringify(exportArgs.exportComponentTags) << std::endl
        << "file: " << exportArgs.file << std::endl
        << "ignoreWarnings: " << TfStringify(exportArgs.ignoreWarnings) << std::endl;
    out << "includeAPINames (" << exportArgs.includeAPINames.size() << ")" << std::endl;
    for (const std::string& includeAPIName : exportArgs.includeAPINames) {
        out << "    " << includeAPIName << std::endl;
    }
    out << "jobContextNames (" << exportArgs.jobContextNames.size() << ")" << std::endl;
    for (const std::string& jobContextName : exportArgs.jobContextNames) {
        out << "    " << jobContextName << std::endl;
    }
    out << "materialCollectionsPath: " << exportArgs.materialCollectionsPath << std::endl
        << "materialsScopeName: " << exportArgs.materialsScopeName << std::endl
        << "mergeTransformAndShape: " << TfStringify(exportArgs.mergeTransformAndShape) << std::endl
        << "normalizeNurbs: " << TfStringify(exportArgs.normalizeNurbs) << std::endl
        << "parentScope: " << exportArgs.parentScope << std::endl
        << "renderLayerMode: " << exportArgs.renderLayerMode << std::endl
        << "rootKind: " << exportArgs.rootKind << std::endl
        << "disableModelKindProcessor: " << exportArgs.disableModelKindProcessor << std::endl
        << "shadingMode: " << exportArgs.shadingMode << std::endl
        << "allMaterialConversions: " << std::endl;
    for (const auto& conv : exportArgs.allMaterialConversions) {
        out << "    " << conv << std::endl;
    }

    out << "stripNamespaces: " << TfStringify(exportArgs.stripNamespaces) << std::endl
        << "timeSamples: " << exportArgs.timeSamples.size() << " sample(s)" << std::endl
        << "staticSingleSample: " << TfStringify(exportArgs.staticSingleSample) << std::endl
        << "geomSidedness: " << TfStringify(exportArgs.geomSidedness) << std::endl
        << "usdModelRootOverridePath: " << exportArgs.usdModelRootOverridePath << std::endl;

    out << "melPerFrameCallback: " << exportArgs.melPerFrameCallback << std::endl
        << "melPostCallback: " << exportArgs.melPostCallback << std::endl
        << "pythonPerFrameCallback: " << exportArgs.pythonPerFrameCallback << std::endl
        << "pythonPostCallback: " << exportArgs.pythonPostCallback << std::endl;

    out << "dagPaths (" << exportArgs.dagPaths.size() << ")" << std::endl;
    for (const MDagPath& dagPath : exportArgs.dagPaths) {
        out << "    " << dagPath.fullPathName().asChar() << std::endl;
    }

    out << "filteredTypeIds (" << exportArgs.filteredTypeIds.size() << ")" << std::endl;
    for (unsigned int id : exportArgs.filteredTypeIds) {
        out << "    " << id << ": " << MNodeClass(MTypeId(id)).typeName() << std::endl;
    }

    out << "chaserNames (" << exportArgs.chaserNames.size() << ")" << std::endl;
    for (const std::string& chaserName : exportArgs.chaserNames) {
        out << "    " << chaserName << std::endl;
    }

    out << "allChaserArgs (" << exportArgs.allChaserArgs.size() << ")" << std::endl;
    for (const auto& chaserIter : exportArgs.allChaserArgs) {
        // Chaser name.
        out << "    " << chaserIter.first << std::endl;

        for (const auto& argIter : chaserIter.second) {
            out << "        Arg Name: " << argIter.first << ", Value: " << argIter.second
                << std::endl;
        }
    }

    out << "exportRootMapFunction (" << exportArgs.rootMapFunction.GetString() << ")" << std::endl;

    return out;
}

/* static */
UsdMayaJobExportArgs UsdMayaJobExportArgs::CreateFromDictionary(
    const VtDictionary&             userArgs,
    const UsdMayaUtil::MDagPathSet& dagPaths,
    const std::vector<double>&      timeSamples)
{
    VtDictionary allUserArgs = VtDictionaryOver(userArgs, GetDefaultDictionary());
    VtDictionary allContextArgs;

    if (_MergeJobContexts(true, userArgs, allContextArgs)) {
        allUserArgs = VtDictionaryOver(allContextArgs, allUserArgs);
    } else {
        MGlobal::displayWarning(
            "Errors while processing export contexts. Using base export options.");
    }

    return UsdMayaJobExportArgs(allUserArgs, dagPaths, timeSamples);
}

/* static */
MStatus UsdMayaJobExportArgs::GetDictionaryFromEncodedOptions(
    const MString& optionsString,
    VtDictionary*  toFill)
{
    if (!toFill)
        return MS::kFailure;

    VtDictionary& userArgs = *toFill;

    // Get the options
    if (optionsString.length() > 0) {
        MStringArray optionList;
        MStringArray theOption;
        optionsString.split(';', optionList);
        for (int i = 0; i < (int)optionList.length(); ++i) {
            theOption.clear();
            optionList[i].split('=', theOption);
            if (theOption.length() != 2) {
                // We allow an empty string to be passed to exportRoots. We must process it here.
                if (theOption.length() == 1
                    && theOption[0] == UsdMayaJobExportArgsTokens->exportRoots.GetText()) {
                    std::vector<VtValue> userArgVals;
                    userArgVals.push_back(VtValue(""));
                    userArgs[UsdMayaJobExportArgsTokens->exportRoots] = userArgVals;
                }
                continue;
            }

            std::string argName(theOption[0].asChar());
            if (argName == "filterTypes") {
                std::vector<VtValue> userArgVals;
                MStringArray         filteredTypes;
                theOption[1].split(',', filteredTypes);
                unsigned int nbTypes = filteredTypes.length();
                for (unsigned int idxType = 0; idxType < nbTypes; ++idxType) {
                    const std::string filteredType = filteredTypes[idxType].asChar();
                    userArgVals.emplace_back(filteredType);
                }
                userArgs[UsdMayaJobExportArgsTokens->filterTypes] = userArgVals;
            } else if (argName == "frameSample") {
                std::vector<double> samples;
                MStringArray        samplesStrings;
                theOption[1].split(' ', samplesStrings);
                unsigned int nbSams = samplesStrings.length();
                for (unsigned int sam = 0; sam < nbSams; ++sam) {
                    if (samplesStrings[sam].isDouble()) {
                        const double value = samplesStrings[sam].asDouble();
                        samples.emplace_back(value);
                    }
                }
                userArgs[argName] = samples;
            } else if (argName == UsdMayaJobExportArgsTokens->exportRoots.GetText()) {
                MStringArray exportRootStrings;
                theOption[1].split(',', exportRootStrings);

                std::vector<VtValue> userArgVals;

                unsigned int nbRoots = exportRootStrings.length();
                for (unsigned int idxRoot = 0; idxRoot < nbRoots; ++idxRoot) {
                    const std::string exportRootPath = exportRootStrings[idxRoot].asChar();

                    if (!exportRootPath.empty()) {
                        MDagPath rootDagPath = UsdMayaUtil::nameToDagPath(exportRootPath);
                        if (!rootDagPath.isValid()) {
                            MGlobal::displayError(
                                MString("Invalid dag path provided for export root: ")
                                + exportRootStrings[idxRoot]);
                            return MS::kFailure;
                        }
                        userArgVals.push_back(VtValue(exportRootPath));
                    } else {
                        userArgVals.push_back(VtValue(""));
                    }
                }
                userArgs[argName] = userArgVals;
            } else {
                if (argName == "shadingMode") {
                    TfToken shadingMode(theOption[1].asChar());
                    if (!shadingMode.IsEmpty()
                        && UsdMayaShadingModeRegistry::GetInstance().GetExporter(shadingMode)
                            == nullptr
                        && shadingMode != UsdMayaShadingModeTokens->none) {

                        MGlobal::displayError(
                            TfStringPrintf("No shadingMode '%s' found.", shadingMode.GetText())
                                .c_str());
                        return MS::kFailure;
                    }
                }
                userArgs[argName] = UsdMayaUtil::ParseArgumentValue(
                    argName, theOption[1].asChar(), UsdMayaJobExportArgs::GetGuideDictionary());
            }
        }
    }

    return MS::kSuccess;
}

/* static */
void UsdMayaJobExportArgs::GetDictionaryTimeSamples(
    const VtDictionary&  userArgs,
    std::vector<double>& timeSamples)
{
    const bool   exportAnimation = _Boolean(userArgs, UsdMayaJobExportArgsTokens->animation);
    const double startTime = _Double(userArgs, UsdMayaJobExportArgsTokens->startTime, 1.0);
    const double endTime = _Double(userArgs, UsdMayaJobExportArgsTokens->endTime, 1.0);
    const double frameStride = _Double(userArgs, UsdMayaJobExportArgsTokens->frameStride, 1.0);
    const std::vector<double> samples
        = _Vector<double>(userArgs, UsdMayaJobExportArgsTokens->frameSample);

    std::set<double> frameSamples(samples.begin(), samples.end());

    GfInterval timeInterval(1.0, 1.0);
    timeInterval.SetMin(startTime);
    timeInterval.SetMax(endTime);

    // Now resync start and end frame based on export time interval.
    if (exportAnimation) {
        if (timeInterval.IsEmpty()) {
            // If the user accidentally set start > end, resync to the closed
            // interval with the single start point.
            timeInterval = GfInterval(timeInterval.GetMin());
        }
    } else {
        // No animation, so empty interval.
        timeInterval = GfInterval();
    }

    timeSamples = UsdMayaWriteUtil::GetTimeSamples(timeInterval, frameSamples, frameStride);
}

/* static */
const VtDictionary& UsdMayaJobExportArgs::GetDefaultDictionary()
{
    static VtDictionary   d;
    static std::once_flag once;
    std::call_once(once, []() {
        // Base defaults.
        d[UsdMayaJobExportArgsTokens->animation] = false;
        d[UsdMayaJobExportArgsTokens->startTime] = 1.0;
        d[UsdMayaJobExportArgsTokens->endTime] = 1.0;
        d[UsdMayaJobExportArgsTokens->frameStride] = 1.0;
        d[UsdMayaJobExportArgsTokens->frameSample] = std::vector<double>();
        d[UsdMayaJobExportArgsTokens->chaser] = std::vector<VtValue>();
        d[UsdMayaJobExportArgsTokens->chaserArgs] = std::vector<VtValue>();
        d[UsdMayaJobExportArgsTokens->compatibility] = UsdMayaJobExportArgsTokens->none.GetString();
        d[UsdMayaJobExportArgsTokens->defaultCameras] = false;
        d[UsdMayaJobExportArgsTokens->defaultMeshScheme] = UsdGeomTokens->catmullClark.GetString();
        d[UsdMayaJobExportArgsTokens->defaultUSDFormat] = UsdUsdcFileFormatTokens->Id.GetString();
        d[UsdMayaJobExportArgsTokens->eulerFilter] = false;
        d[UsdMayaJobExportArgsTokens->exportCollectionBasedBindings] = false;
        d[UsdMayaJobExportArgsTokens->exportColorSets] = true;
        d[UsdMayaJobExportArgsTokens->exportDisplayColor] = false;
        d[UsdMayaJobExportArgsTokens->exportInstances] = true;
        d[UsdMayaJobExportArgsTokens->exportMaterialCollections] = false;
        d[UsdMayaJobExportArgsTokens->referenceObjectMode]
            = UsdMayaJobExportArgsTokens->none.GetString();
        d[UsdMayaJobExportArgsTokens->exportRefsAsInstanceable] = false;
        d[UsdMayaJobExportArgsTokens->exportRoots] = std::vector<VtValue>();
        d[UsdMayaJobExportArgsTokens->exportSkin] = UsdMayaJobExportArgsTokens->none.GetString();
        d[UsdMayaJobExportArgsTokens->exportSkels] = UsdMayaJobExportArgsTokens->none.GetString();
        d[UsdMayaJobExportArgsTokens->exportBlendShapes] = false;
        d[UsdMayaJobExportArgsTokens->exportUVs] = true;
        d[UsdMayaJobExportArgsTokens->exportVisibility] = true;
        d[UsdMayaJobExportArgsTokens->exportComponentTags] = true;
        d[UsdMayaJobExportArgsTokens->file] = std::string();
        d[UsdMayaJobExportArgsTokens->filterTypes] = std::vector<VtValue>();
        d[UsdMayaJobExportArgsTokens->ignoreWarnings] = false;
        d[UsdMayaJobExportArgsTokens->kind] = std::string();
        d[UsdMayaJobExportArgsTokens->disableModelKindProcessor] = false;
        d[UsdMayaJobExportArgsTokens->materialCollectionsPath] = std::string();
        d[UsdMayaJobExportArgsTokens->materialsScopeName]
            = UsdUtilsGetMaterialsScopeName().GetString();
        d[UsdMayaJobExportArgsTokens->melPerFrameCallback] = std::string();
        d[UsdMayaJobExportArgsTokens->melPostCallback] = std::string();
        d[UsdMayaJobExportArgsTokens->mergeTransformAndShape] = true;
        d[UsdMayaJobExportArgsTokens->normalizeNurbs] = false;
        d[UsdMayaJobExportArgsTokens->parentScope] = std::string();
        d[UsdMayaJobExportArgsTokens->pythonPerFrameCallback] = std::string();
        d[UsdMayaJobExportArgsTokens->pythonPostCallback] = std::string();
        d[UsdMayaJobExportArgsTokens->renderableOnly] = false;
        d[UsdMayaJobExportArgsTokens->renderLayerMode]
            = UsdMayaJobExportArgsTokens->defaultLayer.GetString();
        d[UsdMayaJobExportArgsTokens->shadingMode]
            = UsdMayaShadingModeTokens->useRegistry.GetString();
        d[UsdMayaJobExportArgsTokens->convertMaterialsTo]
            = std::vector<VtValue> { VtValue(UsdImagingTokens->UsdPreviewSurface.GetString()) };
        d[UsdMayaJobExportArgsTokens->apiSchema] = std::vector<VtValue>();
        d[UsdMayaJobExportArgsTokens->jobContext] = std::vector<VtValue>();
        d[UsdMayaJobExportArgsTokens->stripNamespaces] = false;
        d[UsdMayaJobExportArgsTokens->verbose] = false;
        d[UsdMayaJobExportArgsTokens->staticSingleSample] = false;
        d[UsdMayaJobExportArgsTokens->geomSidedness]
            = UsdMayaJobExportArgsTokens->derived.GetString();

        // plugInfo.json site defaults.
        // The defaults dict should be correctly-typed, so enable
        // coerceToWeakerOpinionType.
        const VtDictionary site
            = UsdMaya_RegistryHelper::GetComposedInfoDictionary(_usdExportInfoScope->allTokens);
        VtDictionaryOver(site, &d, /*coerceToWeakerOpinionType*/ true);
    });

    return d;
}

const VtDictionary& UsdMayaJobExportArgs::GetGuideDictionary()
{
    static VtDictionary   d;
    static std::once_flag once;

    std::call_once(once, []() {
        // Common types:
        const auto _boolean = VtValue(false);
        const auto _double = VtValue(0.0);
        const auto _string = VtValue(std::string());
        const auto _doubleVector = VtValue(std::vector<double>());
        const auto _stringVector = VtValue(std::vector<VtValue>({ _string }));
        const auto _stringTriplet = VtValue(std::vector<VtValue>({ _string, _string, _string }));
        const auto _stringTripletVector = VtValue(std::vector<VtValue>({ _stringTriplet }));

        // Provide guide types for the parser:
        d[UsdMayaJobExportArgsTokens->animation] = _boolean;
        d[UsdMayaJobExportArgsTokens->startTime] = _double;
        d[UsdMayaJobExportArgsTokens->endTime] = _double;
        d[UsdMayaJobExportArgsTokens->frameStride] = _double;
        d[UsdMayaJobExportArgsTokens->frameSample] = _doubleVector;
        d[UsdMayaJobExportArgsTokens->chaser] = _stringVector;
        d[UsdMayaJobExportArgsTokens->chaserArgs] = _stringTripletVector;
        d[UsdMayaJobExportArgsTokens->compatibility] = _string;
        d[UsdMayaJobExportArgsTokens->defaultCameras] = _boolean;
        d[UsdMayaJobExportArgsTokens->defaultMeshScheme] = _string;
        d[UsdMayaJobExportArgsTokens->defaultUSDFormat] = _string;
        d[UsdMayaJobExportArgsTokens->eulerFilter] = _boolean;
        d[UsdMayaJobExportArgsTokens->exportCollectionBasedBindings] = _boolean;
        d[UsdMayaJobExportArgsTokens->exportColorSets] = _boolean;
        d[UsdMayaJobExportArgsTokens->exportDisplayColor] = _boolean;
        d[UsdMayaJobExportArgsTokens->exportInstances] = _boolean;
        d[UsdMayaJobExportArgsTokens->exportMaterialCollections] = _boolean;
        d[UsdMayaJobExportArgsTokens->referenceObjectMode] = _string;
        d[UsdMayaJobExportArgsTokens->exportRefsAsInstanceable] = _boolean;
        d[UsdMayaJobExportArgsTokens->exportRoots] = _stringVector;
        d[UsdMayaJobExportArgsTokens->exportSkin] = _string;
        d[UsdMayaJobExportArgsTokens->exportSkels] = _string;
        d[UsdMayaJobExportArgsTokens->exportBlendShapes] = _boolean;
        d[UsdMayaJobExportArgsTokens->exportUVs] = _boolean;
        d[UsdMayaJobExportArgsTokens->exportVisibility] = _boolean;
        d[UsdMayaJobExportArgsTokens->exportComponentTags] = _boolean;
        d[UsdMayaJobExportArgsTokens->file] = _string;
        d[UsdMayaJobExportArgsTokens->filterTypes] = _stringVector;
        d[UsdMayaJobExportArgsTokens->ignoreWarnings] = _boolean;
        d[UsdMayaJobExportArgsTokens->kind] = _string;
        d[UsdMayaJobExportArgsTokens->disableModelKindProcessor] = _boolean;
        d[UsdMayaJobExportArgsTokens->materialCollectionsPath] = _string;
        d[UsdMayaJobExportArgsTokens->materialsScopeName] = _string;
        d[UsdMayaJobExportArgsTokens->melPerFrameCallback] = _string;
        d[UsdMayaJobExportArgsTokens->melPostCallback] = _string;
        d[UsdMayaJobExportArgsTokens->mergeTransformAndShape] = _boolean;
        d[UsdMayaJobExportArgsTokens->normalizeNurbs] = _boolean;
        d[UsdMayaJobExportArgsTokens->parentScope] = _string;
        d[UsdMayaJobExportArgsTokens->pythonPerFrameCallback] = _string;
        d[UsdMayaJobExportArgsTokens->pythonPostCallback] = _string;
        d[UsdMayaJobExportArgsTokens->renderableOnly] = _boolean;
        d[UsdMayaJobExportArgsTokens->renderLayerMode] = _string;
        d[UsdMayaJobExportArgsTokens->shadingMode] = _string;
        d[UsdMayaJobExportArgsTokens->convertMaterialsTo] = _stringVector;
        d[UsdMayaJobExportArgsTokens->apiSchema] = _stringVector;
        d[UsdMayaJobExportArgsTokens->jobContext] = _stringVector;
        d[UsdMayaJobExportArgsTokens->stripNamespaces] = _boolean;
        d[UsdMayaJobExportArgsTokens->verbose] = _boolean;
        d[UsdMayaJobExportArgsTokens->staticSingleSample] = _boolean;
        d[UsdMayaJobExportArgsTokens->geomSidedness] = _string;
    });

    return d;
}

std::string UsdMayaJobExportArgs::GetResolvedFileName() const
{
    MFileObject fileObj;
    fileObj.setRawFullName(file.c_str());

    // Make sure it's an absolute path
    fileObj.setRawFullName(fileObj.resolvedFullName());
    const std::string resolvedFileName = fileObj.resolvedFullName().asChar();

    if (!resolvedFileName.empty()) {
        return resolvedFileName;
    }

    return file;
}

UsdMayaJobImportArgs::UsdMayaJobImportArgs(
    const VtDictionary& userArgs,
    const bool          importWithProxyShapes,
    const GfInterval&   timeInterval)
    : assemblyRep(_Token(
        userArgs,
        UsdMayaJobImportArgsTokens->assemblyRep,
        UsdMayaJobImportArgsTokens->Collapsed,
        { UsdMayaJobImportArgsTokens->Full,
          UsdMayaJobImportArgsTokens->Import,
          UsdMayaJobImportArgsTokens->Unloaded }))
    , excludePrimvarNames(_TokenSet(userArgs, UsdMayaJobImportArgsTokens->excludePrimvar))
    , includeAPINames(_TokenSet(userArgs, UsdMayaJobImportArgsTokens->apiSchema))
    , jobContextNames(_TokenSet(userArgs, UsdMayaJobImportArgsTokens->jobContext))
    , includeMetadataKeys(_TokenSet(userArgs, UsdMayaJobImportArgsTokens->metadata))
    , shadingModes(_shadingModesImportArgs(userArgs, UsdMayaJobImportArgsTokens->shadingMode))
    , preferredMaterial(_Token(
          userArgs,
          UsdMayaJobImportArgsTokens->preferredMaterial,
          UsdMayaPreferredMaterialTokens->none,
          UsdMayaPreferredMaterialTokens->allTokens))
    , importUSDZTexturesFilePath(UsdMayaJobImportArgs::GetImportUSDZTexturesFilePath(userArgs))
    , importUSDZTextures(_Boolean(userArgs, UsdMayaJobImportArgsTokens->importUSDZTextures))
    , importInstances(_Boolean(userArgs, UsdMayaJobImportArgsTokens->importInstances))
    , useAsAnimationCache(_Boolean(userArgs, UsdMayaJobImportArgsTokens->useAsAnimationCache))
    , importWithProxyShapes(importWithProxyShapes)
<<<<<<< HEAD
    , pullImportStage(_UsdStageRefPtr(userArgs, UsdMayaJobImportArgsTokens->pullImportStage))
=======
>>>>>>> 7ee36d73
    , timeInterval(timeInterval)
    , chaserNames(_Vector<std::string>(userArgs, UsdMayaJobImportArgsTokens->chaser))
    , allChaserArgs(_ChaserArgs(userArgs, UsdMayaJobImportArgsTokens->chaserArgs))
{
}

TfToken UsdMayaJobImportArgs::GetMaterialConversion() const
{
    return shadingModes.empty() ? TfToken() : shadingModes.front().materialConversion;
}

/* static */
UsdMayaJobImportArgs UsdMayaJobImportArgs::CreateFromDictionary(
    const VtDictionary& userArgs,
    const bool          importWithProxyShapes,
    const GfInterval&   timeInterval)
{
    VtDictionary allUserArgs = VtDictionaryOver(userArgs, GetDefaultDictionary());
    VtDictionary allContextArgs;

    if (_MergeJobContexts(false, userArgs, allContextArgs)) {
        allUserArgs = VtDictionaryOver(allContextArgs, allUserArgs);
    } else {
        MGlobal::displayWarning(
            "Errors while processing import contexts. Using base import options.");
    }

    return UsdMayaJobImportArgs(allUserArgs, importWithProxyShapes, timeInterval);
}

/* static */
const VtDictionary& UsdMayaJobImportArgs::GetDefaultDictionary()
{
    static VtDictionary   d;
    static std::once_flag once;
    std::call_once(once, []() {
        // Base defaults.
        d[UsdMayaJobImportArgsTokens->assemblyRep]
            = UsdMayaJobImportArgsTokens->Collapsed.GetString();
        d[UsdMayaJobImportArgsTokens->apiSchema] = std::vector<VtValue>();
        d[UsdMayaJobImportArgsTokens->excludePrimvar] = std::vector<VtValue>();
        d[UsdMayaJobImportArgsTokens->jobContext] = std::vector<VtValue>();
        d[UsdMayaJobImportArgsTokens->metadata]
            = std::vector<VtValue>({ VtValue(SdfFieldKeys->Hidden.GetString()),
                                     VtValue(SdfFieldKeys->Instanceable.GetString()),
                                     VtValue(SdfFieldKeys->Kind.GetString()) });
        d[UsdMayaJobImportArgsTokens->preferredMaterial]
            = UsdMayaPreferredMaterialTokens->none.GetString();
        d[UsdMayaJobImportArgsTokens->importInstances] = true;
        d[UsdMayaJobImportArgsTokens->importUSDZTextures] = false;
        d[UsdMayaJobImportArgsTokens->importUSDZTexturesFilePath] = "";
<<<<<<< HEAD
        d[UsdMayaJobImportArgsTokens->pullImportStage] = UsdStageRefPtr();
=======
>>>>>>> 7ee36d73
        d[UsdMayaJobImportArgsTokens->useAsAnimationCache] = false;
        d[UsdMayaJobExportArgsTokens->chaser] = std::vector<VtValue>();
        d[UsdMayaJobExportArgsTokens->chaserArgs] = std::vector<VtValue>();

        // plugInfo.json site defaults.
        // The defaults dict should be correctly-typed, so enable
        // coerceToWeakerOpinionType.
        const VtDictionary site
            = UsdMaya_RegistryHelper::GetComposedInfoDictionary(_usdImportInfoScope->allTokens);
        VtDictionaryOver(site, &d, /*coerceToWeakerOpinionType*/ true);
    });

    // Shading options default value is variable and depends on loaded plugins.
    // Default priorities for searching for materials, as found in
    //  lib\mayaUsd\commands\baseListShadingModesCommand.cpp:
    //    - Specialized importers using registry based import.
    //    - Specialized importers, non-registry based.
    //    - UsdPreviewSurface importer.
    //    - Display colors as last resort
    std::vector<VtValue> shadingModes;
    for (const auto& c : UsdMayaShadingModeRegistry::ListMaterialConversions()) {
        if (c != UsdImagingTokens->UsdPreviewSurface) {
            auto const& info = UsdMayaShadingModeRegistry::GetMaterialConversionInfo(c);
            if (info.hasImporter) {
                shadingModes.emplace_back(std::vector<VtValue> {
                    VtValue(UsdMayaShadingModeTokens->useRegistry.GetString()),
                    VtValue(c.GetString()) });
            }
        }
    }
    for (const auto& s : UsdMayaShadingModeRegistry::ListImporters()) {
        if (s != UsdMayaShadingModeTokens->useRegistry
            && s != UsdMayaShadingModeTokens->displayColor) {
            shadingModes.emplace_back(std::vector<VtValue> {
                VtValue(s.GetString()), VtValue(UsdMayaShadingModeTokens->none.GetString()) });
        }
    }
    shadingModes.emplace_back(
        std::vector<VtValue> { VtValue(UsdMayaShadingModeTokens->useRegistry.GetString()),
                               VtValue(UsdImagingTokens->UsdPreviewSurface.GetString()) });
    shadingModes.emplace_back(
        std::vector<VtValue> { VtValue(UsdMayaShadingModeTokens->displayColor.GetString()),
                               VtValue(UsdMayaShadingModeTokens->none.GetString()) });

    d[UsdMayaJobImportArgsTokens->shadingMode] = { VtValue(shadingModes) };

    return d;
}

/* static */
const VtDictionary& UsdMayaJobImportArgs::GetGuideDictionary()
{
    static VtDictionary   d;
    static std::once_flag once;
    std::call_once(once, []() {
        // Common types:
        const auto _boolean = VtValue(false);
        const auto _usdStageRefPtr = VtValue(nullptr);
        const auto _string = VtValue(std::string());
        const auto _stringVector = VtValue(std::vector<VtValue>({ _string }));
        const auto _stringTuplet = VtValue(std::vector<VtValue>({ _string, _string, _string }));
        const auto _stringTriplet = VtValue(std::vector<VtValue>({ _string, _string, _string }));
        const auto _stringTupletVector = VtValue(std::vector<VtValue>({ _stringTuplet }));
        const auto _stringTripletVector = VtValue(std::vector<VtValue>({ _stringTriplet }));

        // Provide guide types for the parser:
        d[UsdMayaJobImportArgsTokens->assemblyRep] = _string;
        d[UsdMayaJobImportArgsTokens->apiSchema] = _stringVector;
        d[UsdMayaJobImportArgsTokens->excludePrimvar] = _stringVector;
        d[UsdMayaJobImportArgsTokens->jobContext] = _stringVector;
        d[UsdMayaJobImportArgsTokens->metadata] = _stringVector;
        d[UsdMayaJobImportArgsTokens->shadingMode] = _stringTupletVector;
        d[UsdMayaJobImportArgsTokens->preferredMaterial] = _string;
        d[UsdMayaJobImportArgsTokens->importInstances] = _boolean;
        d[UsdMayaJobImportArgsTokens->importUSDZTextures] = _boolean;
        d[UsdMayaJobImportArgsTokens->importUSDZTexturesFilePath] = _string;
<<<<<<< HEAD
        d[UsdMayaJobImportArgsTokens->pullImportStage] = _usdStageRefPtr;
=======
>>>>>>> 7ee36d73
        d[UsdMayaJobImportArgsTokens->useAsAnimationCache] = _boolean;
        d[UsdMayaJobExportArgsTokens->chaser] = _stringVector;
        d[UsdMayaJobExportArgsTokens->chaserArgs] = _stringTripletVector;
    });

    return d;
}

const std::string UsdMayaJobImportArgs::GetImportUSDZTexturesFilePath(const VtDictionary& userArgs)
{
    if (!_Boolean(userArgs, UsdMayaJobImportArgsTokens->importUSDZTextures))
        return ""; // Not importing textures. File path stays empty.

    const std::string pathArg
        = _String(userArgs, UsdMayaJobImportArgsTokens->importUSDZTexturesFilePath);
    std::string importTexturesRootDirPath;
    if (pathArg.size() == 0) { // NOTE: (yliangsiew) If the user gives an empty argument, we'll try
                               // to determine the best directory to write to instead.
        MString currentMayaWorkspacePath = UsdMayaUtil::GetCurrentMayaWorkspacePath();
        MString currentMayaSceneFilePath = UsdMayaUtil::GetCurrentSceneFilePath();
        if (currentMayaSceneFilePath.length() != 0
            && strstr(currentMayaSceneFilePath.asChar(), currentMayaWorkspacePath.asChar())
                == NULL) {
            TF_RUNTIME_ERROR(
                "The current scene does not seem to be part of the current Maya project set. "
                "Could not automatically determine a path to write out USDZ texture imports.");
            return "";
        }
        if (currentMayaWorkspacePath.length() == 0
            || !ghc::filesystem::is_directory(currentMayaWorkspacePath.asChar())) {
            TF_RUNTIME_ERROR(
                "Could not automatically determine a path to write out USDZ texture imports. "
                "Please specify a location using the -importUSDZTexturesFilePath argument, or "
                "set the Maya project appropriately.");
            return "";
        } else {
            // NOTE: (yliangsiew) Textures are, by convention, supposed to be located in the
            // `sourceimages` folder under a Maya project root folder.
            importTexturesRootDirPath.assign(
                currentMayaWorkspacePath.asChar(), currentMayaWorkspacePath.length());
            MString sourceImagesDirBaseName
                = MGlobal::executeCommandStringResult("workspace -fre \"sourceImages\"");
            if (sourceImagesDirBaseName.length() == 0) {
                TF_RUNTIME_ERROR(
                    "Unable to determine the sourceImages fileRule for the Maya project: %s.",
                    currentMayaWorkspacePath.asChar());
                return "";
            }
            bool bStat = UsdMayaUtilFileSystem::pathAppendPath(
                importTexturesRootDirPath, sourceImagesDirBaseName.asChar());
            if (!bStat) {
                TF_RUNTIME_ERROR(
                    "Unable to determine the texture directory for the Maya project: %s.",
                    currentMayaWorkspacePath.asChar());
                return "";
            }
            // Make sure the sourceimage folder is created in the project:
            TfMakeDirs(importTexturesRootDirPath);
        }
    } else {
        importTexturesRootDirPath.assign(pathArg);
    }

    if (!ghc::filesystem::is_directory(importTexturesRootDirPath)) {
        TF_RUNTIME_ERROR(
            "The directory specified for USDZ texture imports: %s is not valid.",
            importTexturesRootDirPath.c_str());
        return "";
    }

    return importTexturesRootDirPath;
}

std::ostream& operator<<(std::ostream& out, const UsdMayaJobImportArgs& importArgs)
{
    out << "shadingModes (" << importArgs.shadingModes.size() << ")" << std::endl;
    for (const auto& shadingMode : importArgs.shadingModes) {
        out << "    " << TfStringify(shadingMode.mode) << ", "
            << TfStringify(shadingMode.materialConversion) << std::endl;
    }
    out << "preferredMaterial: " << importArgs.preferredMaterial << std::endl
        << "assemblyRep: " << importArgs.assemblyRep << std::endl
        << "importInstances: " << TfStringify(importArgs.importInstances) << std::endl
        << "importUSDZTextures: " << TfStringify(importArgs.importUSDZTextures) << std::endl
        << "importUSDZTexturesFilePath: " << TfStringify(importArgs.importUSDZTexturesFilePath)
<<<<<<< HEAD
        << "pullImportStage: " << TfStringify(importArgs.pullImportStage) << std::endl
=======
>>>>>>> 7ee36d73
        << std::endl
        << "timeInterval: " << importArgs.timeInterval << std::endl
        << "useAsAnimationCache: " << TfStringify(importArgs.useAsAnimationCache) << std::endl
        << "importWithProxyShapes: " << TfStringify(importArgs.importWithProxyShapes) << std::endl;

    out << "jobContextNames (" << importArgs.jobContextNames.size() << ")" << std::endl;
    for (const std::string& jobContextName : importArgs.jobContextNames) {
        out << "    " << jobContextName << std::endl;
    }

    out << "chaserNames (" << importArgs.chaserNames.size() << ")" << std::endl;
    for (const std::string& chaserName : importArgs.chaserNames) {
        out << "    " << chaserName << std::endl;
    }

    out << "allChaserArgs (" << importArgs.allChaserArgs.size() << ")" << std::endl;
    for (const auto& chaserIter : importArgs.allChaserArgs) {
        // Chaser name.
        out << "    " << chaserIter.first << std::endl;

        for (const auto& argIter : chaserIter.second) {
            out << "        Arg Name: " << argIter.first << ", Value: " << argIter.second
                << std::endl;
        }
    }

    return out;
}

PXR_NAMESPACE_CLOSE_SCOPE<|MERGE_RESOLUTION|>--- conflicted
+++ resolved
@@ -88,7 +88,6 @@
     return VtDictionaryGet<bool>(userArgs, key);
 }
 
-<<<<<<< HEAD
 /// Extracts a pointer at \p key from \p userArgs, or nullptr if it can't extract.
 UsdStageRefPtr _UsdStageRefPtr(const VtDictionary& userArgs, const TfToken& key)
 {
@@ -100,7 +99,8 @@
         return nullptr;
     }
     return VtDictionaryGet<UsdStageRefPtr>(userArgs, key);
-=======
+}
+  
 /// Extracts a double at \p key from \p userArgs, or defaultValue if it can't extract.
 double _Double(const VtDictionary& userArgs, const TfToken& key, double defaultValue)
 {
@@ -118,7 +118,6 @@
         "not double type",
         key.GetText());
     return defaultValue;
->>>>>>> 7ee36d73
 }
 
 /// Extracts a string at \p key from \p userArgs, or "" if it can't extract.
@@ -1085,10 +1084,7 @@
     , importInstances(_Boolean(userArgs, UsdMayaJobImportArgsTokens->importInstances))
     , useAsAnimationCache(_Boolean(userArgs, UsdMayaJobImportArgsTokens->useAsAnimationCache))
     , importWithProxyShapes(importWithProxyShapes)
-<<<<<<< HEAD
     , pullImportStage(_UsdStageRefPtr(userArgs, UsdMayaJobImportArgsTokens->pullImportStage))
-=======
->>>>>>> 7ee36d73
     , timeInterval(timeInterval)
     , chaserNames(_Vector<std::string>(userArgs, UsdMayaJobImportArgsTokens->chaser))
     , allChaserArgs(_ChaserArgs(userArgs, UsdMayaJobImportArgsTokens->chaserArgs))
@@ -1140,10 +1136,7 @@
         d[UsdMayaJobImportArgsTokens->importInstances] = true;
         d[UsdMayaJobImportArgsTokens->importUSDZTextures] = false;
         d[UsdMayaJobImportArgsTokens->importUSDZTexturesFilePath] = "";
-<<<<<<< HEAD
         d[UsdMayaJobImportArgsTokens->pullImportStage] = UsdStageRefPtr();
-=======
->>>>>>> 7ee36d73
         d[UsdMayaJobImportArgsTokens->useAsAnimationCache] = false;
         d[UsdMayaJobExportArgsTokens->chaser] = std::vector<VtValue>();
         d[UsdMayaJobExportArgsTokens->chaserArgs] = std::vector<VtValue>();
@@ -1220,10 +1213,7 @@
         d[UsdMayaJobImportArgsTokens->importInstances] = _boolean;
         d[UsdMayaJobImportArgsTokens->importUSDZTextures] = _boolean;
         d[UsdMayaJobImportArgsTokens->importUSDZTexturesFilePath] = _string;
-<<<<<<< HEAD
         d[UsdMayaJobImportArgsTokens->pullImportStage] = _usdStageRefPtr;
-=======
->>>>>>> 7ee36d73
         d[UsdMayaJobImportArgsTokens->useAsAnimationCache] = _boolean;
         d[UsdMayaJobExportArgsTokens->chaser] = _stringVector;
         d[UsdMayaJobExportArgsTokens->chaserArgs] = _stringTripletVector;
@@ -1309,10 +1299,7 @@
         << "importInstances: " << TfStringify(importArgs.importInstances) << std::endl
         << "importUSDZTextures: " << TfStringify(importArgs.importUSDZTextures) << std::endl
         << "importUSDZTexturesFilePath: " << TfStringify(importArgs.importUSDZTexturesFilePath)
-<<<<<<< HEAD
         << "pullImportStage: " << TfStringify(importArgs.pullImportStage) << std::endl
-=======
->>>>>>> 7ee36d73
         << std::endl
         << "timeInterval: " << importArgs.timeInterval << std::endl
         << "useAsAnimationCache: " << TfStringify(importArgs.useAsAnimationCache) << std::endl
